import BNMax from 'src/utils/BNMax'
import BNMin from 'src/utils/BNMin'
import Logger from 'src/logger'
import Store from './Store'
import chainSlugToId from 'src/utils/chainSlugToId'
import fetch from 'node-fetch'
import getBumpedBN from 'src/utils/getBumpedBN'
import getBumpedGasPrice from 'src/utils/getBumpedGasPrice'
import getProviderChainSlug from 'src/utils/getProviderChainSlug'
import getTransferIdFromCalldata from 'src/utils/getTransferIdFromCalldata'
import wait from 'src/utils/wait'
import { BigNumber, Signer, providers } from 'ethers'
import {
  Chain,
  InitialTxGasPriceMultiplier,
  MaxGasPriceMultiplier,
  MaxPriorityFeeConfidenceLevel,
  MinPriorityFeePerGas,
  PriorityFeePerGasCap
} from 'src/constants'
import { EventEmitter } from 'events'

import { EstimateGasError, KmsSignerError, NonceTooLowError } from 'src/types/error'
import { Notifier } from 'src/notifier'
import {
  blocknativeApiKey,
  gasBoostErrorSlackChannel,
  gasBoostWarnSlackChannel,
  hostname
} from 'src/config'
import { formatUnits, hexlify, parseUnits } from 'ethers/lib/utils'
import { v4 as uuidv4 } from 'uuid'

enum State {
  Confirmed = 'confirmed',
  Boosted = 'boosted',
  MaxGasPriceReached = 'maxGasPriceReached',
  Reorg = 'reorg',
  Error = 'error'
}

type InflightItem = {
  hash?: string
  boosted: boolean
  sentAt: number
}

type MarshalledItem = {
  id: string
  createdAt: number
  txHash?: string
  type?: number
  from: string
  to: string
  data: string
  value: string
  nonce: number
  gasPrice?: string
  maxFeePerGas?: string
  maxPriorityFeePerGas?: string
  gasLimit: string
}

export type Options = {
  pollMs: number
  timeTilBoostMs: number
  gasPriceMultiplier: number
  initialTxGasPriceMultiplier: number
  maxGasPriceGwei: number
  minPriorityFeePerGas: number
  priorityFeePerGasCap: number
  compareMarketGasPrice: boolean
  reorgWaitConfirmations: number
  maxPriorityFeeConfidenceLevel: number
}

type Type0GasData = {
  gasPrice: BigNumber
}

type Type2GasData = {
  maxFeePerGas: BigNumber
  maxPriorityFeePerGas: BigNumber
}

type GasFeeData = Type0GasData & Type2GasData

const enoughFundsCheckCache: Record<string, number> = {}

class GasBoostTransaction extends EventEmitter implements providers.TransactionResponse {
  started: boolean = false
  pollMs: number = 10 * 1000
  timeTilBoostMs: number = 3 * 60 * 1000
  gasPriceMultiplier: number = MaxGasPriceMultiplier // multiplier for gasPrice
  initialTxGasPriceMultiplier: number = InitialTxGasPriceMultiplier // multiplier for gasPrice for first tx
  maxGasPriceGwei: number = 500 // the max we'll keep bumping gasPrice in type 0 txs
  maxGasPriceReached: boolean = false // this is set to true when gasPrice is greater than maxGasPrice
  maxRebroadcastIndex: number = 10
  maxRebroadcastIndexReached: boolean = false
  maxRetryIndex: number = 10
  maxRetryIndexReached: boolean = false
  minPriorityFeePerGas: number = MinPriorityFeePerGas // we use this priorityFeePerGas or the ethers suggestions; which ever one is greater
  priorityFeePerGasCap: number = PriorityFeePerGasCap // this the max we'll keep bumping maxPriorityFeePerGas to in type 2 txs. Since maxPriorityFeePerGas is already a type 2 argument, it uses the term cap instead
  maxPriorityFeeConfidenceLevel: number = MaxPriorityFeeConfidenceLevel
  compareMarketGasPrice: boolean = true
  warnEthBalance: number = 0.1 // how low ETH balance of signer must get before we log a warning
  boostIndex: number = 0 // number of times transaction has been boosted
  rebroadcastIndex: number = 0 // number of times transaction has been rebroadcasted
  inflightItems: InflightItem[] = []
  signer: Signer
  store: Store
  logger: Logger
  notifier: Notifier
  chainSlug: string
  id: string
  createdAt: number
  txHash?: string
  receipt?: providers.TransactionReceipt
  readonly minMultiplier: number = 1.10 // the minimum gas price multiplier that miners will accept for transaction replacements
  logId: string
  is1559Supported: boolean // set to true if EIP-1559 type transactions are supported
  shouldUseBlocknative: boolean

  reorgWaitConfirmations: number = 1
  originalTxParams: providers.TransactionRequest

  type?: number

  // these properties are required by ethers TransactionResponse interface
  from: string // type 0 and 2 tx required property
  to: string // type 0 and 2 tx required property
  data: string // type 0 and 2 tx required property
  value: BigNumber // type 0 and 2 tx required property
  nonce: number // type 0 and 2 tx required property
  gasLimit: BigNumber // type 0 and 2 tx required property
  gasPrice?: BigNumber // type 0 tx required property
  maxFeePerGas?: BigNumber // type 2 tx required property
  maxPriorityFeePerGas?: BigNumber // type 2 tx required property
  chainId: number // type 0 and 2 tx required property
  confirmations: number = 0 // type 0 and 2 tx required property

  constructor (tx: providers.TransactionRequest, signer: Signer, store: Store, options: Partial<Options> = {}, id?: string) {
    super()
    this.signer = signer
    if (store != null) {
      this.store = store
    }
    this.createdAt = Date.now()
    this.originalTxParams = tx
    this.setOwnTxParams(tx)
    this.id = id ?? this.generateId()
    this.setOptions(options)

    const chainSlug = getProviderChainSlug(this.signer.provider)
    if (!chainSlug) {
      throw new Error('chain slug not found for contract provider')
    }
    this.chainSlug = chainSlug
    this.chainId = chainSlugToId(chainSlug)
    const tag = 'GasBoostTransaction'
    let prefix = `${this.chainSlug} id: ${this.id}`
    const transferId = this.decodeTransferId()
    if (transferId) {
      prefix = `${prefix} transferId: ${transferId}`
    }
    this.logId = prefix
    this.logger = new Logger({
      tag,
      prefix
    })
    this.logger.log('starting log')
    this.notifier = new Notifier(
      `GasBoost, label: ${prefix}, host: ${hostname}`
    )
    this.init()
      .catch((err: Error) => this.logger.error('init error:', err))
  }

  private async init () {
    const { maxFeePerGas, maxPriorityFeePerGas } = await this.getGasFeeData()
    const isSupported = !!((maxFeePerGas != null) && (maxPriorityFeePerGas != null))
    this.is1559Supported = isSupported
    this.shouldUseBlocknative = this.is1559Supported && this.chainSlug === Chain.Ethereum
  }

  private generateId (): string {
    return uuidv4()
  }

  private setOwnTxParams (tx: providers.TransactionRequest) {
    this.from = tx.from!
    this.to = tx.to!
    if (tx.type != null) {
      this.type = tx.type
    }
    if (tx.data) {
      this.data = hexlify(tx.data)
    }
    if (tx.value) {
      this.value = BigNumber.from(tx.value)
    }
    if (tx.nonce) {
      this.nonce = BigNumber.from(tx.nonce).toNumber()
    }
    if (tx.gasPrice) {
      this.gasPrice = BigNumber.from(tx.gasPrice)
    } else {
      if (tx.maxFeePerGas) {
        this.maxFeePerGas = BigNumber.from(tx.maxFeePerGas)
      }
      if (tx.maxPriorityFeePerGas) {
        this.maxPriorityFeePerGas = BigNumber.from(tx.maxPriorityFeePerGas)
      }
    }
    if (tx.gasLimit) {
      this.gasLimit = BigNumber.from(tx.gasLimit)
    }
  }

  private setGasProperties (tx: providers.TransactionResponse) {
    // things get complicated with boosting 1559 when initial tx is using gasPrice
    // so we explicitly set gasPrice here again
    const shouldUseGasPrice = this.gasPrice && !tx.gasPrice && tx.maxFeePerGas && tx.maxPriorityFeePerGas && tx.maxFeePerGas.eq(tx.maxPriorityFeePerGas)
    if (shouldUseGasPrice) {
      this.type = undefined
      this.gasPrice = tx.maxFeePerGas
      this.maxFeePerGas = undefined
      this.maxPriorityFeePerGas = undefined
    } else {
      this.gasPrice = tx.gasPrice!
      this.maxFeePerGas = tx.maxFeePerGas!
      this.maxPriorityFeePerGas = tx.maxPriorityFeePerGas!
      if (tx.type != null) {
        this.type = tx.type
      }
    }
  }

  decodeTransferId (): string | undefined {
    if (this.data) {
      try {
        if (this.data?.startsWith('0x3d12a85a') || this.data?.startsWith('0x23c452cd')) {
          const transferId = getTransferIdFromCalldata(this.data, this.chainId)
          if (transferId) {
            return transferId
          }
        }
      } catch (err) {
        // noop
      }
    }
  }

  get hash (): string {
    if (this.txHash) {
      return this.txHash
    }
    const prevItem = this.getLatestInflightItem()
    if (prevItem) {
      return prevItem.hash! // eslint-disable-line
    }
    throw new Error('transaction hash not available yet')
  }

  setPollMs (pollMs: number) {
    this.pollMs = pollMs
  }

  setTimeTilBoostMs (timeTilBoostMs: number) {
    this.timeTilBoostMs = timeTilBoostMs
  }

  setGasPriceMultiplier (gasPriceMultiplier: number) {
    this.gasPriceMultiplier = gasPriceMultiplier
  }

  setInitialTxGasPriceMultiplier (initialTxGasPriceMultiplier: number) {
    this.initialTxGasPriceMultiplier = initialTxGasPriceMultiplier
  }

  setMaxGasPriceGwei (maxGasPriceGwei: number) {
    this.maxGasPriceGwei = maxGasPriceGwei
  }

  setMinPriorityFeePerGas (minPriorityFeePerGas: number) {
    this.minPriorityFeePerGas = minPriorityFeePerGas
  }

  setPriorityFeePerGasCap (priorityFeePerGasCap: number) {
    this.priorityFeePerGasCap = priorityFeePerGasCap
  }

  setCompareMarketGasPrice (compareMarketGasPrice: boolean) {
    this.compareMarketGasPrice = compareMarketGasPrice
  }

  setWarnEthBalance (warnEthBalance: number) {
    this.warnEthBalance = warnEthBalance
  }

  start () {
    this.startPoller()
  }

  async save () {
    if (!this.store) {
      return
    }
    await this.store.updateItem(this.id, this.marshal())
  }

  marshal (): MarshalledItem {
    return {
      id: this.id,
      createdAt: this.createdAt,
      txHash: this.txHash,
      type: this.type,
      from: this.from,
      to: this.to,
      data: this.data,
      value: this.value?.toString(),
      nonce: this.nonce,
      gasPrice: this.gasPrice?.toString(),
      maxFeePerGas: this.maxFeePerGas?.toString(),
      maxPriorityFeePerGas: this.maxPriorityFeePerGas?.toString(),
      gasLimit: this.gasLimit?.toString()
    }
  }

  static async fromId (id: string, signer: Signer, store: Store, options: Partial<Options> = {}) {
    const item = await store.getItem(id)
    return await GasBoostTransaction.unmarshal(item, signer, store, options)
  }

  static async unmarshal (item: MarshalledItem, signer: Signer, store: Store, options: Partial<Options> = {}) {
    const tx = {
      type: item.type,
      from: item.from,
      to: item.to,
      data: item.data,
      value: item.value,
      nonce: item.nonce,
      gasPrice: item.gasPrice,
      maxFeePerGas: item.maxFeePerGas,
      maxPriorityFeePerGas: item.maxPriorityFeePerGas,
      gasLimit: item.gasLimit
    }
    const gTx = new GasBoostTransaction(tx, signer, store)
    gTx.id = item.id
    gTx.createdAt = item.createdAt
    gTx.txHash = item.txHash
    gTx.setOptions(options)
    return gTx
  }

  async send () {
    const _timeId = `GasBoostTransaction send getBumpedGasFeeData elapsed ${this.logId} ${Date.now()}`
    console.time(_timeId)
    let gasFeeData = await this.getBumpedGasFeeData(this.initialTxGasPriceMultiplier)
    console.timeEnd(_timeId)

    // use passed in tx gas values if they were specified
    if (this.gasPrice) {
      gasFeeData.gasPrice = this.gasPrice
    } else if (this.maxFeePerGas ?? this.maxPriorityFeePerGas) {
      if (this.maxFeePerGas) {
        gasFeeData.maxFeePerGas = this.maxFeePerGas
      }
      if (this.maxPriorityFeePerGas) {
        gasFeeData.maxPriorityFeePerGas = this.maxPriorityFeePerGas
      }
    }

    // clamp gas values to max if they go over max for initial tx send
    gasFeeData = this.clampMaxGasFeeData(gasFeeData)
    const tx = await this._sendTransaction(gasFeeData)

    // store populated and normalized values
    this.from = tx.from
    this.to = tx.to!
    this.data = tx.data
    this.value = tx.value
    this.gasLimit = tx.gasLimit
    this.nonce = tx.nonce
    this.setGasProperties(tx)

    this.logger.debug(`beginning tracking for ${tx.hash}`)
    this.track(tx)
  }

  async getLatestNonce (): Promise<number> {
    return await this.signer.getTransactionCount('pending')
  }

  async getGasFeeData () {
    return await this.signer.provider!.getFeeData() // eslint-disable-line
  }

  async getMarketGasPrice (): Promise<BigNumber> {
    return await this.signer.getGasPrice()
  }

  async getMarketMaxFeePerGas (): Promise<BigNumber> {
    const { maxFeePerGas } = await this.getGasFeeData()
    return maxFeePerGas! // eslint-disable-line
  }

  async getMarketMaxPriorityFeePerGas (): Promise<BigNumber> {
    if (this.shouldUseBlocknative) {
      try {
        const baseUrl = 'https://api.blocknative.com/gasprices/blockprices?confidenceLevels='
        const url = baseUrl + this.maxPriorityFeeConfidenceLevel.toString()
        const res = await fetch(url, {
          method: 'GET',
          headers: {
            Authorization: blocknativeApiKey
          }
        })

        const gasData = await res.json()
        const maxPriorityFeePerGas = gasData.blockPrices[0].estimatedPrices[0].maxPriorityFeePerGas
        return this.parseGwei(maxPriorityFeePerGas)
      } catch (err) {
        this.logger.error(`blocknative priority fee call failed: ${err}`)
      }
    }

    const { maxPriorityFeePerGas } = await this.getGasFeeData()
    return maxPriorityFeePerGas! // eslint-disable-line
  }

  getMaxGasPrice () {
    return this.parseGwei(this.maxGasPriceGwei)
  }

  getMinPriorityFeePerGas () {
    return this.parseGwei(this.minPriorityFeePerGas)
  }

  getPriorityFeePerGasCap () {
    return this.parseGwei(this.priorityFeePerGasCap)
  }

  async getBumpedGasPrice (multiplier: number = this.gasPriceMultiplier): Promise<BigNumber> {
    const marketGasPrice = await this.getMarketGasPrice()
    const prevGasPrice = this.gasPrice ?? marketGasPrice
    const bumpedGasPrice = getBumpedGasPrice(prevGasPrice, multiplier)
    if (!this.compareMarketGasPrice) {
      return bumpedGasPrice
    }
    return BNMax(marketGasPrice, bumpedGasPrice)
  }

  async getBumpedMaxPriorityFeePerGas (multiplier: number = this.gasPriceMultiplier): Promise<BigNumber> {
    const marketMaxPriorityFeePerGas = await this.getMarketMaxPriorityFeePerGas()
    const prevMaxPriorityFeePerGas = this.maxPriorityFeePerGas ?? marketMaxPriorityFeePerGas
    const minPriorityFeePerGas = this.getMinPriorityFeePerGas()
    this.logger.debug(`getting bumped maxPriorityFeePerGas. this.maxPriorityFeePerGas: ${this.maxPriorityFeePerGas?.toString()}, marketMaxPriorityFeePerGas: ${marketMaxPriorityFeePerGas.toString()}`)
    let bumpedMaxPriorityFeePerGas = getBumpedBN(prevMaxPriorityFeePerGas, multiplier)
    bumpedMaxPriorityFeePerGas = BNMax(minPriorityFeePerGas, bumpedMaxPriorityFeePerGas)
    if (!this.compareMarketGasPrice) {
      return bumpedMaxPriorityFeePerGas
    }
    return BNMax(marketMaxPriorityFeePerGas, bumpedMaxPriorityFeePerGas)
  }

  async getBumpedGasFeeData (multiplier: number = this.gasPriceMultiplier): Promise<Partial<GasFeeData>> {
    const use1559 = this.is1559Supported && !this.gasPrice && this.type !== 0

    if (use1559) {
      let [maxFeePerGas, maxPriorityFeePerGas, currentBaseFeePerGas] = await Promise.all([
        this.getMarketMaxFeePerGas(),
        this.getBumpedMaxPriorityFeePerGas(multiplier),
        this.getCurrentBaseFeePerGas()
      ])
      maxFeePerGas = maxFeePerGas.add(maxPriorityFeePerGas)

      const maxGasPrice = this.getMaxGasPrice()
      if (currentBaseFeePerGas && maxFeePerGas.lte(currentBaseFeePerGas)) {
        maxFeePerGas = currentBaseFeePerGas.mul(2)
      }
      maxFeePerGas = BNMin(maxFeePerGas, maxGasPrice)
      this.logger.debug(`getBumpedGasFeeData, maxFeePerGas: ${maxFeePerGas.toString()}, (min of maxFeePerGas: ${maxFeePerGas?.toString()} and maxGasPrice: ${maxGasPrice?.toString()}`)
      this.logger.debug(`getBumpedGasFeeData, maxPriorityFeePerGas: ${maxPriorityFeePerGas.toString()}`)

      return {
        gasPrice: undefined,
        maxFeePerGas,
        maxPriorityFeePerGas
      }
    }

    const gasPrice = await this.getBumpedGasPrice(multiplier)
    this.logger.debug(`getBumpedGasFeeData, gasPrice: ${gasPrice.toString()}`)
    return {
      gasPrice,
      maxFeePerGas: undefined,
      maxPriorityFeePerGas: undefined
    }
  }

  clampMaxGasFeeData (gasFeeData: Partial<GasFeeData>): Partial<GasFeeData> {
    const maxGasPrice = this.getMaxGasPrice()
    if (gasFeeData.gasPrice != null) {
      const gasPrice = BNMin(gasFeeData.gasPrice, maxGasPrice)
      this.logger.debug(`clampMaxGasFeeData, gasPrice: ${gasPrice.toString()}, (min of gasFeeData.gasPrice: ${gasFeeData.gasPrice?.toString()} and maxGasPrice: ${maxGasPrice?.toString()}`)
      return {
        gasPrice
      }
    }

    const priorityFeePerGasCap = this.getPriorityFeePerGasCap()
    const maxFeePerGas = BNMin(gasFeeData.maxFeePerGas!, maxGasPrice)
    const maxPriorityFeePerGas = BNMin(gasFeeData.maxPriorityFeePerGas!, priorityFeePerGasCap) // eslint-disable-line
    this.logger.debug(`clampMaxGasFeeData, maxFeePerGas: ${maxFeePerGas.toString()}, (min of gasFeeData.maxFeePerGas: ${gasFeeData.maxFeePerGas?.toString()} and this.getMaxGasPrice(): ${maxGasPrice?.toString()}`)
    this.logger.debug(`clampMaxGasFeeData, maxPriorityFeePerGas: ${maxPriorityFeePerGas.toString()}, (min of gasFeeData.maxPriorityFeePerGas: ${gasFeeData.maxPriorityFeePerGas?.toString()} and priorityFeePerGasCap: ${priorityFeePerGasCap?.toString()}`)
    return {
      maxFeePerGas,
      maxPriorityFeePerGas
    }
  }

  async getCurrentBaseFeePerGas (): Promise<BigNumber | null> {
    const { baseFeePerGas } = await this.signer.provider!.getBlock('latest')
    return baseFeePerGas ?? null
  }

  getBoostCount (): number {
    return this.boostIndex
  }

  getRebroadcastCount (): number {
    return this.rebroadcastIndex
  }

  setOptions (options: Partial<Options> = {}): void {
    if (options.pollMs) {
      this.pollMs = options.pollMs
    }
    if (options.timeTilBoostMs) {
      this.timeTilBoostMs = options.timeTilBoostMs
    }
    if (options.gasPriceMultiplier) {
      if (options.gasPriceMultiplier !== 1 && options.gasPriceMultiplier < this.minMultiplier) {
        throw new Error(`multiplier must be greater than ${this.minMultiplier}`)
      }
      this.gasPriceMultiplier = options.gasPriceMultiplier
      this.initialTxGasPriceMultiplier = options.gasPriceMultiplier
    }
    if (options.initialTxGasPriceMultiplier) {
      if (options.initialTxGasPriceMultiplier < 1) {
        throw new Error('initial tx multiplier must be greater than or equal to 1')
      }
      this.initialTxGasPriceMultiplier = options.initialTxGasPriceMultiplier
    }
    if (options.maxGasPriceGwei) {
      this.maxGasPriceGwei = options.maxGasPriceGwei
    }
    if (options.minPriorityFeePerGas) {
      this.minPriorityFeePerGas = options.minPriorityFeePerGas
    }
    if (options.priorityFeePerGasCap) {
      this.priorityFeePerGasCap = options.priorityFeePerGasCap
    }
    if (typeof options.compareMarketGasPrice === 'boolean') {
      this.compareMarketGasPrice = options.compareMarketGasPrice
    }
    if (options.reorgWaitConfirmations) {
      this.reorgWaitConfirmations = options.reorgWaitConfirmations
    }
    if (options.maxPriorityFeeConfidenceLevel) {
      this.maxPriorityFeeConfidenceLevel = options.maxPriorityFeeConfidenceLevel
    }
  }

  async wait (): Promise<providers.TransactionReceipt> {
    this.logger.debug(`wait() called, tx: ${this.hash}`)
    this.logger.debug(`wait() called, txHash: ${this.txHash}`)
    this.logger.debug(`wait() called, inFlightItems: ${JSON.stringify(this.inflightItems)}`)
    if (this.txHash) {
      return await this.getReceipt(this.txHash)
    }
    for (const { hash } of this.inflightItems) {
      this.getReceipt(hash!)
        .then(async (receipt: providers.TransactionReceipt) => this.handleConfirmation(hash!, receipt))
    }
    return await new Promise((resolve, reject) => {
      this
        .on(State.Confirmed, (tx) => {
          this.logger.debug('state confirmed')
          resolve(tx)
        })
        .on(State.Error, (err) => {
          reject(err)
        })
      const listeners = (this as any)._events
      this.logger.debug(`subscribers: "${State.Confirmed}": ${listeners?.[State.Confirmed]?.length}, "${State.Error}": ${listeners?.[State.Error]?.length}`)
    })
  }

  hasInflightItems (): boolean {
    return this.inflightItems.length > 0
  }

  getInflightItems (): InflightItem[] {
    return this.inflightItems
  }

  getLatestInflightItem (): InflightItem | undefined {
    if (this.hasInflightItems()) {
      return this.inflightItems[this.inflightItems.length - 1]
    }
  }

  private async handleConfirmation (txHash: string, receipt: providers.TransactionReceipt) {
    if (this.confirmations) {
      return
    }
    this.confirmations = 1
    this.txHash = txHash
    this.clearInflightTxs()
    const tx = await this.signer.provider!.getTransaction(txHash) // eslint-disable-line
    this.gasPrice = tx.gasPrice!
    this.maxFeePerGas = tx.maxFeePerGas!
    this.maxPriorityFeePerGas = tx.maxPriorityFeePerGas!
    this.receipt = receipt
    this.emit(State.Confirmed, receipt)
    this.logger.debug(`confirmed tx: ${tx.hash}, boostIndex: ${this.boostIndex}, rebroadcastIndex: ${this.rebroadcastIndex}, nonce: ${this.nonce.toString()}, ${this.getGasFeeDataAsString()}`)
    this.watchForReorg()
  }

  private async handleMaxRebroadcastIndexReached () {
    this.maxRebroadcastIndexReached = true
    this.clearInflightTxs()
    this.emit(State.Error)
    const errMsg = 'max rebroadcast index reached. cannot rebroadcast.'
    this.notifier.error(errMsg, { channel: gasBoostErrorSlackChannel })
    this.logger.error(errMsg)
  }

  private async handleMaxRetryIndexReached () {
    this.maxRetryIndexReached = true
    this.clearInflightTxs()
    this.emit(State.Error)
    const errMsg = 'max retry index reached. cannot retry.'
    this.notifier.error(errMsg, { channel: gasBoostErrorSlackChannel })
    this.logger.error(errMsg)
  }

  private async getReceipt (txHash: string) {
    return await this.signer.provider!.waitForTransaction(txHash) // eslint-disable-line
  }

  private async startPoller () {
    if (this.started) {
      return
    }
    this.started = true
    while (true) {
      if (
        this.confirmations ||
        this.maxRebroadcastIndexReached ||
        this.maxRetryIndexReached
      ) {
        this.logger.debug(`ending poller. confirmations: ${this.confirmations}, maxRebroadcastIndexReached: ${this.maxRebroadcastIndexReached}, maxRetryIndexReached: ${this.maxRetryIndexReached}`)
        break
      }
      try {
        await this.poll()
      } catch (err) {
        this._emitError(err)
        this.logger.error(`ending poller. ${err.message}`)
        if (err instanceof NonceTooLowError || err instanceof EstimateGasError || err instanceof KmsSignerError) {
          this.logger.error('ending poller. breaking.')
          break
        }
      }
      await wait(this.pollMs)
    }
  }

  private async poll () {
    for (const item of this.inflightItems) {
      await this.handleInflightTx(item)
    }
  }

  private async handleInflightTx (item: InflightItem) {
    if (this.shouldBoost(item)) {
      return this.boost(item)
    }
    if (this.shouldRebroadcastLatestTx()) {
      try {
        await this.rebroadcastLatestTx()
      } catch (err) {
        this.logger.error('rebroadcastLatestTx error:', err)
      }
    }
  }

  private shouldBoost (item: InflightItem) {
    const timeOk = item.sentAt < (Date.now() - this.timeTilBoostMs)
    const isConfirmed = this.confirmations
    const isMaxGasPriceReached = this.maxGasPriceReached
    return timeOk && !isConfirmed && !isMaxGasPriceReached && !item.boosted
  }

  private shouldRebroadcastLatestTx () {
    const item = this.getLatestInflightItem()
    if (!item) {
      return false
    }
    const timeOk = item.sentAt < (Date.now() - this.timeTilBoostMs)
    const isLatestItem = item === this.getLatestInflightItem()
    return timeOk && isLatestItem && this.maxGasPriceReached
  }

  private async boost (item: InflightItem) {
    this.logger.debug(`attempting boost with boost index ${this.boostIndex}`)
    const gasFeeData = await this.getBumpedGasFeeData()
    const maxGasPrice = this.getMaxGasPrice()
    const priorityFeePerGasCap = this.getPriorityFeePerGasCap()

    // don't boost if suggested gas is equal to or over max
    const isGasPriceMaxReached = gasFeeData.gasPrice?.gte(maxGasPrice)
    const isMaxFeePerGasReached = gasFeeData.maxFeePerGas?.gte(maxGasPrice)
    const isMaxPriorityFeePerGasReached = gasFeeData.maxPriorityFeePerGas?.gte(priorityFeePerGasCap)
    let isMaxReached = isGasPriceMaxReached ?? isMaxFeePerGasReached

    this.logger.debug(`isGasPriceMaxReached: ${isGasPriceMaxReached}, gasFeeData.gasPrice: ${gasFeeData?.gasPrice}, maxGasPrice: ${maxGasPrice}`)
    this.logger.debug(`isMaxFeePerGasReached: ${isMaxFeePerGasReached}, gasFeeData.maxFeePerGas: ${gasFeeData?.maxFeePerGas}, maxGasPrice: ${maxGasPrice}`)
    this.logger.debug(`isMaxPriorityFeePerGasReached: ${isMaxPriorityFeePerGasReached}, gasFeeData.maxPriorityFeePerGas: ${gasFeeData?.maxPriorityFeePerGas}, priorityFeePerGasCap: ${priorityFeePerGasCap}`)
    this.logger.debug(`isMaxReached: ${isMaxReached}`)

    // clamp maxPriorityFeePerGas to max allowed if it exceeds max and
    // gasPrice or maxFeePerGas are still under max
    if (!isMaxReached && isMaxPriorityFeePerGasReached && this.maxPriorityFeePerGas) {
      const clampedGasFeeData = this.clampMaxGasFeeData(gasFeeData)
      this.logger.debug(`checking if maxPriorityFeePerGas is max. clamping with clampedGasFeeData: ${JSON.stringify(clampedGasFeeData)}`)
      gasFeeData.maxPriorityFeePerGas = clampedGasFeeData.maxPriorityFeePerGas

      // if last used maxPriorityFeePerGas already equals max allowed then
      // it cannot be boosted
      if (gasFeeData.maxPriorityFeePerGas?.eq(this.maxPriorityFeePerGas)) {
        isMaxReached = true
      }
    }
    if (isMaxReached) {
      if (!this.maxGasPriceReached) {
        const warnMsg = `max gas price reached. boostedGasFee: (${this.getGasFeeDataAsString(gasFeeData)}, maxGasFee: (gasPrice: ${maxGasPrice}, maxPriorityFeePerGas: ${priorityFeePerGasCap}). cannot boost`
        this.notifier.warn(warnMsg, { channel: gasBoostWarnSlackChannel })
        this.logger.warn(warnMsg)
        this.emit(State.MaxGasPriceReached, gasFeeData.gasPrice, this.boostIndex)
        this.maxGasPriceReached = true
      }
      return
    }
    const tx = await this._sendTransaction(gasFeeData)

    this.setGasProperties(tx)
    this.boostIndex++
    this.track(tx)
    this.emit(State.Boosted, tx, this.boostIndex)
  }

  private async _sendTransaction (gasFeeData: Partial<GasFeeData>): Promise<providers.TransactionResponse> {
    let i = 0
    while (true) {
      i++
      try {
        this.logger.debug(`tx index ${i}: sending`)
        if (i > 1) {
          this.logger.debug(`tx index ${i}: retrieving gasFeeData`)
          gasFeeData = await this.getBumpedGasFeeData(this.gasPriceMultiplier * i)
        }

        const payload: providers.TransactionRequest = {
          type: this.type,
          to: this.to,
          data: this.data,
          value: this.value,
          nonce: this.nonce,
          gasLimit: this.gasLimit,
          chainId: this.chainId
        }

        if (gasFeeData.gasPrice != null) {
          payload.gasPrice = gasFeeData.gasPrice
        } else {
          payload.maxFeePerGas = gasFeeData.maxFeePerGas
          payload.maxPriorityFeePerGas = gasFeeData.maxPriorityFeePerGas
        }

        this.logger.debug(`tx index ${i}: payload: ${JSON.stringify(payload)}`)
        if (i === 1) {
          const timeLimitMs = 60 * 1000
          let shouldCheck = true
          if (enoughFundsCheckCache[this.chainSlug]) {
            shouldCheck = enoughFundsCheckCache[this.chainSlug] + timeLimitMs < Date.now()
          }
          if (shouldCheck) {
            this.logger.debug(`tx index ${i}: checking for enough funds`)
            const _timeId = `GasBoostTransaction _sendTransaction checkHasEnoughFunds elapsed ${this.logId} ${i} (${Date.now()})`
            console.time(_timeId)
            enoughFundsCheckCache[this.chainSlug] = Date.now()
            await this.checkHasEnoughFunds(payload, gasFeeData)
            console.timeEnd(_timeId)
          }
        }

        this.logger.debug(`tx index ${i}: sending transaction`)

        const _timeId = `GasBoostTransaction signer.sendTransaction elapsed ${this.logId} ${i} (${Date.now()})`
        // await here is intentional to catch error below
        console.time(_timeId)
        const tx = await this.signer.sendTransaction(payload)
        console.timeEnd(_timeId)

        this.logger.debug(`tx index ${i} completed`)
        return tx
      } catch (err: any) {
        this.logger.debug(`tx index ${i} error: ${err.message}`)

        const {
          nonceTooLow,
          estimateGasFailed,
          isAlreadyKnown,
          isFeeTooLow,
          serverError,
          kmsSignerError
        } = this.parseErrorString(err.message)

        // nonceTooLow error checks must be done first since the following errors can be true while nonce is too low
        if (nonceTooLow) {
          this.logger.error(`nonce ${this.nonce} too low`)
          throw new NonceTooLowError('NonceTooLow')
        } else if (estimateGasFailed && !serverError) {
          this.logger.error('estimateGas failed')
          throw new EstimateGasError('EstimateGasError')
        }

<<<<<<< HEAD
        const isRetryableError = isAlreadyKnown || isFeeTooLow || serverError
        if (isRetryableError) {
          if (i < this.maxRetryIndex) {
            continue
          }
          await this.handleMaxRetryIndexReached()
=======
        if (kmsSignerError) {
          throw new KmsSignerError('KmsSignerError')
        }

        const shouldRetry = (isAlreadyKnown || isFeeTooLow || serverError) && i < maxRetries
        if (shouldRetry) {
          continue
>>>>>>> d4f2e33d
        }
        if (estimateGasFailed) {
          throw new EstimateGasError('EstimateGasError')
        }
        throw err
      }
    }
  }

  private async checkHasEnoughFunds (payload: providers.TransactionRequest, gasFeeData: Partial<GasFeeData>) {
    let gasLimit
    let ethBalance

    const _timeId1 = `GasBoostTransaction checkHasEnoughFunds estimateGas elapsed ${this.logId} (${Date.now()})`
    console.time(_timeId1)
    try {
      gasLimit = await this.signer.estimateGas(payload)
    } catch (err) {
      throw new Error(`checkHasEnoughFunds estimateGas failed. Error: ${err.message}`)
    }
    console.timeEnd(_timeId1)

    const _timeId2 = `GasBoostTransaction checkHasEnoughFunds getBalance elapsed ${this.logId} (${Date.now()})`
    console.time(_timeId2)
    try {
      ethBalance = await this.signer.getBalance()
    } catch (err) {
      throw new Error(`checkHasEnoughFunds getBalance failed. Error: ${err.message}`)
    }
    console.timeEnd(_timeId2)

    const gasPrice = gasFeeData.gasPrice || gasFeeData.maxFeePerGas // eslint-disable-line @typescript-eslint/prefer-nullish-coalescing
    const gasCost = gasLimit.mul(gasPrice!) // eslint-disable-line
    const warnEthBalance = parseUnits((this.warnEthBalance || 0).toString(), 18)
    const formattedGasCost = formatUnits(gasCost, 18)
    const formattedEthBalance = formatUnits(ethBalance, 18)
    if (ethBalance.lt(gasCost)) {
      const errMsg = `insufficient ETH funds to cover gas cost. Need ${formattedGasCost}, have ${formattedEthBalance}`
      this.notifier.error(errMsg, { channel: gasBoostErrorSlackChannel })
      this.logger.error(errMsg)
      throw new Error(errMsg)
    }
    if (ethBalance.lt(warnEthBalance)) {
      const warnMsg = `ETH balance is running low. Have ${formattedEthBalance}`
      this.logger.warn(warnMsg)
      this.notifier.warn(warnMsg, { channel: gasBoostWarnSlackChannel })
    }
  }

  private track (tx: providers.TransactionResponse) {
    this.logger.debug('tracking')
    const prevItem = this.getLatestInflightItem()
    if (prevItem) {
      this.logger.debug(`tracking: prevItem ${JSON.stringify(prevItem)}`)
      prevItem.boosted = true
      this.logger.debug(`tracking boosted tx: ${tx.hash}, previous tx: ${prevItem.hash}, boostIndex: ${this.boostIndex}, rebroadcastIndex: ${this.rebroadcastIndex}, nonce: ${this.nonce.toString()}, ${this.getGasFeeDataAsString()}`)
    } else {
      this.logger.debug(`tracking new tx: ${tx.hash}, nonce: ${this.nonce.toString()}, ${this.getGasFeeDataAsString()}`)
    }
    this.inflightItems.push({
      boosted: false,
      hash: tx.hash,
      sentAt: Date.now()
    })
    this.logger.debug(`tracking: inflightItems${JSON.stringify(this.inflightItems)}`)
    tx.wait().then((receipt: providers.TransactionReceipt) => {
      this.logger.debug(`tracking: wait completed. tx hash ${tx.hash}`)
      this.handleConfirmation(tx.hash, receipt)
    })
      .catch((err: Error) => {
        const isReplacedError = /TRANSACTION_REPLACED/i.test(err.message)
        if (!isReplacedError) {
          this._emitError(err)
        }
      })
    this.startPoller()
  }

  private clearInflightTxs () {
    this.inflightItems = []
  }

  private parseGwei (value: number) {
    return parseUnits(value.toString(), 9)
  }

  private formatGwei (value: BigNumber) {
    return formatUnits(value.toString(), 9)
  }

  private getGasFeeDataAsString (gasFeeData: Partial<GasFeeData> = this) {
    const format = (value?: BigNumber) => (value != null) ? this.formatGwei(value) : null
    const { gasPrice, maxFeePerGas, maxPriorityFeePerGas } = gasFeeData
    return `gasPrice: ${format(gasPrice)}, maxFeePerGas: ${format(maxFeePerGas)}, maxPriorityFeePerGas: ${format(maxPriorityFeePerGas)}`
  }

  // explainer: https://stackoverflow.com/q/35185749/1439168
  private _emitError (err: Error) {
    if (this.listeners(State.Error).length > 0) {
      this.emit(State.Error, err)
    }
  }

  private parseErrorString (errMessage: string) {
    const nonceTooLow = /(nonce.*too low|same nonce|already been used|NONCE_EXPIRED|OldNonce|invalid transaction nonce)/i.test(errMessage)
    const estimateGasFailed = /eth_estimateGas/i.test(errMessage)
    const isAlreadyKnown = /(AlreadyKnown|already known)/i.test(errMessage) // tx is already in mempool
    const isFeeTooLow = /FeeTooLowToCompete|transaction underpriced/i.test(errMessage)
    const serverError = /SERVER_ERROR/g.test(errMessage)
    const kmsSignerError = /Error signing message/g.test(errMessage)
    return {
      nonceTooLow,
      estimateGasFailed,
      isAlreadyKnown,
      isFeeTooLow,
      serverError,
      kmsSignerError
    }
  }

  private async watchForReorg () {
    this.logger.debug('watchForReorg started')
    while (true) {
      try {
        const confirmedBlockNumber = this.receipt!.blockNumber
        const waitConfirmationsBlockNumber = confirmedBlockNumber + this.reorgWaitConfirmations
        const { number: headBlockNumber } = await this.signer.provider!.getBlock('latest')
        if (headBlockNumber >= waitConfirmationsBlockNumber) {
          this.logger.debug('checking for tx receipt to see if reorg occurred')
          const receipt = await this.signer.provider!.getTransactionReceipt(this.hash)
          if (receipt) {
            this.logger.debug(`no reorg; receipt found after waiting reorgWaitConfirmations (${this.reorgWaitConfirmations})`)
          } else {
            this.logger.debug(`no transaction receipt found after waiting reorgWaitConfirmations (${this.reorgWaitConfirmations})`)
            this.emit(State.Reorg, this.hash)
            this.rebroadcastInitialTx()
          }
          break
        }
      } catch (err) {
        this.logger.error('watForReorg error:', err)
      }
      await wait(this.pollMs)
    }
  }

  private async rebroadcastInitialTx () {
    this.reset()
    this.logger.debug('attempting to rebroadcast initial transaction')
    return this.send()
  }

  private async rebroadcastLatestTx () {
    this.logger.debug(`attempting to rebroadcast latest transaction with index ${this.rebroadcastIndex}`)
    const payload: providers.TransactionRequest = {
      type: this.type,
      to: this.to,
      data: this.data,
      value: this.value,
      nonce: this.nonce,
      gasLimit: this.gasLimit,
      gasPrice: this.gasPrice,
      maxFeePerGas: this.maxFeePerGas,
      maxPriorityFeePerGas: this.maxPriorityFeePerGas,
      chainId: this.chainId
    }

    // Update state before the tx is sent in case of error
    const item = this.getLatestInflightItem()
    item!.sentAt = Date.now()
    this.rebroadcastIndex++

    const isMaxReached = this.rebroadcastIndex > this.maxRebroadcastIndex
    if (isMaxReached) {
      await this.handleMaxRebroadcastIndexReached()
      return
    }

    const tx = await this.signer.sendTransaction(payload)
    this.logger.debug(`rebroadcasted transaction, tx hash: ${tx.hash}`)

    return tx
  }

  private reset () {
    this.logger.debug('resetting tx state to original tx params')
    this.started = false
    this.boostIndex = 0
    this.confirmations = 0
    this.txHash = undefined
    this.receipt = undefined
    this.gasPrice = undefined
    this.maxFeePerGas = undefined
    this.maxPriorityFeePerGas = undefined
    this.clearInflightTxs()
    this.setOwnTxParams(this.originalTxParams)
  }
}

export default GasBoostTransaction<|MERGE_RESOLUTION|>--- conflicted
+++ resolved
@@ -839,22 +839,15 @@
           throw new EstimateGasError('EstimateGasError')
         }
 
-<<<<<<< HEAD
+        if (kmsSignerError) {
+          throw new KmsSignerError('KmsSignerError')
+        }
         const isRetryableError = isAlreadyKnown || isFeeTooLow || serverError
         if (isRetryableError) {
           if (i < this.maxRetryIndex) {
             continue
           }
           await this.handleMaxRetryIndexReached()
-=======
-        if (kmsSignerError) {
-          throw new KmsSignerError('KmsSignerError')
-        }
-
-        const shouldRetry = (isAlreadyKnown || isFeeTooLow || serverError) && i < maxRetries
-        if (shouldRetry) {
-          continue
->>>>>>> d4f2e33d
         }
         if (estimateGasFailed) {
           throw new EstimateGasError('EstimateGasError')
