{
  "name": "@hop-protocol/frontend",
  "version": "0.0.0",
  "private": true,
  "engines": {
    "node": "^14",
    "yarn": "^1.22.11"
  },
  "dependencies": {
    "@ethersproject/address": "5.0.8",
<<<<<<< HEAD
    "@hop-protocol/core": "0.0.1-beta.31",
    "@hop-protocol/sdk": "0.0.1-beta.195",
=======
    "@hop-protocol/core": "0.0.1-beta.32",
    "@hop-protocol/sdk": "0.0.1-beta.199",
>>>>>>> 0a383899
    "@material-ui/core": "4.11.0",
    "@material-ui/icons": "4.9.1",
    "@material-ui/lab": "4.0.0-alpha.56",
    "@testing-library/jest-dom": "5.11.4",
    "@testing-library/react": "11.1.0",
    "@testing-library/user-event": "12.1.10",
    "@types/classnames": "2.2.11",
    "@types/jest": "26.0.15",
    "@types/luxon": "1.25.0",
    "@types/node": "12.0.0",
    "@types/react": "17.0.0",
    "@types/react-dom": "16.9.8",
    "@types/react-router-dom": "5.1.6",
    "bnc-onboard": "1.14.0",
    "cache-promise-result": "0.0.1",
    "classnames": "2.2.6",
    "clsx": "1.1.1",
    "copy-to-clipboard": "^3.3.1",
    "deepmerge": "^4.2.2",
    "dotenv": "8.2.0",
    "fast-memoize": "^2.5.2",
    "gridplus-sdk": "0.6.1",
    "luxon": "1.25.0",
    "numbro": "^2.3.2",
    "qs": "^6.10.1",
    "react": "16.10.2",
    "react-dom": "16.8.0",
    "react-feather": "2.0.9",
    "react-router-dom": "5.2.0",
    "react-scripts": "^4.0.3",
    "to-hex": "0.0.15",
    "web-vitals": "0.2.4",
    "web3-utils": "1.3.4"
  },
  "scripts": {
    "start": "react-scripts start",
    "dev": "BROWSER=none npm start",
    "clean": "rimraf build",
    "lint": "npx eslint --fix \"**/*.{ts,tsx}\"",
    "build": "INLINE_RUNTIME_CHUNK=false react-scripts --max_old_space_size=4096 build",
    "test": "react-scripts test",
    "eject": "react-scripts eject",
    "deploy": "netlify deploy --prod",
    "deploy:ipfs": "ipd -p pinata build --no-open --no-clipboard",
    "dnslink": "IPFS_HASH=$(npm run deploy:ipfs 2>1 | tail -1) node ./scripts/update_dnslink.js"
  },
  "eslintConfig": {
    "extends": [
      "react-app",
      "react-app/jest"
    ]
  },
  "browserslist": {
    "production": [
      ">0.2%",
      "not dead",
      "not op_mini all"
    ],
    "development": [
      "last 1 chrome version",
      "last 1 firefox version",
      "last 1 safari version"
    ]
  },
  "devDependencies": {
    "@aws-sdk/client-route-53": "3.4.1",
    "@typescript-eslint/eslint-plugin": "^4.18.0",
    "@typescript-eslint/parser": "^4.18.0",
    "eslint": "^7.15.0",
    "eslint-config-standard": "^16.0.2",
    "eslint-plugin-import": "^2.22.1",
    "eslint-plugin-jsx-a11y": "^6.4.1",
    "eslint-plugin-node": "^11.1.0",
    "eslint-plugin-promise": "^5.1.0",
    "eslint-plugin-react": "^7.21.5",
    "eslint-plugin-react-hooks": "^4.2.0",
    "ethers": "=5.4.0",
    "ipfs-deploy": "8.0.1",
    "lerna-sync-version": "0.0.5",
    "prettier-standard": "^16.4.1",
    "rimraf": "^3.0.2",
    "typescript": "^4.3.4"
  }
}<|MERGE_RESOLUTION|>--- conflicted
+++ resolved
@@ -8,13 +8,8 @@
   },
   "dependencies": {
     "@ethersproject/address": "5.0.8",
-<<<<<<< HEAD
-    "@hop-protocol/core": "0.0.1-beta.31",
-    "@hop-protocol/sdk": "0.0.1-beta.195",
-=======
     "@hop-protocol/core": "0.0.1-beta.32",
     "@hop-protocol/sdk": "0.0.1-beta.199",
->>>>>>> 0a383899
     "@material-ui/core": "4.11.0",
     "@material-ui/icons": "4.9.1",
     "@material-ui/lab": "4.0.0-alpha.56",
