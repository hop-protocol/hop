--- conflicted
+++ resolved
@@ -11,19 +11,15 @@
 const USER_INITIAL_BALANCE = BigNumber.from('100')
 const LIQUIDITY_PROVIDER_INITIAL_BALANCE = BigNumber.from('1000000')
 const SWAP_DEADLINE_BUFFER = BigNumber.from('3600')
+const RELAYER_FEE = BigNumber.from('1000000000000000000')
 
 describe("Full story", () => {
   let accounts: Signer[]
   let user: Signer
   let liquidityProvider: Signer
-<<<<<<< HEAD
-  // let withdrawals: Withdrawal[]
   let canonicalBridgeId: string
-=======
-  let relayer: Signer
   let committee: Signer
   let challenger: Signer
->>>>>>> 187cb051
 
   // Factories
   let L1_Bridge: ContractFactory
@@ -54,18 +50,12 @@
     accounts = await ethers.getSigners()
     user = accounts[0]
     liquidityProvider = accounts[1]
-<<<<<<< HEAD
+    committee = accounts[3]
+    challenger = accounts[4]
+
     L1_BridgeWrapper = await ethers.getContractFactory('contracts/wrappers/Optimism.sol:Optimism')
     L1_Bridge = await ethers.getContractFactory('contracts/bridges/L1_Bridge.sol:L1_Bridge')
     L2_Bridge = await ethers.getContractFactory('contracts/bridges/L2_OptimismBridge.sol:L2_OptimismBridge')
-=======
-    relayer = accounts[2]
-    committee = accounts[3]
-    challenger = accounts[4]
-
-    L1_Bridge = await ethers.getContractFactory('contracts/L1_Bridge.sol:L1_Bridge')
-    L2_Bridge = await ethers.getContractFactory('contracts/L2_Bridge.sol:L2_Bridge')
->>>>>>> 187cb051
     MockERC20 = await ethers.getContractFactory('contracts/test/MockERC20.sol:MockERC20')
     CrossDomainMessenger = await ethers.getContractFactory('contracts/test/mockOVM_CrossDomainMessenger.sol:mockOVM_CrossDomainMessenger')
     L1_OVMTokenBridge = await ethers.getContractFactory('contracts/test/L1_OVMTokenBridge.sol:L1_OVMTokenBridge')
@@ -192,9 +182,7 @@
     // User moves funds back to L1 across the liquidity bridge
     await l2_bridge.connect(user).sendToMainnet(transfer.recipient, transfer.amount, transfer.nonce, transfer.relayerFee)
     await l2_bridge.commitTransfers()
-<<<<<<< HEAD
     await l1_canonicalBridge.relayNextMessage()
-=======
 
     const transfersCommittedEvent = (await l2_bridge.queryFilter(l2_bridge.filters.TransfersCommitted()))[0]
 
@@ -202,7 +190,6 @@
     await l1_bridge.connect(committee).committeeStake(LIQUIDITY_PROVIDER_INITIAL_BALANCE)
 
     await l1_bridge.bondTransferRoot(transfersCommittedEvent.args.root, transfer.amount.add(transfer.relayerFee))
->>>>>>> 187cb051
 
     // User withdraws from L1 bridge
     const tree = new MerkleTree([ transfer.getTransferHash() ])
