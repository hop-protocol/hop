--- conflicted
+++ resolved
@@ -5,16 +5,12 @@
 import SettingsIcon from 'src/assets/settings-icon.svg'
 import Typography from '@material-ui/core/Typography'
 import { Alert } from 'src/components/Alert'
-import { Icon } from 'src/components/ui/Icon'
 import { InfoTooltip } from 'src/components/InfoTooltip'
 import { SmallTextField } from 'src/components/SmallTextField'
 import { makeStyles } from '@material-ui/core/styles'
 import { sanitizeNumericalString } from 'src/utils'
-<<<<<<< HEAD
 import { useApp } from 'src/contexts/AppContext'
-=======
 import { Icon } from 'src/components/ui/Icon'
->>>>>>> 9b681498
 
 const useStyles = makeStyles((theme: any) => ({
   root: {
