--- conflicted
+++ resolved
@@ -78,11 +78,7 @@
       <Route path="/demo">
         <Demo />
       </Route>
-<<<<<<< HEAD
 
-
-=======
->>>>>>> ae0522b9
       <Route path="/components">
         <Components />
       </Route>
