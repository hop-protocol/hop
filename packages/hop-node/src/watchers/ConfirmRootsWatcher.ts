import '../moduleAlias'
<<<<<<< HEAD
import BaseWatcher from './classes/BaseWatcher'
=======
import ArbitrumBridgeWatcher from './ArbitrumBridgeWatcher'
import BaseBridgeWatcher from './BaseBridgeWatcher'
import BaseWatcher from './classes/BaseWatcher'
import GnosisBridgeWatcher from './GnosisBridgeWatcher'
>>>>>>> 62991bd7
import L1Bridge from './classes/L1Bridge'
import L1MessengerWrapper from './classes/L1MessengerWrapper'
import contracts from 'src/contracts'
import getChainBridge from 'src/chains/getChainBridge'
import getTransferCommitted from 'src/theGraph/getTransferCommitted'
import getTransferRootId from 'src/utils/getTransferRootId'
import { BigNumber } from 'ethers'
import { ChallengePeriodMs } from 'src/constants'
import { ExitableTransferRoot } from 'src/db/TransferRootsDb'
import { L1_Bridge as L1BridgeContract } from '@hop-protocol/core/contracts/generated/L1_Bridge'
import { MessengerWrapper as L1MessengerWrapperContract } from '@hop-protocol/core/contracts/generated/MessengerWrapper'
import { L2_Bridge as L2BridgeContract } from '@hop-protocol/core/contracts/generated/L2_Bridge'
import { config as globalConfig } from 'src/config'

type Config = {
  chainSlug: string
  tokenSymbol: string
  bridgeContract: L1BridgeContract | L2BridgeContract
  l1BridgeContract: L1BridgeContract
  dryMode?: boolean
}

export type ConfirmRootsData = {
  rootHashes: string[]
  destinationChainIds: number[]
  totalAmounts: BigNumber[]
  rootCommittedAts: number[]
}

<<<<<<< HEAD
=======
type Watcher = GnosisBridgeWatcher | PolygonBridgeWatcher | PolygonZkBridgeWatcher | BaseBridgeWatcher | ArbitrumBridgeWatcher | NovaBridgeWatcher | ZkSyncBridgeWatcher | LineaBridgeWatcher | ScrollZkBridgeWatcher

>>>>>>> 62991bd7
class ConfirmRootsWatcher extends BaseWatcher {
  l1Bridge: L1Bridge
  l1MessengerWrapper: L1MessengerWrapper

  constructor (config: Config) {
    super(config)
    this.logger.debug('starting watcher')
<<<<<<< HEAD
=======
    const enabledNetworks = getEnabledNetworks()
    this.l1Bridge = new L1Bridge(config.l1BridgeContract)
    const watcherParams = {
      chainSlug: config.chainSlug,
      tokenSymbol: this.tokenSymbol,
      l1BridgeContract: config.l1BridgeContract,
      bridgeContract: config.bridgeContract,
      dryMode: config.dryMode
    }

    if (this.chainSlug === Chain.Gnosis && enabledNetworks.includes(Chain.Gnosis)) {
      this.watchers[Chain.Gnosis] = new GnosisBridgeWatcher(watcherParams)
    }
    if (this.chainSlug === Chain.Polygon && enabledNetworks.includes(Chain.Polygon)) {
      this.watchers[Chain.Polygon] = new PolygonBridgeWatcher(watcherParams)
    }
    if (this.chainSlug === Chain.Optimism && enabledNetworks.includes(Chain.Optimism)) {
      this.watchers[Chain.Optimism] = new OptimismBridgeWatcher(watcherParams)
    }
    if (this.chainSlug === Chain.Arbitrum && enabledNetworks.includes(Chain.Arbitrum)) {
      this.watchers[Chain.Arbitrum] = new ArbitrumBridgeWatcher(watcherParams)
    }
    if (this.chainSlug === Chain.Nova && enabledNetworks.includes(Chain.Nova)) {
      this.watchers[Chain.Nova] = new NovaBridgeWatcher(watcherParams)
    }
    if (this.chainSlug === Chain.ZkSync && enabledNetworks.includes(Chain.ZkSync)) {
      this.watchers[Chain.ZkSync] = new ZkSyncBridgeWatcher(watcherParams)
    }
    if (this.chainSlug === Chain.Linea && enabledNetworks.includes(Chain.Linea)) {
      this.watchers[Chain.Linea] = new LineaBridgeWatcher(watcherParams)
    }
    if (this.chainSlug === Chain.ScrollZk && enabledNetworks.includes(Chain.ScrollZk)) {
      this.watchers[Chain.ScrollZk] = new ScrollZkBridgeWatcher(watcherParams)
    }
    if (this.chainSlug === Chain.Base && enabledNetworks.includes(Chain.Base)) {
      this.watchers[Chain.Base] = new BaseBridgeWatcher(watcherParams)
    }
    if (this.chainSlug === Chain.PolygonZk && enabledNetworks.includes(Chain.PolygonZk)) {
      this.watchers[Chain.PolygonZk] = new PolygonZkBridgeWatcher(watcherParams)
    }

>>>>>>> 62991bd7
    const l1MessengerWrapperContract: L1MessengerWrapperContract = contracts.get(this.tokenSymbol, this.chainSlug)?.l1MessengerWrapper
    if (!l1MessengerWrapperContract) {
      throw new Error(`Messenger wrapper contract not found for ${this.chainSlug}.${this.tokenSymbol}`)
    }
    this.l1MessengerWrapper = new L1MessengerWrapper(l1MessengerWrapperContract)

    // confirmation watcher is less time sensitive than others
    this.pollIntervalMs = 10 * 60 * 1000
  }

  async pollHandler () {
    try {
      await Promise.all([
        this.checkExitableTransferRootsFromDb(),
        this.checkConfirmableTransferRootsFromDb()
      ])
      this.logger.debug('confirmRootsWatcher pollHandler completed')
    } catch (err) {
      this.logger.debug(`confirmRootsWatcher pollHandler error ${err.message}`)
    }
  }

  async checkExitableTransferRootsFromDb () {
    const dbTransferRoots = await this.db.transferRoots.getExitableTransferRoots(await this.getFilterRoute())
    if (!dbTransferRoots.length) {
      return
    }
    this.logger.debug(
      `checking ${dbTransferRoots.length} unexited transfer roots db items`
    )
    for (const { transferRootId } of dbTransferRoots) {
      await this.checkExitableTransferRoots(transferRootId)
    }
  }

  async checkConfirmableTransferRootsFromDb () {
    const dbTransferRoots = await this.db.transferRoots.getConfirmableTransferRoots(await this.getFilterRoute())
    if (!dbTransferRoots.length) {
      return
    }

    this.logger.debug(
      `checking ${dbTransferRoots.length} unconfirmed transfer roots db items`
    )
    for (const { transferRootId } of dbTransferRoots) {
      await this.checkConfirmableTransferRoots(transferRootId)
    }
  }

  async checkExitableTransferRoots (transferRootId: string) {
    const dbTransferRoot = await this.db.transferRoots.getByTransferRootId(transferRootId) as ExitableTransferRoot
    if (!dbTransferRoot) {
      throw new Error(`transfer root db item not found, root id "${transferRootId}"`)
    }

    const { destinationChainId, commitTxHash } = dbTransferRoot

    const logger = this.logger.create({ root: transferRootId })
    const isTransferRootIdConfirmed = await this.l1Bridge.isTransferRootIdConfirmed(
      destinationChainId,
      transferRootId
    )
    if (isTransferRootIdConfirmed) {
      logger.warn('Transfer root already confirmed')
      await this.db.transferRoots.update(transferRootId, {
        confirmed: true
      })
      return
    }

    const chainBridge = getChainBridge(this.chainSlug)
    if (!chainBridge) {
      logger.warn(`chainBridge for ${this.chainSlug} is not implemented yet`)
      return
    }

    logger.debug(`handling commit tx hash ${commitTxHash} to ${destinationChainId}`)
    if (this.dryMode || globalConfig.emergencyDryMode) {
      this.logger.warn(`dry: ${this.dryMode}, emergencyDryMode: ${globalConfig.emergencyDryMode} skipping relayL2ToL1Message`)
      return
    }

    await this.db.transferRoots.update(transferRootId, {
      sentConfirmTxAt: Date.now()
    })

    const tx = await chainBridge.relayL2ToL1Message(commitTxHash)

    if (!tx) {
      throw new Error('tx relayL2ToL2Message tx found')
    }

    const msg = `sent chain ${this.chainSlug} confirmTransferRoot exit tx ${tx.hash}`
    logger.info(msg)
    this.notifier.info(msg)
  }

  async checkConfirmableTransferRoots (transferRootId: string) {
    const dbTransferRoot = await this.db.transferRoots.getByTransferRootId(transferRootId) as ExitableTransferRoot
    if (!dbTransferRoot) {
      throw new Error(`transfer root db item not found, root id "${transferRootId}"`)
    }

    const { transferRootHash, destinationChainId, totalAmount, committedAt } = dbTransferRoot

    const logger = this.logger.create({ root: transferRootId })
    const isTransferRootIdConfirmed = await this.l1Bridge.isTransferRootIdConfirmed(
      destinationChainId,
      transferRootId
    )
    if (isTransferRootIdConfirmed) {
      logger.warn('Transfer root already confirmed')
      await this.db.transferRoots.update(transferRootId, {
        confirmed: true
      })
      return
    }

    if (this.dryMode || globalConfig.emergencyDryMode) {
      this.logger.warn(`dry: ${this.dryMode}, emergencyDryMode: ${globalConfig.emergencyDryMode}, skipping confirmRootsViaWrapper`)
      return
    }

    await this.db.transferRoots.update(transferRootId, {
      sentConfirmTxAt: Date.now()
    })

    logger.debug(`handling confirmable transfer root ${transferRootHash}, destination ${destinationChainId}, amount ${totalAmount.toString()}, committedAt ${committedAt}`)
    try {
      await this.confirmRootsViaWrapper({
        rootHashes: [transferRootHash],
        destinationChainIds: [destinationChainId],
        totalAmounts: [totalAmount],
        rootCommittedAts: [committedAt]
      })
    } catch (err) {
      logger.error('confirmRootsViaWrapper error:', err.message)
      throw err
    }
  }

  async confirmRootsViaWrapper (rootData: ConfirmRootsData): Promise<void> {
    // NOTE: Since root confirmations via a wrapper can only happen after the challenge period expires, it is not
    // possible for a reorg to occur. Therefore, we do not need to check for a reorg here.
    // Additionally, the validation relies on TheGraph, which is not guaranteed to be available during an emergency.
    // Because of this, we do not enable global emergencyDryMode for this watcher.
    await this.preTransactionValidation(rootData)
    const { rootHashes, destinationChainIds, totalAmounts, rootCommittedAts } = rootData
    await this.l1MessengerWrapper.confirmRoots(
      rootHashes,
      destinationChainIds,
      totalAmounts,
      rootCommittedAts
    )
  }

  async preTransactionValidation (rootData: ConfirmRootsData): Promise<void> {
    const { rootHashes, destinationChainIds, totalAmounts, rootCommittedAts } = rootData

    // Data validation
    if (
      rootHashes.length !== destinationChainIds.length ||
      rootHashes.length !== totalAmounts.length ||
      rootHashes.length !== rootCommittedAts.length
    ) {
      throw new Error('Root data arrays must be the same length')
    }

    for (const [index, value] of rootHashes.entries()) {
      const rootHash = value
      const destinationChainId = destinationChainIds[index]
      const totalAmount = totalAmounts[index]
      const rootCommittedAt = rootCommittedAts[index]

      // Verify that the DB has the root and associated data
      const calculatedTransferRootId = getTransferRootId(rootHash, totalAmount)
      const logger = this.logger.create({ root: calculatedTransferRootId })

      const dbTransferRoot = await this.db.transferRoots.getByTransferRootId(calculatedTransferRootId)
      if (!dbTransferRoot) {
        throw new Error(`Calculated calculatedTransferRootId (${calculatedTransferRootId}) does not match transferRootId in db`)
      }

      logger.debug(`confirming rootHash ${rootHash} on destinationChainId ${destinationChainId} with totalAmount ${totalAmount.toString()} and committedAt ${rootCommittedAt}`)

      // Verify that the data in the DB matches the data passed in
      if (
        rootHash !== dbTransferRoot?.transferRootHash ||
        destinationChainId !== dbTransferRoot?.destinationChainId ||
        totalAmount.toString() !== dbTransferRoot?.totalAmount?.toString() ||
        rootCommittedAt !== dbTransferRoot?.committedAt
      ) {
        throw new Error(`DB data does not match passed in data for rootHash ${rootHash}`)
      }

      // Verify that the watcher is on the correct chain
      if (this.bridge.chainId !== dbTransferRoot.sourceChainId) {
        throw new Error(`Watcher is on chain ${this.bridge.chainId} but transfer root ${calculatedTransferRootId} source is on chain ${dbTransferRoot.sourceChainId}`)
      }

      if (this.bridge.chainId === destinationChainId) {
        throw new Error(`Cannot confirm roots with a destination chain ${destinationChainId} from chain the same chain`)
      }

      // Verify that the transfer root ID is not confirmed for any chain
      // Note: Manually get all chains from config here to check all possible destinations, not
      // just the chains scoped to this watcher
      const allChainIds: number[] = []
      for (const key in globalConfig.networks) {
        const { chainId } = globalConfig.networks[key]
        allChainIds.push(chainId)
      }

      for (const chainId of allChainIds) {
        const isTransferRootIdConfirmed = await this.l1Bridge.isTransferRootIdConfirmed(
          chainId,
          calculatedTransferRootId
        )
        if (isTransferRootIdConfirmed) {
          throw new Error(`Transfer root ${calculatedTransferRootId} already confirmed on chain ${destinationChainId} (confirmRootsViaWrapper)`)
        }
      }

      // Verify that the wrapper being used is correct
      const wrapperL2ChainId = await this.l1MessengerWrapper.l2ChainId()
      if (
        Number(wrapperL2ChainId) !== dbTransferRoot?.sourceChainId ||
        Number(wrapperL2ChainId) !== this.bridge.chainId
      ) {
        throw new Error(`Wrapper l2ChainId is unexpected: ${wrapperL2ChainId} (expected ${dbTransferRoot?.sourceChainId})`)
      }

      // Verify that the root can be confirmed
      const { createdAt, challengeStartTime } = await this.l1Bridge.getTransferBond(calculatedTransferRootId)
      if (!createdAt || !challengeStartTime) {
        throw new Error('Transfer bond not found')
      }
      const createdAtMs = Number(createdAt) * 1000
      const timeSinceBondCreation = Date.now() - createdAtMs
      if (
        createdAt.toString() === '0' ||
          challengeStartTime.toString() !== '0' ||
          timeSinceBondCreation <= ChallengePeriodMs
      ) {
        throw new Error('Transfer root is not confirmable')
      }

      // Verify that the data in the TheGraph matches the data passed in
      // TheGraph support is not consistent on testnet, so skip this check on testnet
      if (globalConfig.isMainnet) {
        const transferCommitted = await getTransferCommitted(this.bridge.chainSlug, this.tokenSymbol, rootHash)
        if (
          rootHash !== transferCommitted?.rootHash ||
          destinationChainId !== transferCommitted?.destinationChainId ||
          totalAmount.toString() !== transferCommitted?.totalAmount?.toString() ||
          rootCommittedAt.toString() !== transferCommitted?.rootCommittedAt
        ) {
          throw new Error(`TheGraph data does not match passed in data for rootHash ${rootHash}`)
        }
      }
    }
  }
}

export default ConfirmRootsWatcher<|MERGE_RESOLUTION|>--- conflicted
+++ resolved
@@ -1,12 +1,5 @@
 import '../moduleAlias'
-<<<<<<< HEAD
 import BaseWatcher from './classes/BaseWatcher'
-=======
-import ArbitrumBridgeWatcher from './ArbitrumBridgeWatcher'
-import BaseBridgeWatcher from './BaseBridgeWatcher'
-import BaseWatcher from './classes/BaseWatcher'
-import GnosisBridgeWatcher from './GnosisBridgeWatcher'
->>>>>>> 62991bd7
 import L1Bridge from './classes/L1Bridge'
 import L1MessengerWrapper from './classes/L1MessengerWrapper'
 import contracts from 'src/contracts'
@@ -36,11 +29,6 @@
   rootCommittedAts: number[]
 }
 
-<<<<<<< HEAD
-=======
-type Watcher = GnosisBridgeWatcher | PolygonBridgeWatcher | PolygonZkBridgeWatcher | BaseBridgeWatcher | ArbitrumBridgeWatcher | NovaBridgeWatcher | ZkSyncBridgeWatcher | LineaBridgeWatcher | ScrollZkBridgeWatcher
-
->>>>>>> 62991bd7
 class ConfirmRootsWatcher extends BaseWatcher {
   l1Bridge: L1Bridge
   l1MessengerWrapper: L1MessengerWrapper
@@ -48,50 +36,7 @@
   constructor (config: Config) {
     super(config)
     this.logger.debug('starting watcher')
-<<<<<<< HEAD
-=======
-    const enabledNetworks = getEnabledNetworks()
-    this.l1Bridge = new L1Bridge(config.l1BridgeContract)
-    const watcherParams = {
-      chainSlug: config.chainSlug,
-      tokenSymbol: this.tokenSymbol,
-      l1BridgeContract: config.l1BridgeContract,
-      bridgeContract: config.bridgeContract,
-      dryMode: config.dryMode
-    }
-
-    if (this.chainSlug === Chain.Gnosis && enabledNetworks.includes(Chain.Gnosis)) {
-      this.watchers[Chain.Gnosis] = new GnosisBridgeWatcher(watcherParams)
-    }
-    if (this.chainSlug === Chain.Polygon && enabledNetworks.includes(Chain.Polygon)) {
-      this.watchers[Chain.Polygon] = new PolygonBridgeWatcher(watcherParams)
-    }
-    if (this.chainSlug === Chain.Optimism && enabledNetworks.includes(Chain.Optimism)) {
-      this.watchers[Chain.Optimism] = new OptimismBridgeWatcher(watcherParams)
-    }
-    if (this.chainSlug === Chain.Arbitrum && enabledNetworks.includes(Chain.Arbitrum)) {
-      this.watchers[Chain.Arbitrum] = new ArbitrumBridgeWatcher(watcherParams)
-    }
-    if (this.chainSlug === Chain.Nova && enabledNetworks.includes(Chain.Nova)) {
-      this.watchers[Chain.Nova] = new NovaBridgeWatcher(watcherParams)
-    }
-    if (this.chainSlug === Chain.ZkSync && enabledNetworks.includes(Chain.ZkSync)) {
-      this.watchers[Chain.ZkSync] = new ZkSyncBridgeWatcher(watcherParams)
-    }
-    if (this.chainSlug === Chain.Linea && enabledNetworks.includes(Chain.Linea)) {
-      this.watchers[Chain.Linea] = new LineaBridgeWatcher(watcherParams)
-    }
-    if (this.chainSlug === Chain.ScrollZk && enabledNetworks.includes(Chain.ScrollZk)) {
-      this.watchers[Chain.ScrollZk] = new ScrollZkBridgeWatcher(watcherParams)
-    }
-    if (this.chainSlug === Chain.Base && enabledNetworks.includes(Chain.Base)) {
-      this.watchers[Chain.Base] = new BaseBridgeWatcher(watcherParams)
-    }
-    if (this.chainSlug === Chain.PolygonZk && enabledNetworks.includes(Chain.PolygonZk)) {
-      this.watchers[Chain.PolygonZk] = new PolygonZkBridgeWatcher(watcherParams)
-    }
-
->>>>>>> 62991bd7
+
     const l1MessengerWrapperContract: L1MessengerWrapperContract = contracts.get(this.tokenSymbol, this.chainSlug)?.l1MessengerWrapper
     if (!l1MessengerWrapperContract) {
       throw new Error(`Messenger wrapper contract not found for ${this.chainSlug}.${this.tokenSymbol}`)
