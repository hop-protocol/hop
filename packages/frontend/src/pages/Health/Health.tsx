--- conflicted
+++ resolved
@@ -1,24 +1,13 @@
-<<<<<<< HEAD
-import React, { useState, useEffect } from 'react'
+import Box from '@mui/material/Box'
+import React, { useEffect, useState } from 'react'
 import Typography from '@mui/material/Typography'
-import { useInterval } from 'usehooks-ts'
-=======
-import Box from '@material-ui/core/Box'
-import React, { useEffect, useState } from 'react'
-import Typography from '@material-ui/core/Typography'
->>>>>>> 4d8085bc
 import { CellWrapper, SortableTable } from 'src/components/Table'
 import { CopyEthAddress } from 'src/components/ui/CopyEthAddress'
 import { DateTime } from 'luxon'
 import { Icon } from 'src/components/ui/Icon'
 import { findNetworkBySlug } from 'src/utils'
 import { getTokenImage } from 'src/utils/tokens'
-<<<<<<< HEAD
-import { CopyEthAddress } from 'src/components/ui/CopyEthAddress'
-import Box from '@mui/material/Box'
-=======
 import { useInterval } from 'usehooks-ts'
->>>>>>> 4d8085bc
 
 export const populateLowBonderBalances = (item: any) => {
   const chain = findNetworkBySlug(item.chain)
