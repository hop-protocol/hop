--- conflicted
+++ resolved
@@ -11,11 +11,8 @@
 import Health from 'src/pages/Health'
 import TransactionPage from 'src/pages/Transaction'
 import { Div } from './components/ui'
-<<<<<<< HEAD
 import SocialVerified from './pages/airdrop/SocialVerified'
-=======
 import { AirdropPreview } from './pages/AirdropPreview'
->>>>>>> e55c6d24
 
 const AppRoutes: FC = () => {
   return (
@@ -30,14 +27,10 @@
           <Route exact path="/pool" component={Pools} />
           <Route exact path="/stake" component={Stake} />
           <Route exact path="/withdraw" component={Withdraw} />
-<<<<<<< HEAD
           <Route exact path="/health" component={Health} />
           <Route exact path="/airdrop/social-verify" component={SocialVerify} />
           <Route exact path="/social-verified" component={SocialVerified} />
-=======
           <Route path="/airdrop-preview" component={AirdropPreview} />
-
->>>>>>> e55c6d24
           <Route exact path={['/tx', '/tx/:hash']} component={TransactionPage} />
 
           <Route exact path="/components" component={Components} />
