import Logger from 'src/logger'
import Store from './Store'
<<<<<<< HEAD
import bigNumberMax from 'src/utils/bigNumberMax'
import bigNumberMin from 'src/utils/bigNumberMin'
=======
import bnMax from 'src/utils/bnMax'
import bnMin from 'src/utils/bnMin'
>>>>>>> 3aabd426
import chainSlugToId from 'src/utils/chainSlugToId'
import getBumpedBN from 'src/utils/getBumpedBN'
import getBumpedGasPrice from 'src/utils/getBumpedGasPrice'
import getProviderChainSlug from 'src/utils/getProviderChainSlug'
import getRpcUrl from 'src/utils/getRpcUrl'
import getTransferIdFromCalldata from 'src/utils/getTransferIdFromCalldata'
import wait from 'src/utils/wait'
import { BigNumber, Signer, providers } from 'ethers'
import {
  Chain,
  InitialTxGasPriceMultiplier,
  MaxGasPriceMultiplier,
  MaxPriorityFeeConfidenceLevel,
  PriorityFeePerGasCap
} from 'src/constants'
import {
  EstimateGasError,
  KmsSignerError,
  NonceTooLowError
} from 'src/types/error'
import { EventEmitter } from 'events'
import { Notifier } from 'src/notifier'
import {
  blocknativeApiKey,
  gasBoostErrorSlackChannel,
  gasBoostWarnSlackChannel,
  config as globalConfig,
  hostname
} from 'src/config'
import { formatUnits, hexlify, parseUnits } from 'ethers/lib/utils'
import { v4 as uuidv4 } from 'uuid'

type TransactionRequestWithHash = providers.TransactionRequest & {
  hash: string
}

enum State {
  Confirmed = 'confirmed',
  Boosted = 'boosted',
  MaxGasPriceReached = 'maxGasPriceReached',
  Reorg = 'reorg',
  Error = 'error'
}

type InflightItem = {
  hash?: string
  boosted: boolean
  sentAt: number
}

export type MarshalledTx = {
  id: string
  createdAt: number
  txHash?: string
  type?: number
  from: string
  to: string
  data: string
  value: string
  nonce: number
  gasPrice?: string
  maxFeePerGas?: string
  maxPriorityFeePerGas?: string
  gasLimit: string
}

export type Options = {
  pollMs: number
  timeTilBoostMs: number
  gasPriceMultiplier: number
  initialTxGasPriceMultiplier: number
  maxGasPriceGwei: number
  priorityFeePerGasCap: number
  compareMarketGasPrice: boolean
  reorgConfirmationBlocks: number
  maxPriorityFeeConfidenceLevel: number
}

type Type0GasData = {
  gasPrice: BigNumber
}

type Type2GasData = {
  maxFeePerGas: BigNumber
  maxPriorityFeePerGas: BigNumber
}

type GasFeeData = Type0GasData & Type2GasData

type EventEmitterState = {
  [key in State]: any
}

type EventEmitterEvents = EventEmitter & {
  _events: any
}

const cacheTimeMs = 5 * 60 * 1000
const enoughFundsCheckCache: Record<string, number> = {}

class GasBoostTransaction extends EventEmitter implements providers.TransactionResponse {
  started: boolean = false
  pollMs: number = 10 * 1000
  timeTilBoostMs: number = 3 * 60 * 1000
  gasPriceMultiplier: number = MaxGasPriceMultiplier // multiplier for gasPrice
  initialTxGasPriceMultiplier: number = InitialTxGasPriceMultiplier // multiplier for gasPrice for first tx
  maxGasPriceGwei: number = 500 // the max we'll keep bumping gasPrice in type 0 txs
  maxGasPriceReached: boolean = false // this is set to true when gasPrice is greater than maxGasPrice
  maxRebroadcastIndex: number = 10
  maxRebroadcastIndexReached: boolean = false
  priorityFeePerGasCap: number = PriorityFeePerGasCap // this the max we'll keep bumping maxPriorityFeePerGas to in type 2 txs. Since maxPriorityFeePerGas is already a type 2 argument, it uses the term cap instead
  maxPriorityFeeConfidenceLevel: number = MaxPriorityFeeConfidenceLevel
  compareMarketGasPrice: boolean = true
  warnEthBalance: number = 0.1 // how low ETH balance of signer must get before we log a warning
  boostIndex: number = 0 // number of times transaction has been boosted
  rebroadcastIndex: number = 0 // number of times transaction has been rebroadcasted
  inflightItems: InflightItem[] = []
  signer: Signer
  store: Store
  logger: Logger
  notifier: Notifier
  chainSlug: string
  id: string
  createdAt: number
  txHash?: string
  receipt?: providers.TransactionReceipt
  private _is1559Supported: boolean // set to true if EIP-1559 type transactions are supported
  readonly minMultiplier: number = 1.10 // the minimum gas price multiplier that miners will accept for transaction replacements
  logId: string

  reorgConfirmationBlocks: number = 1
  originalTxParams: providers.TransactionRequest
  _events: any[] // implemented by EventEmitter

  type?: number

  // these properties are required by ethers TransactionResponse interface
  from: string // type 0 and 2 tx required property
  to: string // type 0 and 2 tx required property
  data: string // type 0 and 2 tx required property
  value: BigNumber // type 0 and 2 tx required property
  nonce: number // type 0 and 2 tx required property
  gasLimit: BigNumber // type 0 and 2 tx required property
  gasPrice?: BigNumber // type 0 tx required property
  maxFeePerGas?: BigNumber // type 2 tx required property
  maxPriorityFeePerGas?: BigNumber // type 2 tx required property
  chainId: number // type 0 and 2 tx required property
  confirmations: number = 0 // type 0 and 2 tx required property

  constructor (tx: providers.TransactionRequest, signer: Signer, store: Store, options: Partial<Options> = {}, id?: string) {
    super()
    this.signer = signer
    if (store != null) {
      this.store = store
    }
    this.createdAt = Date.now()
    this.originalTxParams = tx
    this.setOwnTxParams(tx)
    this.id = id ?? this.generateId()
    this.setOptions(options)

    const chainSlug = getProviderChainSlug(this.signer.provider)
    if (!chainSlug) {
      throw new Error('chain slug not found for contract provider')
    }
    this.chainSlug = chainSlug
    this.chainId = chainSlugToId(chainSlug)
    const tag = 'GasBoostTransaction'
    let prefix = `${this.chainSlug} id: ${this.id}`
    const transferId = this.decodeTransferId()
    if (transferId) {
      prefix = `${prefix} transferId: ${transferId}`
    }
    this.logId = prefix
    this.logger = new Logger({
      tag,
      prefix
    })
    this.logger.log('starting log')
    this.notifier = new Notifier(
      `GasBoost, label: ${prefix}, host: ${hostname}`
    )
  }

  private generateId (): string {
    return uuidv4()
  }

  private setOwnTxParams (tx: providers.TransactionRequest) {
    this.from = tx.from!
    this.to = tx.to!
    if (tx.type != null) {
      this.type = tx.type
    }
    if (tx.data) {
      this.data = hexlify(tx.data)
    }
    if (tx.value) {
      this.value = BigNumber.from(tx.value)
    }
    if (tx.nonce) {
      this.nonce = BigNumber.from(tx.nonce).toNumber()
    }
    if (tx.gasPrice) {
      this.gasPrice = BigNumber.from(tx.gasPrice)
    } else {
      if (tx.maxFeePerGas) {
        this.maxFeePerGas = BigNumber.from(tx.maxFeePerGas)
      }
      if (tx.maxPriorityFeePerGas) {
        this.maxPriorityFeePerGas = BigNumber.from(tx.maxPriorityFeePerGas)
      }
    }
    if (tx.gasLimit) {
      this.gasLimit = BigNumber.from(tx.gasLimit)
    }
  }

  private setGasProperties (tx: TransactionRequestWithHash) {
    // things get complicated with boosting 1559 when initial tx is using gasPrice
    // so we explicitly set gasPrice here again
    const shouldUseGasPrice = (
      this.gasPrice &&
      !tx.gasPrice &&
      tx.maxFeePerGas &&
      tx.maxPriorityFeePerGas &&
      (tx.maxFeePerGas as BigNumber).eq(tx.maxPriorityFeePerGas)
    )
    if (shouldUseGasPrice) {
      this.type = undefined
      this.gasPrice = (tx.maxFeePerGas as BigNumber)
      this.maxFeePerGas = undefined
      this.maxPriorityFeePerGas = undefined
    } else {
      this.gasPrice = (tx.gasPrice! as BigNumber)
      this.maxFeePerGas = (tx.maxFeePerGas! as BigNumber)
      this.maxPriorityFeePerGas = (tx.maxPriorityFeePerGas! as BigNumber)
      if (tx.type != null) {
        this.type = tx.type
      }
    }
  }

  decodeTransferId (): string | undefined {
    if (this.data) {
      try {
        if (this.data?.startsWith('0x3d12a85a') || this.data?.startsWith('0x23c452cd')) {
          const transferId = getTransferIdFromCalldata(this.data, this.chainId)
          if (transferId) {
            return transferId
          }
        }
      } catch (err) {
        // noop
      }
    }
  }

  get hash (): string {
    if (this.txHash) {
      return this.txHash
    }
    const prevItem = this.getLatestInflightItem()
    if (prevItem) {
      return prevItem.hash!
    }
    throw new Error('transaction hash not available yet')
  }

  setPollMs (pollMs: number) {
    this.pollMs = pollMs
  }

  setTimeTilBoostMs (timeTilBoostMs: number) {
    this.timeTilBoostMs = timeTilBoostMs
  }

  setGasPriceMultiplier (gasPriceMultiplier: number) {
    this.gasPriceMultiplier = gasPriceMultiplier
  }

  setInitialTxGasPriceMultiplier (initialTxGasPriceMultiplier: number) {
    this.initialTxGasPriceMultiplier = initialTxGasPriceMultiplier
  }

  setMaxGasPriceGwei (maxGasPriceGwei: number) {
    this.maxGasPriceGwei = maxGasPriceGwei
  }

  setPriorityFeePerGasCap (priorityFeePerGasCap: number) {
    this.priorityFeePerGasCap = priorityFeePerGasCap
  }

  setCompareMarketGasPrice (compareMarketGasPrice: boolean) {
    this.compareMarketGasPrice = compareMarketGasPrice
  }

  setWarnEthBalance (warnEthBalance: number) {
    this.warnEthBalance = warnEthBalance
  }

  start () {
    this.startPoller()
  }

  async save () {
    if (!this.store) {
      return
    }
    await this.store.update(this.id, this.marshal())
  }

  marshal (): MarshalledTx {
    return {
      id: this.id,
      createdAt: this.createdAt,
      txHash: this.txHash,
      type: this.type,
      from: this.from,
      to: this.to,
      data: this.data,
      value: this.value?.toString(),
      nonce: this.nonce,
      gasPrice: this.gasPrice?.toString(),
      maxFeePerGas: this.maxFeePerGas?.toString(),
      maxPriorityFeePerGas: this.maxPriorityFeePerGas?.toString(),
      gasLimit: this.gasLimit?.toString()
    }
  }

  static async fromId (id: string, signer: Signer, store: Store, options: Partial<Options> = {}) {
    const item = await store.getItem(id)
    return GasBoostTransaction.unmarshal(item, signer, store, options)
  }

  static unmarshal (item: MarshalledTx, signer: Signer, store: Store, options: Partial<Options> = {}) {
    const tx = {
      type: item.type,
      from: item.from,
      to: item.to,
      data: item.data,
      value: item.value,
      nonce: item.nonce,
      gasPrice: item.gasPrice,
      maxFeePerGas: item.maxFeePerGas,
      maxPriorityFeePerGas: item.maxPriorityFeePerGas,
      gasLimit: item.gasLimit
    }
    const gTx = new GasBoostTransaction(tx, signer, store)
    gTx.id = item.id
    gTx.createdAt = item.createdAt
    gTx.txHash = item.txHash
    gTx.setOptions(options)
    return gTx
  }

  async send () {
    const _timeId = `GasBoostTransaction send getBumpedGasFeeData elapsed ${this.logId} `
    console.time(_timeId)
    let gasFeeData = await this.getBumpedGasFeeData(this.initialTxGasPriceMultiplier)
    console.timeEnd(_timeId)

    // use passed in tx gas values if they were specified
    if (this.gasPrice) {
      gasFeeData.gasPrice = this.gasPrice
    } else if (this.maxFeePerGas ?? this.maxPriorityFeePerGas) {
      if (this.maxFeePerGas) {
        gasFeeData.maxFeePerGas = this.maxFeePerGas
      }
      if (this.maxPriorityFeePerGas) {
        gasFeeData.maxPriorityFeePerGas = this.maxPriorityFeePerGas
      }
    }

    // clamp gas values to max if they go over max for initial tx send
    gasFeeData = this.clampMaxGasFeeData(gasFeeData)
    const tx: TransactionRequestWithHash = await this._sendTransaction(gasFeeData)

    // store populated and normalized values
    this.from = tx.from!
    this.to = tx.to!
    this.data = (tx.data as string)
    this.value = (tx.value as BigNumber)
    this.gasLimit = (tx.gasLimit as BigNumber)
    this.nonce = (tx.nonce as number)
    this.setGasProperties(tx)

    this.logger.debug(`beginning tracking for ${tx.hash}`)
    this.track(tx)
  }

  async getLatestNonce (): Promise<number> {
    return this.signer.getTransactionCount('pending')
  }

  async getGasFeeData () {
    return this.signer.provider!.getFeeData()
  }

  async getMarketGasPrice (): Promise<BigNumber> {
    return this.signer.getGasPrice()
  }

  async getMarketMaxFeePerGas (): Promise<BigNumber> {
    const { maxFeePerGas } = await this.getGasFeeData()
    return maxFeePerGas!
  }

  // TODO: remove this once orus's supports maxFeePerGas & ethers doesn't have a default maxPriorityFeePerGas
  // https://github.com/ethers-io/ethers.js/blob/v5.7.0/packages/abstract-provider/src.ts/index.ts#L252
  async getOruMaxFeePerGas (chainSlug: string): Promise<BigNumber> {
    const res = await fetch(getRpcUrl(chainSlug)!, {
      method: 'POST',
      headers: {
        'Content-Type': 'application/json'
      },
      body: JSON.stringify({
        jsonrpc: '2.0',
        method: 'eth_maxPriorityFeePerGas',
        params: [],
        id: 1
      })
    })
    const gasData: any = await res.json()
    return BigNumber.from(gasData.result)
  }

  async getMarketMaxPriorityFeePerGas (): Promise<BigNumber> {
    const isEthereumMainnet = typeof this._is1559Supported === 'boolean' && this._is1559Supported && this.chainSlug === Chain.Ethereum && globalConfig.isMainnet
    if (isEthereumMainnet) {
      try {
        const baseUrl = 'https://api.blocknative.com/gasprices/blockprices?confidenceLevels='
        const url = baseUrl + this.maxPriorityFeeConfidenceLevel.toString()
        const res = await fetch(url, {
          method: 'GET',
          headers: {
            Authorization: blocknativeApiKey
          }
        })

        const gasData: any = await res.json()
        const maxPriorityFeePerGas = gasData.blockPrices[0].estimatedPrices[0].maxPriorityFeePerGas
        return this.parseGwei(maxPriorityFeePerGas)
      } catch (err) {
        this.logger.error(`blocknative priority fee call failed: ${err}`)
      }
    }

    // TODO: remove this once ORUs support maxFeePerGas and the ethersjs version
    // we support does not hardcode 1.5 gwei as the default maxPriorityFeePerGas
    // https://github.com/ethers-io/ethers.js/blob/v5.7.0/packages/abstract-provider/src.ts/index.ts#L252
    if (
      this.chainSlug === Chain.Optimism ||
      this.chainSlug === Chain.Base ||
      this.chainSlug === Chain.Arbitrum ||
      this.chainSlug === Chain.Nova ||
      this.chainSlug === Chain.Linea
    ) {
      try {
        return await this.getOruMaxFeePerGas(this.chainSlug)
      } catch (err) {
        this.logger.error('oru max fee per gas call failed:', err)
      }
    }

    const { maxPriorityFeePerGas } = await this.getGasFeeData()
    return maxPriorityFeePerGas!
  }

  getMaxGasPrice () {
    return this.parseGwei(this.maxGasPriceGwei)
  }

  getPriorityFeePerGasCap () {
    return this.parseGwei(this.priorityFeePerGasCap)
  }

  async getBumpedGasPrice (multiplier: number = this.gasPriceMultiplier): Promise<BigNumber> {
    const marketGasPrice = await this.getMarketGasPrice()
    const prevGasPrice = this.gasPrice ?? marketGasPrice
    const bumpedGasPrice = getBumpedGasPrice(prevGasPrice, multiplier)
    if (!this.compareMarketGasPrice) {
      return bumpedGasPrice
    }
<<<<<<< HEAD
    return bigNumberMax(marketGasPrice, bumpedGasPrice)
=======
    return bnMax(marketGasPrice, bumpedGasPrice)
>>>>>>> 3aabd426
  }

  async getBumpedMaxPriorityFeePerGas (multiplier: number = this.gasPriceMultiplier): Promise<BigNumber> {
    const marketMaxPriorityFeePerGas = await this.getMarketMaxPriorityFeePerGas()
    const prevMaxPriorityFeePerGas = this.maxPriorityFeePerGas ?? marketMaxPriorityFeePerGas
    this.logger.debug(`getting bumped maxPriorityFeePerGas. this.maxPriorityFeePerGas: ${this.maxPriorityFeePerGas?.toString()}, marketMaxPriorityFeePerGas: ${marketMaxPriorityFeePerGas.toString()}`)
    const bumpedMaxPriorityFeePerGas = getBumpedBN(prevMaxPriorityFeePerGas, multiplier)
    if (!this.compareMarketGasPrice) {
      return bumpedMaxPriorityFeePerGas
    }
<<<<<<< HEAD
    return bigNumberMax(marketMaxPriorityFeePerGas, bumpedMaxPriorityFeePerGas)
=======
    return bnMax(marketMaxPriorityFeePerGas, bumpedMaxPriorityFeePerGas)
>>>>>>> 3aabd426
  }

  async getBumpedGasFeeData (multiplier: number = this.gasPriceMultiplier): Promise<Partial<GasFeeData>> {
    const use1559 = await this.is1559Supported() && !this.gasPrice && this.type !== 0

    if (use1559) {
      let [maxFeePerGas, maxPriorityFeePerGas, currentBaseFeePerGas] = await Promise.all([
        this.getMarketMaxFeePerGas(),
        this.getBumpedMaxPriorityFeePerGas(multiplier),
        this.getCurrentBaseFeePerGas()
      ])
      maxFeePerGas = maxFeePerGas.add(maxPriorityFeePerGas)

      const maxGasPrice = this.getMaxGasPrice()
      if (currentBaseFeePerGas && maxFeePerGas.lte(currentBaseFeePerGas)) {
        maxFeePerGas = currentBaseFeePerGas.mul(2)
      }
<<<<<<< HEAD
      maxFeePerGas = bigNumberMin(maxFeePerGas, maxGasPrice)
=======
      maxFeePerGas = bnMin(maxFeePerGas, maxGasPrice)
>>>>>>> 3aabd426

      return {
        gasPrice: undefined,
        maxFeePerGas,
        maxPriorityFeePerGas
      }
    }

    return {
      gasPrice: await this.getBumpedGasPrice(multiplier),
      maxFeePerGas: undefined,
      maxPriorityFeePerGas: undefined
    }
  }

  clampMaxGasFeeData (gasFeeData: Partial<GasFeeData>): Partial<GasFeeData> {
    if (gasFeeData.gasPrice != null) {
      const maxGasPrice = this.getMaxGasPrice()
      return {
<<<<<<< HEAD
        gasPrice: bigNumberMin(gasFeeData.gasPrice, maxGasPrice)
=======
        gasPrice: bnMin(gasFeeData.gasPrice, maxGasPrice)
>>>>>>> 3aabd426
      }
    }

    const priorityFeePerGasCap = this.getPriorityFeePerGasCap()
    return {
<<<<<<< HEAD
      maxFeePerGas: bigNumberMin(gasFeeData.maxFeePerGas!, this.getMaxGasPrice()),
      maxPriorityFeePerGas: bigNumberMin(gasFeeData.maxPriorityFeePerGas!, priorityFeePerGasCap) // eslint-disable-line
=======
      maxFeePerGas: bnMin(gasFeeData.maxFeePerGas!, this.getMaxGasPrice()),
      maxPriorityFeePerGas: bnMin(gasFeeData.maxPriorityFeePerGas!, priorityFeePerGasCap)
>>>>>>> 3aabd426
    }
  }

  async getCurrentBaseFeePerGas (): Promise<BigNumber | null> {
    const { baseFeePerGas } = await this.signer.provider!.getBlock('latest')
    return baseFeePerGas ?? null
  }

  getBoostCount (): number {
    return this.boostIndex
  }

  getRebroadcastCount (): number {
    return this.rebroadcastIndex
  }

  setOptions (options: Partial<Options> = {}): void {
    if (options.pollMs) {
      this.pollMs = options.pollMs
    }
    if (options.timeTilBoostMs) {
      this.timeTilBoostMs = options.timeTilBoostMs
    }
    if (options.gasPriceMultiplier) {
      if (options.gasPriceMultiplier !== 1 && options.gasPriceMultiplier < this.minMultiplier) {
        throw new Error(`multiplier must be greater than ${this.minMultiplier}`)
      }
      this.gasPriceMultiplier = options.gasPriceMultiplier
      this.initialTxGasPriceMultiplier = options.gasPriceMultiplier
    }
    if (options.initialTxGasPriceMultiplier) {
      if (options.initialTxGasPriceMultiplier < 1) {
        throw new Error('initial tx multiplier must be greater than or equal to 1')
      }
      this.initialTxGasPriceMultiplier = options.initialTxGasPriceMultiplier
    }
    if (options.maxGasPriceGwei) {
      this.maxGasPriceGwei = options.maxGasPriceGwei
    }
    if (options.priorityFeePerGasCap) {
      this.priorityFeePerGasCap = options.priorityFeePerGasCap
    }
    if (typeof options.compareMarketGasPrice === 'boolean') {
      this.compareMarketGasPrice = options.compareMarketGasPrice
    }
    if (options.reorgConfirmationBlocks) {
      this.reorgConfirmationBlocks = options.reorgConfirmationBlocks
    }
    if (options.maxPriorityFeeConfidenceLevel) {
      this.maxPriorityFeeConfidenceLevel = options.maxPriorityFeeConfidenceLevel
    }
  }

  async wait (): Promise<providers.TransactionReceipt> {
    this.logger.debug(`wait() called, tx: ${this.hash}`)
    this.logger.debug(`wait() called, txHash: ${this.txHash}`)
    this.logger.debug(`wait() called, inFlightItems: ${JSON.stringify(this.inflightItems)}`)
    if (this.txHash) {
<<<<<<< HEAD
      return this.getReceipt(this.txHash)
=======
      const receipt = await this.getReceipt(this.txHash)
      return receipt
>>>>>>> 3aabd426
    }
    for (const { hash } of this.inflightItems) {
      this.getReceipt(hash!)
        .then(async (receipt: providers.TransactionReceipt) => this.handleConfirmation(hash!, receipt))
    }
    return new Promise((resolve, reject) => {
      this
        .on(State.Confirmed, (tx: providers.TransactionReceipt) => {
          this.logger.debug(`wait() confirmed, tx: ${this.hash} with status ${tx.status}`)
          if (tx.status === 0) {
            reject(new Error(`GAS_BOOST_TRANSACTION_CALL_EXCEPTION: ${JSON.stringify(tx)}`))
          }
          resolve(tx)
        })
        .on(State.Error, (err) => {
          reject(err)
        })
      const listeners = (this as EventEmitterEvents)._events as EventEmitterState
      this.logger.debug(`subscribers: "${State.Confirmed}": ${listeners?.[State.Confirmed]?.length}, "Err": ${listeners?.[State.Error]?.length}`)
    })
  }

  hasInflightItems (): boolean {
    return this.inflightItems.length > 0
  }

  getInflightItems (): InflightItem[] {
    return this.inflightItems
  }

  getLatestInflightItem (): InflightItem | undefined {
    if (this.hasInflightItems()) {
      return this.inflightItems[this.inflightItems.length - 1]
    }
  }

  private async handleConfirmation (txHash: string, receipt: providers.TransactionReceipt) {
    if (this.confirmations) {
      return
    }
    this.confirmations = 1
    this.txHash = txHash
    this.clearInflightTxs()
    const tx = await this.signer.provider!.getTransaction(txHash)
    this.gasPrice = tx.gasPrice!
    this.maxFeePerGas = tx.maxFeePerGas!
    this.maxPriorityFeePerGas = tx.maxPriorityFeePerGas!
    this.receipt = receipt
    this.emit(State.Confirmed, receipt)
    this.logger.debug(`confirmed tx: ${tx.hash}, boostIndex: ${this.boostIndex}, rebroadcastIndex: ${this.rebroadcastIndex}, nonce: ${this.nonce.toString()}, ${this.getGasFeeDataAsString()}`)
    this.watchForReorg()
  }

  private async handleMaxRebroadcastIndexReached () {
    this.maxRebroadcastIndexReached = true
    this.clearInflightTxs()
    this.emit(State.Error)
    const errMsg = 'max rebroadcast index reached. cannot rebroadcast.'
    this.notifier.error(errMsg, { channel: gasBoostErrorSlackChannel })
    this.logger.error(errMsg)
  }

  private async getReceipt (txHash: string) {
    return this.signer.provider!.waitForTransaction(txHash)
  }

  private async startPoller () {
    if (this.started) {
      return
    }
    this.started = true
    while (true) {
      if (this.confirmations || this.maxRebroadcastIndexReached) {
        this.logger.debug(`ending poller. confirmations: ${this.confirmations}, maxRebroadcastIndexReached: ${this.maxRebroadcastIndexReached}`)
        break
      }
      try {
        await this.poll()
      } catch (err) {
        this._emitError(err)
        this.logger.error(`ending poller. ${err.message}`)
        if (err instanceof NonceTooLowError || err instanceof EstimateGasError || err instanceof KmsSignerError) {
          this.logger.error('ending poller. breaking.')
          break
        }
      }
      await wait(this.pollMs)
    }
  }

  private async poll () {
    for (const item of this.inflightItems) {
      await this.handleInflightTx(item)
    }
  }

  private async handleInflightTx (item: InflightItem) {
    if (this.shouldBoost(item)) {
      return this.boost(item)
    }
    if (this.shouldRebroadcastLatestTx()) {
      try {
        await this.rebroadcastLatestTx()
      } catch (err) {
        this.logger.error('rebroadcastLatestTx error:', err)
      }
    }
  }

  private shouldBoost (item: InflightItem) {
    const timeOk = item.sentAt < (Date.now() - this.timeTilBoostMs)
    const isConfirmed = this.confirmations
    const isMaxGasPriceReached = this.maxGasPriceReached
    return timeOk && !isConfirmed && !isMaxGasPriceReached && !item.boosted
  }

  private shouldRebroadcastLatestTx () {
    const item = this.getLatestInflightItem()
    if (!item) {
      return false
    }
    const timeOk = item.sentAt < (Date.now() - this.timeTilBoostMs)
    const isLatestItem = item === this.getLatestInflightItem()
    return timeOk && isLatestItem && this.maxGasPriceReached
  }

  private async boost (item: InflightItem) {
    this.logger.debug(`attempting boost with boost index ${this.boostIndex}`)
    const gasFeeData = await this.getBumpedGasFeeData()
    const maxGasPrice = this.getMaxGasPrice()
    const priorityFeePerGasCap = this.getPriorityFeePerGasCap()

    // don't boost if suggested gas is over max
    const isGasPriceMaxReached = gasFeeData.gasPrice?.gt(maxGasPrice)
    const isMaxFeePerGasReached = gasFeeData.maxFeePerGas?.gt(maxGasPrice)
    const isMaxPriorityFeePerGasReached = gasFeeData.maxPriorityFeePerGas?.gt(priorityFeePerGasCap)
    let isMaxReached = isGasPriceMaxReached ?? isMaxFeePerGasReached
    this.logger.debug(`isGasPriceMaxReached: ${isGasPriceMaxReached}, isMaxFeePerGasReached: ${isMaxFeePerGasReached}, isMaxPriorityFeePerGasReached: ${isMaxPriorityFeePerGasReached}`)

    // clamp maxPriorityFeePerGas to max allowed if it exceeds max and
    // gasPrice or maxFeePerGas are still under max
    if (!isMaxReached && isMaxPriorityFeePerGasReached && this.maxPriorityFeePerGas) {
      const clampedGasFeeData = this.clampMaxGasFeeData(gasFeeData)
      this.logger.debug(`checking if maxPriorityFeePerGas is max. clamping with clampedGasFeeData: ${JSON.stringify(clampedGasFeeData)}`)
      gasFeeData.maxPriorityFeePerGas = clampedGasFeeData.maxPriorityFeePerGas

      // if last used maxPriorityFeePerGas already equals max allowed then
      // it cannot be boosted
      if (gasFeeData.maxPriorityFeePerGas?.eq(this.maxPriorityFeePerGas)) {
        isMaxReached = true
      }
    }
    if (isMaxReached) {
      if (!this.maxGasPriceReached) {
        const warnMsg = `max gas price reached. boostedGasFee: (${this.getGasFeeDataAsString(gasFeeData)}, maxGasFee: (gasPrice: ${maxGasPrice}, maxPriorityFeePerGas: ${priorityFeePerGasCap}). cannot boost`
        this.notifier.warn(warnMsg, { channel: gasBoostWarnSlackChannel })
        this.logger.warn(warnMsg)
        this.emit(State.MaxGasPriceReached, gasFeeData.gasPrice, this.boostIndex)
        this.maxGasPriceReached = true
      }
      return
    }
    const tx = await this._sendTransaction(gasFeeData)

    this.setGasProperties(tx)
    this.boostIndex++
    this.track(tx)
    this.emit(State.Boosted, tx, this.boostIndex)
  }

  private async _sendTransaction (gasFeeData: Partial<GasFeeData>): Promise<TransactionRequestWithHash> {
    const maxRetries = 10
    let i = 0
    while (true) {
      i++
      try {
        this.logger.debug(`tx index ${i}: sending`)
        if (i > 1) {
          this.logger.debug(`tx index ${i}: retrieving gasFeeData`)
          gasFeeData = await this.getBumpedGasFeeData(this.gasPriceMultiplier * i)
        }

        const payload: providers.TransactionRequest = {
          type: this.type,
          to: this.to,
          data: this.data,
          value: this.value,
          nonce: this.nonce,
          gasLimit: this.gasLimit,
          chainId: this.chainId
        }

        if (gasFeeData.gasPrice != null) {
          payload.gasPrice = gasFeeData.gasPrice
        } else {
          payload.maxFeePerGas = gasFeeData.maxFeePerGas
          payload.maxPriorityFeePerGas = gasFeeData.maxPriorityFeePerGas
        }

        if (i === 1) {
          let shouldCheck = true
          if (enoughFundsCheckCache[this.chainSlug]) {
            shouldCheck = enoughFundsCheckCache[this.chainSlug] + cacheTimeMs < Date.now()
          }
          if (shouldCheck) {
            this.logger.debug(`tx index ${i}: checking for enough funds`)
            const _timeId = `GasBoostTransaction _sendTransaction checkHasEnoughFunds elapsed ${this.logId} ${i} `
            console.time(_timeId)
            enoughFundsCheckCache[this.chainSlug] = Date.now()
            await this.checkHasEnoughFunds(payload, gasFeeData)
            console.timeEnd(_timeId)
          }
        }

        this.logger.debug(`DEBUG: tx index ${i} tx: ${JSON.stringify(payload)}`)
        this.logger.debug(`tx index ${i}: sending transaction`)

        const _timeId = `GasBoostTransaction signer.sendTransaction elapsed ${this.logId} ${i} `
        console.time(_timeId)
        const txHash: string = await this.sendUncheckedTransaction(payload)
        console.timeEnd(_timeId)

        this.logger.debug(`tx index ${i} completed`)
        return {
          ...payload,
          hash: txHash
        }
      } catch (err: any) {
        this.logger.debug(`tx index ${i} error: ${err.message}`)

        const {
          nonceTooLow,
          estimateGasFailed,
          isAlreadyKnown,
          isFeeTooLow,
          serverError,
          kmsSignerError
        } = this.parseErrorString(err.message)

        // nonceTooLow error checks must be done first since the following errors can be true while nonce is too low
        if (nonceTooLow) {
          this.logger.error(`nonce ${this.nonce} too low`)
          throw new NonceTooLowError('NonceTooLow')
        } else if (estimateGasFailed && !serverError) {
          this.logger.error('estimateGas failed')
          throw new EstimateGasError('EstimateGasError')
        }

        if (kmsSignerError) {
          throw new KmsSignerError('KmsSignerError')
        }

        const shouldRetry = (isAlreadyKnown || isFeeTooLow || serverError) && i < maxRetries
        if (shouldRetry) {
          continue
        }
        if (estimateGasFailed) {
          throw new EstimateGasError('EstimateGasError')
        }
        throw err
      }
    }
  }

  private async checkHasEnoughFunds (payload: providers.TransactionRequest, gasFeeData: Partial<GasFeeData>) {
    let gasLimit
    let ethBalance

    const _timeId1 = `GasBoostTransaction checkHasEnoughFunds estimateGas elapsed ${this.logId} `
    console.time(_timeId1)
    try {
      gasLimit = await this.signer.estimateGas(payload)
    } catch (err) {
      throw new Error(`checkHasEnoughFunds estimateGas failed. Error: ${err.message}`)
    }
    console.timeEnd(_timeId1)

    const _timeId2 = `GasBoostTransaction checkHasEnoughFunds getBalance elapsed ${this.logId} `
    console.time(_timeId2)
    try {
      ethBalance = await this.signer.getBalance()
    } catch (err) {
      throw new Error(`checkHasEnoughFunds getBalance failed. Error: ${err.message}`)
    }
    console.timeEnd(_timeId2)

    const gasPrice = gasFeeData.gasPrice ?? gasFeeData.maxFeePerGas
    const gasCost = gasLimit.mul(gasPrice!)
    const warnEthBalance = parseUnits((this.warnEthBalance || 0).toString(), 18)
    const formattedGasCost = formatUnits(gasCost, 18)
    const formattedEthBalance = formatUnits(ethBalance, 18)
    if (ethBalance.lt(gasCost)) {
      const errMsg = `insufficient ETH funds to cover gas cost. Need ${formattedGasCost}, have ${formattedEthBalance}`
      this.notifier.error(errMsg, { channel: gasBoostErrorSlackChannel })
      this.logger.error(errMsg)
      throw new Error(errMsg)
    }
    if (ethBalance.lt(warnEthBalance)) {
      const warnMsg = `ETH balance is running low. Have ${formattedEthBalance}`
      this.logger.warn(warnMsg)
      this.notifier.warn(warnMsg, { channel: gasBoostWarnSlackChannel })
    }
  }

  private track (tx: TransactionRequestWithHash) {
    this.logger.debug('tracking')
    const prevItem = this.getLatestInflightItem()
    if (prevItem) {
      this.logger.debug(`tracking: prevItem ${JSON.stringify(prevItem)}`)
      prevItem.boosted = true
      this.logger.debug(`tracking boosted tx: ${tx.hash}, previous tx: ${prevItem.hash}, boostIndex: ${this.boostIndex}, rebroadcastIndex: ${this.rebroadcastIndex}, nonce: ${this.nonce.toString()}, ${this.getGasFeeDataAsString()}`)
    } else {
      this.logger.debug(`tracking new tx: ${tx.hash}, nonce: ${this.nonce.toString()}, ${this.getGasFeeDataAsString()}`)
    }
    this.inflightItems.push({
      boosted: false,
      hash: tx.hash,
      sentAt: Date.now()
    })
    this.logger.debug(`tracking: inflightItems${JSON.stringify(this.inflightItems)}`)
    this.signer.provider!.waitForTransaction(tx.hash).then((receipt: providers.TransactionReceipt) => {
      this.logger.debug(`tracking: wait completed. tx hash ${tx.hash}`)
      this.handleConfirmation(tx.hash, receipt)
    })
      .catch((err: Error) => {
        const isReplacedError = /TRANSACTION_REPLACED/i.test(err.message)
        if (!isReplacedError) {
          this._emitError(err)
        }
      })
    this.startPoller()
  }

  private clearInflightTxs () {
    this.inflightItems = []
  }

  private parseGwei (value: number) {
    return parseUnits(value.toString(), 9)
  }

  private formatGwei (value: BigNumber) {
    return formatUnits(value.toString(), 9)
  }

  private getGasFeeDataAsString (gasFeeData: Partial<GasFeeData> = this) {
    const format = (value?: BigNumber) => (value != null) ? this.formatGwei(value) : null
    const { gasPrice, maxFeePerGas, maxPriorityFeePerGas } = gasFeeData
    return `gasPrice: ${format(gasPrice)}, maxFeePerGas: ${format(maxFeePerGas)}, maxPriorityFeePerGas: ${format(maxPriorityFeePerGas)}`
  }

  async is1559Supported (): Promise<boolean> {
    if (typeof this._is1559Supported === 'boolean') {
      return this._is1559Supported
    }
    const { maxFeePerGas, maxPriorityFeePerGas } = await this.getGasFeeData()
    const isSupported = !!((maxFeePerGas != null) && (maxPriorityFeePerGas != null))
    this._is1559Supported = isSupported
    return isSupported
  }

  // explainer: https://stackoverflow.com/q/35185749/1439168
  private _emitError (err: Error) {
    if (this.listeners(State.Error).length > 0) {
      this.emit(State.Error, err)
    }
  }

  private parseErrorString (errMessage: string) {
    const nonceTooLow = /(nonce.*too low|same nonce|already been used|NONCE_EXPIRED|OldNonce|invalid transaction nonce)/i.test(errMessage)
    const estimateGasFailed = /eth_estimateGas/i.test(errMessage)
    const isAlreadyKnown = /(AlreadyKnown|already known)/i.test(errMessage) // tx is already in mempool
    const isFeeTooLow = /FeeTooLowToCompete|transaction underpriced/i.test(errMessage)
    const serverError = /SERVER_ERROR/g.test(errMessage)
    const kmsSignerError = /Error signing message/g.test(errMessage)

    return {
      nonceTooLow,
      estimateGasFailed,
      isAlreadyKnown,
      isFeeTooLow,
      serverError,
      kmsSignerError
    }
  }

  private async watchForReorg () {
    this.logger.debug('watchForReorg started')
    while (true) {
      try {
        const confirmedBlockNumber = this.receipt!.blockNumber
        const reorgConfirmationBlockNumber = confirmedBlockNumber + this.reorgConfirmationBlocks
        const { number: headBlockNumber } = await this.signer.provider!.getBlock('latest')
        if (headBlockNumber >= reorgConfirmationBlockNumber) {
          this.logger.debug('checking for tx receipt to see if reorg occurred')
          const receipt = await this.signer.provider!.getTransactionReceipt(this.hash)
          if (receipt) {
            this.logger.debug(`no reorg; receipt found after waiting reorgConfirmationBlocks (${this.reorgConfirmationBlocks})`)
          } else {
            this.logger.debug(`no transaction receipt found after waiting reorgConfirmationBlocks (${this.reorgConfirmationBlocks})`)
            this.emit(State.Reorg, this.hash)
            this.rebroadcastInitialTx()
          }
          break
        }
      } catch (err) {
        this.logger.error('watForReorg error:', err)
      }
      await wait(this.pollMs)
    }
  }

  private async rebroadcastInitialTx () {
    this.reset()
    this.logger.debug('attempting to rebroadcast initial transaction')
    return this.send()
  }

  private async rebroadcastLatestTx (): Promise<TransactionRequestWithHash | undefined> {
    this.logger.debug(`attempting to rebroadcast latest transaction with index ${this.rebroadcastIndex}`)
    const payload: providers.TransactionRequest = {
      type: this.type,
      to: this.to,
      data: this.data,
      value: this.value,
      nonce: this.nonce,
      gasLimit: this.gasLimit,
      gasPrice: this.gasPrice,
      maxFeePerGas: this.maxFeePerGas,
      maxPriorityFeePerGas: this.maxPriorityFeePerGas,
      chainId: this.chainId
    }

    // Update state before the tx is sent in case of error
    const item = this.getLatestInflightItem()
    item!.sentAt = Date.now()
    this.rebroadcastIndex++

    const isMaxReached = this.rebroadcastIndex > this.maxRebroadcastIndex
    if (isMaxReached) {
      await this.handleMaxRebroadcastIndexReached()
      return
    }

    const txHash: string = await this.sendUncheckedTransaction(payload)
    this.logger.debug(`rebroadcasted transaction, tx hash: ${txHash}`)

    return {
      ...payload,
      hash: txHash
    }
  }

  private reset () {
    this.logger.debug('resetting tx state to original tx params')
    this.started = false
    this.boostIndex = 0
    this.confirmations = 0
    this.txHash = undefined
    this.receipt = undefined
    this.gasPrice = undefined
    this.maxFeePerGas = undefined
    this.maxPriorityFeePerGas = undefined
    this.clearInflightTxs()
    this.setOwnTxParams(this.originalTxParams)
  }

  // Use this to speed up transactions. Unchecked transactions mean that ethers will not wait for
  // the node to respond with the tx response, which might add ms or s to the transaction. This
  // function retains all the same validation properties as sendTransaction.
  async sendUncheckedTransaction (transaction: providers.TransactionRequest): Promise<string> {
    const tx: providers.TransactionRequest = await this.signer.populateTransaction(transaction)
    const signedTx: string = await this.signer.signTransaction(tx)
    const jsonRpcProvider: providers.JsonRpcProvider = this.signer.provider! as providers.JsonRpcProvider
    const txHash = await jsonRpcProvider.send('eth_sendRawTransaction', [signedTx])

    return txHash
  }
}

export default GasBoostTransaction<|MERGE_RESOLUTION|>--- conflicted
+++ resolved
@@ -1,12 +1,7 @@
 import Logger from 'src/logger'
 import Store from './Store'
-<<<<<<< HEAD
 import bigNumberMax from 'src/utils/bigNumberMax'
 import bigNumberMin from 'src/utils/bigNumberMin'
-=======
-import bnMax from 'src/utils/bnMax'
-import bnMin from 'src/utils/bnMin'
->>>>>>> 3aabd426
 import chainSlugToId from 'src/utils/chainSlugToId'
 import getBumpedBN from 'src/utils/getBumpedBN'
 import getBumpedGasPrice from 'src/utils/getBumpedGasPrice'
@@ -491,11 +486,7 @@
     if (!this.compareMarketGasPrice) {
       return bumpedGasPrice
     }
-<<<<<<< HEAD
     return bigNumberMax(marketGasPrice, bumpedGasPrice)
-=======
-    return bnMax(marketGasPrice, bumpedGasPrice)
->>>>>>> 3aabd426
   }
 
   async getBumpedMaxPriorityFeePerGas (multiplier: number = this.gasPriceMultiplier): Promise<BigNumber> {
@@ -506,11 +497,7 @@
     if (!this.compareMarketGasPrice) {
       return bumpedMaxPriorityFeePerGas
     }
-<<<<<<< HEAD
     return bigNumberMax(marketMaxPriorityFeePerGas, bumpedMaxPriorityFeePerGas)
-=======
-    return bnMax(marketMaxPriorityFeePerGas, bumpedMaxPriorityFeePerGas)
->>>>>>> 3aabd426
   }
 
   async getBumpedGasFeeData (multiplier: number = this.gasPriceMultiplier): Promise<Partial<GasFeeData>> {
@@ -528,11 +515,7 @@
       if (currentBaseFeePerGas && maxFeePerGas.lte(currentBaseFeePerGas)) {
         maxFeePerGas = currentBaseFeePerGas.mul(2)
       }
-<<<<<<< HEAD
       maxFeePerGas = bigNumberMin(maxFeePerGas, maxGasPrice)
-=======
-      maxFeePerGas = bnMin(maxFeePerGas, maxGasPrice)
->>>>>>> 3aabd426
 
       return {
         gasPrice: undefined,
@@ -552,23 +535,14 @@
     if (gasFeeData.gasPrice != null) {
       const maxGasPrice = this.getMaxGasPrice()
       return {
-<<<<<<< HEAD
         gasPrice: bigNumberMin(gasFeeData.gasPrice, maxGasPrice)
-=======
-        gasPrice: bnMin(gasFeeData.gasPrice, maxGasPrice)
->>>>>>> 3aabd426
       }
     }
 
     const priorityFeePerGasCap = this.getPriorityFeePerGasCap()
     return {
-<<<<<<< HEAD
       maxFeePerGas: bigNumberMin(gasFeeData.maxFeePerGas!, this.getMaxGasPrice()),
-      maxPriorityFeePerGas: bigNumberMin(gasFeeData.maxPriorityFeePerGas!, priorityFeePerGasCap) // eslint-disable-line
-=======
-      maxFeePerGas: bnMin(gasFeeData.maxFeePerGas!, this.getMaxGasPrice()),
-      maxPriorityFeePerGas: bnMin(gasFeeData.maxPriorityFeePerGas!, priorityFeePerGasCap)
->>>>>>> 3aabd426
+      maxPriorityFeePerGas: bigNumberMin(gasFeeData.maxPriorityFeePerGas!, priorityFeePerGasCap)
     }
   }
 
@@ -627,12 +601,7 @@
     this.logger.debug(`wait() called, txHash: ${this.txHash}`)
     this.logger.debug(`wait() called, inFlightItems: ${JSON.stringify(this.inflightItems)}`)
     if (this.txHash) {
-<<<<<<< HEAD
       return this.getReceipt(this.txHash)
-=======
-      const receipt = await this.getReceipt(this.txHash)
-      return receipt
->>>>>>> 3aabd426
     }
     for (const { hash } of this.inflightItems) {
       this.getReceipt(hash!)
