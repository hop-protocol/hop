--- conflicted
+++ resolved
@@ -1,11 +1,6 @@
-import Box from '@material-ui/core/Box'
+import Box from '@mui/material/Box'
 import React from 'react'
-<<<<<<< HEAD
 import styled from 'styled-components'
-import Box from '@mui/material/Box'
-=======
-import styled from 'styled-components/macro'
->>>>>>> 4d8085bc
 
 export const OverflowText = styled(Box)`
   overflow: hidden;
