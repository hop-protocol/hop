--- conflicted
+++ resolved
@@ -1,16 +1,10 @@
-<<<<<<< HEAD
 import Box from '@material-ui/core/Box'
-import React from 'react'
 import Typography from '@material-ui/core/Typography'
-=======
 import React, { useEffect, useState } from 'react'
 import { Icon } from 'src/components/ui/Icon'
-import { useAddTokenToMetamask } from 'src/hooks'
->>>>>>> 9b681498
 import mmIcon from 'src/assets/logos/metamask.svg'
 import { Button } from 'src/components/Button'
 import { ButtonLink } from 'src/components/Button/ButtonLink'
-import { Icon } from 'src/components/ui/Icon'
 import { ReactComponent as discordIcon } from 'src/assets/logos/discord.svg'
 import { ReactComponent as twitterIcon } from 'src/assets/logos/twitter.svg'
 import { useAddTokenToMetamask } from 'src/hooks'
