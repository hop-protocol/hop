--- conflicted
+++ resolved
@@ -1,14 +1,7 @@
-<<<<<<< HEAD
-import React, { FC, useEffect, useState, ChangeEvent } from 'react'
 import MuiSlider from '@mui/material/Slider'
+import React, { FC, useEffect, useState } from 'react'
+import Typography from '@mui/material/Typography'
 import { makeStyles } from '@mui/styles'
-import Typography from '@mui/material/Typography'
-=======
-import MuiSlider from '@material-ui/core/Slider'
-import React, { FC, useEffect, useState } from 'react'
-import Typography from '@material-ui/core/Typography'
-import { makeStyles } from '@material-ui/core/styles'
->>>>>>> 4d8085bc
 
 const useStyles = makeStyles(() => ({
   root: {
