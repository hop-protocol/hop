--- conflicted
+++ resolved
@@ -10,15 +10,11 @@
     this.provider = _provider
   }
 
-<<<<<<< HEAD
-  signer(): ethers.Signer {
+  signer (): ethers.Signer {
     return this.provider.getSigner()
   }
 
-  async getBalance(token: Token, network: Network): Promise<ethers.BigNumber> {
-=======
   async getBalance (token: Token, network: Network): Promise<ethers.BigNumber> {
->>>>>>> c2089310
     const tokenContract = token.contractForNetwork(network)
     const userAddress = this.provider.getSigner().getAddress()
     return tokenContract.balanceOf(userAddress)
