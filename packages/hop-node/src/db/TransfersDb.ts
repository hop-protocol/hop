import BaseDb, { KeyFilter } from './BaseDb'
import chainIdToSlug from 'src/utils/chainIdToSlug'
import getExponentialBackoffDelayMs from 'src/utils/getExponentialBackoffDelayMs'
import { BigNumber } from 'ethers'
import { Chain, OneWeekMs, RelayableChains, TxError } from 'src/constants'
import { TxRetryDelayMs } from 'src/config'
import { normalizeDbItem } from './utils'

interface BaseTransfer {
  amount?: BigNumber
  amountOutMin?: BigNumber
  bonderFee?: BigNumber
  bondWithdrawalAttemptedAt?: number
  committed?: boolean
  deadline?: BigNumber
  destinationChainId?: number
  destinationChainSlug?: string
  isBondable?: boolean
  isFinalized?: boolean
  isRelayable?: boolean
  isRelayed?: boolean
  isNotFound?: boolean
  isTransferSpent?: boolean
  recipient?: string
  relayAttemptedAt?: number
  relayBackoffIndex?: number
  relayTxError?: TxError
  relayer?: string
  relayerFee?: BigNumber
  sourceChainId?: number
  sourceChainSlug?: string
  transferFromL1Complete?: boolean
  transferFromL1CompleteTxHash?: string
  transferNonce?: string
  transferRelayed?: boolean
  transferRootHash?: string
  transferRootId?: string
  transferSentBlockNumber?: number
  transferSentIndex?: number
  transferSentLogIndex?: number
  transferSentTimestamp?: number
  transferSentTxHash?: string
  transferSpentTxHash?: string
  withdrawalBondBackoffIndex?: number
  withdrawalBondSettled?: boolean
  withdrawalBondSettledTxHash?: string
  withdrawalBondTxError?: TxError
  withdrawalBonded?: boolean
  withdrawalBondedTxHash?: string
  withdrawalBonder?: string
  sender?: string
}

export interface Transfer extends BaseTransfer {
  transferId: string
}

interface UpdateTransfer extends BaseTransfer {
  transferId?: string
}

type TransfersDateFilter = {
  fromUnix?: number
  toUnix?: number
}

type GetItemsFilter = Partial<Transfer> & {
  destinationChainIds?: number[]
}

export type UnbondedSentTransfer = {
  transferId: string
  transferSentTimestamp: number
  withdrawalBonded: boolean
  transferSentTxHash: string
  isBondable: boolean
  isTransferSpent: boolean
  destinationChainId: number
  amount: BigNumber
  withdrawalBondTxError: TxError
  sourceChainId: number
  recipient: string
  amountOutMin: BigNumber
  bonderFee: BigNumber
  transferNonce: string
  deadline: BigNumber
  transferSentIndex: number
<<<<<<< HEAD
  transferSentBlockNumber: number
=======
  isFinalized: boolean
>>>>>>> 1978a212
}

export type UnrelayedSentTransfer = {
  transferId: string
  sourceChainId: number
  destinationChainId: number
  recipient: string
  amount: BigNumber
  relayer: string
  relayerFee: BigNumber
  transferSentTxHash: string
  transferSentTimestamp: number
  transferSentLogIndex: number
}

export type UncommittedTransfer = {
  transferId: string
  transferRootId: string
  transferSentTxHash: string
  committed: boolean
  destinationChainId: number
}

// structure:
// key: `transfer:<transferSentTimestamp>:<transferId>`
// value: `{ transferId: <transferId> }`
// note: the "transfer" prefix is not required but requires a migration to remove
class SubDbTimestamps extends BaseDb {
  constructor (prefix: string, _namespace?: string) {
    super(`${prefix}:timestampedKeys`, _namespace)
  }

  getTimestampedKey (transfer: Transfer) {
    if (transfer.transferSentTimestamp && transfer.transferId) {
      return `transfer:${transfer.transferSentTimestamp}:${transfer.transferId}`
    }
  }

  async upsertItem (transfer: Transfer) {
    const { transferId } = transfer
    const logger = this.logger.create({ id: transferId })
    const key = this.getTimestampedKey(transfer)
    if (!key) {
      return
    }
    const exists = await this.getById(key)
    if (!exists) {
      logger.debug(`storing db transfer timestamped key item. key: ${key}`)
      await this._update(key, { transferId })
      logger.debug(`updated db transfer timestamped key item. key: ${key}`)
    }
  }

  async getFilteredKeyValues (dateFilter?: TransfersDateFilter) {
    const filter: KeyFilter = {
      gte: 'transfer:',
      lte: 'transfer:~'
    }

    // return only transfer-id keys that are within specified range (filter by timestamped keys)
    if (dateFilter?.fromUnix || dateFilter?.toUnix) { // eslint-disable-line @typescript-eslint/prefer-nullish-coalescing
      if (dateFilter.fromUnix) {
        filter.gte = `transfer:${dateFilter.fromUnix}`
      }
      if (dateFilter.toUnix) {
        filter.lte = `transfer:${dateFilter.toUnix}~` // tilde is intentional
      }
    }

    return this.getKeyValues(filter)
  }
}

// structure:
// key: `<transferId>`
// value: `{ transferId: <transferId> }`
class SubDbIncompletes extends BaseDb {
  constructor (prefix: string, _namespace?: string) {
    super(`${prefix}:incompleteItems`, _namespace)
  }

  async upsertItem (transfer: Transfer) {
    const { transferId } = transfer
    const logger = this.logger.create({ id: transferId })
    const isIncomplete = this.isItemIncomplete(transfer)
    const exists = await this.getById(transferId)
    const shouldUpsert = isIncomplete && !exists
    const shouldDelete = !isIncomplete && exists
    if (shouldUpsert) {
      logger.debug('updating db transfer incomplete key item')
      await this._update(transferId, { transferId })
      logger.debug('updated db transfer incomplete key item')
    } else if (shouldDelete) {
      logger.debug('deleting db transfer incomplete key item')
      await this.deleteById(transferId)
      logger.debug('deleted db transfer incomplete key item')
    }
  }

  isItemIncomplete (item: Transfer) {
    if (!item?.transferId) {
      return false
    }

    if (item.isNotFound) {
      return false
    }

    return (
      /* eslint-disable @typescript-eslint/prefer-nullish-coalescing */
      !item.sourceChainId ||
      !item.destinationChainId ||
      !item.transferSentBlockNumber ||
      (item.transferSentBlockNumber && !item.transferSentTimestamp) ||
      (item.withdrawalBondedTxHash && !item.withdrawalBonder) ||
      (item.withdrawalBondSettledTxHash && !item.withdrawalBondSettled) ||
      (!item.sender)
      /* eslint-enable @typescript-eslint/prefer-nullish-coalescing */
    )
  }
}

// structure:
// key: `<transferRootHash>:<transferId>`
// value: `{ transferId: <transferId> }`
class SubDbRootHashes extends BaseDb {
  constructor (prefix: string, _namespace?: string) {
    super(`${prefix}:transferRootHashes`, _namespace)
  }

  getTransferRootHashKey (transfer: Transfer) {
    if (transfer.transferRootHash && transfer.transferId) {
      return `${transfer.transferRootHash}:${transfer.transferId}`
    }
  }

  async insertItem (transfer: Transfer) {
    const { transferId } = transfer
    const logger = this.logger.create({ id: transferId })
    const key = this.getTransferRootHashKey(transfer)
    if (key) {
      const exists = await this.getById(key)
      if (!exists) {
        logger.debug(`storing db transfer rootHash key item. key: ${key}`)
        await this._update(key, { transferId })
        logger.debug(`updated db transfer rootHash key item. key: ${key}`)
      }
    }
  }

  async getFilteredKeyValues (transferRootHash: string) {
    if (!transferRootHash) {
      throw new Error('expected transfer root hash')
    }

    const filter: KeyFilter = {
      gte: `${transferRootHash}`,
      lte: `${transferRootHash}~` // tilde is intentional
    }

    return this.getKeyValues(filter)
  }
}

// structure:
// key: `<transferId>`
// value: `{ ...Transfer }`
class TransfersDb extends BaseDb {
  subDbTimestamps: SubDbTimestamps
  subDbIncompletes: SubDbIncompletes
  subDbRootHashes: SubDbRootHashes

  constructor (prefix: string, _namespace?: string) {
    super(prefix, _namespace)
    this.subDbTimestamps = new SubDbTimestamps(prefix, _namespace)
    this.subDbIncompletes = new SubDbIncompletes(prefix, _namespace)
    this.subDbRootHashes = new SubDbRootHashes(prefix, _namespace)
  }

  async migration () {
    this.logger.debug('TransfersDb migration started')
    const entries = await this.getKeyValues()
    this.logger.debug(`TransfersDb migration: ${entries.length} entries`)
    const promises: Array<Promise<any>> = []

    // For this migration, there is no prior concept of pre-finality in the DB, so all transfers are finalized
    for (const { key, value } of entries) {
      let shouldUpdate = false
      if (value?.isFinalized === undefined) {
        shouldUpdate = true
        value.isFinalized = true
      }
      if (shouldUpdate) {
        promises.push(this._update(key, value))
      }
    }
    await Promise.all(promises)
    this.logger.debug('TransfersDb migration complete')
  }

  private isRouteOk (filter: GetItemsFilter = {}, item: Transfer) {
    if (filter.sourceChainId) {
      if (!item.sourceChainId || filter.sourceChainId !== item.sourceChainId) {
        return false
      }
    }

    if (filter.destinationChainIds) {
      if (!item.destinationChainId || !filter.destinationChainIds.includes(item.destinationChainId)) {
        return false
      }
    }

    return true
  }

  private normalizeItem (item: Transfer) {
    try {
      if (!item) {
        return null
      }

      if (item.destinationChainId) {
        item.destinationChainSlug = chainIdToSlug(item.destinationChainId)
      }
      if (item.sourceChainId) {
        item.sourceChainSlug = chainIdToSlug(item.sourceChainId)
      }
      if (item.deadline !== undefined) {
        // convert number to BigNumber for backward compatibility reasons
        if (typeof item.deadline === 'number') {
          item.deadline = BigNumber.from((item.deadline as number).toString())
        }
      }
      return normalizeDbItem(item)
    } catch (err: any) {
      const logger = this.logger.create({ id: item?.transferId })

      logger.error('normalizeItem error:', err)
      return null
    }
  }

  private readonly filterValueTransferId = (x: any) => {
    return x?.value?.transferId
  }

  private async upsertTransferItem (transfer: Transfer) {
    const { transferId } = transfer
    const logger = this.logger.create({ id: transferId })
    await this._update(transferId, transfer)
    const entry = await this.getById(transferId)
    logger.debug(`updated db transfer item. ${JSON.stringify(entry)}`)
    await this.subDbIncompletes.upsertItem(entry)
  }

  // sort explainer: https://stackoverflow.com/a/9175783/1439168
  private readonly sortItems = (a: any, b: any) => {
    /* eslint-disable @typescript-eslint/no-unnecessary-type-assertion */
    if (a.transferSentBlockNumber! > b.transferSentBlockNumber!) return 1
    if (a.transferSentBlockNumber! < b.transferSentBlockNumber!) return -1
    if (a.transferSentIndex! > b.transferSentIndex!) return 1
    if (a.transferSentIndex! < b.transferSentIndex!) return -1
    /* eslint-enable @typescript-eslint/no-unnecessary-type-assertion */
    return 0
  }

  async update (transferId: string, transfer: UpdateTransfer) {
    const logger = this.logger.create({ id: transferId })
    logger.debug('update called')
    transfer.transferId = transferId
    await Promise.all([
      this.subDbTimestamps.upsertItem(transfer as Transfer),
      this.subDbRootHashes.insertItem(transfer as Transfer),
      this.upsertTransferItem(transfer as Transfer)
    ])
  }

  async getByTransferId (transferId: string): Promise<Transfer> {
    const item: Transfer = await this.getById(transferId)
    return this.normalizeItem(item)
  }

  async getTransferIds (dateFilter?: TransfersDateFilter): Promise<string[]> {
    const kv = await this.subDbTimestamps.getFilteredKeyValues(dateFilter)
    return kv.map(this.filterValueTransferId).filter(this.filterExisty)
  }

  async getItems (dateFilter?: TransfersDateFilter): Promise<Transfer[]> {
    const transferIds = await this.getTransferIds(dateFilter)
    return this.getMultipleTransfersByTransferIds(transferIds)
  }

  async getMultipleTransfersByTransferIds (transferIds: string[]) {
    const batchedItems = await this.batchGetByIds(transferIds)
    const transfers = batchedItems.map((item: Transfer) => this.normalizeItem(item))
    const items = transfers.filter(Boolean).sort(this.sortItems)
    this.logger.info(`items length: ${items.length}`)

    return items
  }

  async getTransfers (dateFilter?: TransfersDateFilter): Promise<Transfer[]> {
    await this.tilReady()
    return await this.getItems(dateFilter)
  }

  // gets only transfers within range: now - 1 week ago
  async getTransfersFromWeek () {
    await this.tilReady()
    const fromUnix = Math.floor((Date.now() - OneWeekMs) / 1000)
    return await this.getTransfers({
      fromUnix
    })
  }

  async getTransfersWithTransferRootHash (transferRootHash: string) {
    await this.tilReady()
    const kv = await this.subDbRootHashes.getFilteredKeyValues(transferRootHash)
    const unsortedTransferIds = kv.map(this.filterValueTransferId).filter(this.filterExisty)
    const items = await this.batchGetByIds(unsortedTransferIds)
    const sortedTransfers = items.sort(this.sortItems).filter(this.filterExisty)
    return sortedTransfers
  }

  async getUncommittedTransfers (
    filter: GetItemsFilter = {}
  ): Promise<UncommittedTransfer[]> {
    const transfers: Transfer[] = await this.getTransfersFromWeek()
    const filtered = transfers.filter(item => {
      if (!this.isRouteOk(filter, item)) {
        return false
      }

      return (
        item.transferId &&
        !item.transferRootId &&
        item.transferSentTxHash &&
        !item.committed &&
        item.isFinalized
      )
    })

    return filtered as UncommittedTransfer[]
  }

  async getUnbondedSentTransfers (
    filter: GetItemsFilter = {}
  ): Promise<UnbondedSentTransfer[]> {
    const transfers: Transfer[] = await this.getTransfersFromWeek()
    const filtered = transfers.filter(item => {
      if (!item?.transferId) {
        return false
      }

      if (!this.isRouteOk(filter, item)) {
        return false
      }

      if (item.isNotFound) {
        return false
      }

      let timestampOk = true
      if (item.bondWithdrawalAttemptedAt) {
        if (
          item.withdrawalBondTxError === TxError.BonderFeeTooLow ||
          item.withdrawalBondTxError === TxError.RedundantRpcOutOfSync ||
          item.withdrawalBondTxError === TxError.RpcServerError
        ) {
          const delayMs = getExponentialBackoffDelayMs(item.withdrawalBondBackoffIndex!)
          if (delayMs > OneWeekMs) {
            return false
          }
          timestampOk = item.bondWithdrawalAttemptedAt + delayMs < Date.now()
        } else {
          timestampOk = item.bondWithdrawalAttemptedAt + TxRetryDelayMs < Date.now()
        }
      }

      // Do not bond an unfinalized transaction unless proxy validation exists
      // TODO: Add isProxyAndValidatorEnabled after merging with that branch
      let isFinalityOk = true
      // if (
      //   !item.isFinalized &&
      //   !isProxyAndValidatorEnabled(this.tokenSymbol, sourceChaiSlug, destinationChainSlug)
      // ) {
      //   isUnfinalizedTxOk = false
      // }

      return (
        item.transferId &&
        item.transferSentTimestamp &&
        !item.withdrawalBonded &&
        item.transferSentTxHash &&
        item.isBondable &&
        item.transferSentBlockNumber &&
        !item.isTransferSpent &&
        isFinalityOk &&
        timestampOk
      )
    })

    return filtered as UnbondedSentTransfer[]
  }

  async getUnrelayedSentTransfers (
    filter: GetItemsFilter = {}
  ): Promise<UnrelayedSentTransfer[]> {
    const transfers: Transfer[] = await this.getTransfersFromWeek()
    const filtered = transfers.filter(item => {
      if (!item?.transferId) {
        return false
      }

      if (!this.isRouteOk(filter, item)) {
        return false
      }

      if (item.isNotFound) {
        return false
      }

      if (item?.sourceChainSlug !== Chain.Ethereum) {
        return false
      }

      if (!item?.destinationChainSlug) {
        return false
      }

      if (!RelayableChains.includes(item.destinationChainSlug)) {
        return false
      }

      if (!item.transferSentTimestamp) {
        return false
      }

      let timestampOk = true
      if (item.relayAttemptedAt) {
        if (
          item.relayTxError === TxError.RelayerFeeTooLow ||
          item.withdrawalBondTxError === TxError.RpcServerError
        ) {
          const delayMs = getExponentialBackoffDelayMs(item.relayBackoffIndex!)
          if (delayMs > OneWeekMs) {
            return false
          }
          timestampOk = item.relayAttemptedAt + delayMs < Date.now()
        } else {
          timestampOk = item.relayAttemptedAt + TxRetryDelayMs < Date.now()
        }
      }

      return (
        item.transferId &&
        item.transferSentTimestamp &&
        !item.transferRelayed &&
        item.transferSentTxHash &&
        item.isRelayable &&
        !item.isRelayed &&
        !item.transferFromL1Complete &&
        item.transferSentLogIndex &&
        item.transferSentTimestamp &&
        timestampOk
      )
    })

    return filtered as UnrelayedSentTransfer[]
  }

  async getIncompleteItems (
    filter: GetItemsFilter = {}
  ) {
    const kv = await this.subDbIncompletes.getKeyValues()
    const transferIds = kv.map(this.filterValueTransferId).filter(this.filterExisty)
    if (!transferIds.length) {
      return []
    }
    const batchedItems = await this.batchGetByIds(transferIds)
    const transfers = batchedItems.map((item: Transfer) => this.normalizeItem(item))

    return transfers.filter((item: any) => {
      if (!item) {
        return false
      }

      if (filter.sourceChainId && item.sourceChainId) {
        if (filter.sourceChainId !== item.sourceChainId) {
          return false
        }
      }

      if (item.isNotFound) {
        return false
      }

      return this.subDbIncompletes.isItemIncomplete(item)
    })
  }

  async getWithdrawalBondBackoffIndexForTransferId (transferId: string) {
    let { withdrawalBondBackoffIndex } = await this.getByTransferId(transferId)
    if (!withdrawalBondBackoffIndex) {
      withdrawalBondBackoffIndex = 0
    }

    return withdrawalBondBackoffIndex
  }

  async getRelayBackoffIndexForTransferId (transferId: string) {
    let { relayBackoffIndex } = await this.getByTransferId(transferId)
    if (!relayBackoffIndex) {
      relayBackoffIndex = 0
    }

    return relayBackoffIndex
  }
}

export default TransfersDb<|MERGE_RESOLUTION|>--- conflicted
+++ resolved
@@ -85,11 +85,8 @@
   transferNonce: string
   deadline: BigNumber
   transferSentIndex: number
-<<<<<<< HEAD
   transferSentBlockNumber: number
-=======
   isFinalized: boolean
->>>>>>> 1978a212
 }
 
 export type UnrelayedSentTransfer = {
