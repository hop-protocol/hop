--- conflicted
+++ resolved
@@ -1,25 +1,13 @@
-import Box from '@material-ui/core/Box'
+import Box from '@mui/material/Box'
 import Expandable from 'src/components/TokenWrapper/Expandable'
 import Network from 'src/models/Network'
 import React, { FC, useEffect } from 'react'
-<<<<<<< HEAD
-import { constants } from 'ethers'
-import { makeStyles } from '@mui/styles'
-import { Button } from 'src/components/Button'
-=======
->>>>>>> 4d8085bc
 import { Alert } from 'src/components/Alert'
 import { AmountSelectorCard } from 'src/components/AmountSelectorCard'
 import { Button } from 'src/components/Button'
 import { constants } from 'ethers'
-import { makeStyles } from '@material-ui/core/styles'
+import { makeStyles } from '@mui/styles'
 import { useTokenWrapper } from './TokenWrapperContext'
-<<<<<<< HEAD
-import Network from 'src/models/Network'
-import Expandable from 'src/components/TokenWrapper/Expandable'
-import Box from '@mui/material/Box'
-=======
->>>>>>> 4d8085bc
 
 const useStyles = makeStyles((theme: any) => ({
   button: {
