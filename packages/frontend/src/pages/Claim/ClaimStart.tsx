<<<<<<< HEAD
import React from 'react'
import { Icon } from 'src/components/ui/Icon'
import Box from '@mui/material/Box'
import Typography from '@mui/material/Typography'
import { Button } from 'src/components/Button/Button'
=======
import Box from '@material-ui/core/Box'
import React from 'react'
import Typography from '@material-ui/core/Typography'
>>>>>>> 4d8085bc
import hopTokenLogo from 'src/assets/logos/hop-token-logo.svg'
import { BigNumber } from 'ethers'
import { Button } from 'src/components/Button/Button'
import { Icon } from 'src/components/ui/Icon'
import { TokenClaim } from 'src/pages/Claim/useClaim'
import { toTokenDisplay } from 'src/utils'

interface ClaimTokensProps {
  claim?: TokenClaim
  claimableTokens: BigNumber
  warning?: string
  nextStep?: () => void
  setStep?: (step: number) => void
  isDarkMode: boolean
}

export function ClaimStart(props: ClaimTokensProps) {
  const { claimableTokens, nextStep } = props

  return (
    <>
      <Box display="flex" flexDirection="column">
        <Box mt={3} display="flex" flexDirection="column" justifyContent="center" alignItems="center" textAlign="left" width="100%">
          <Typography variant="body1">
            You're eligible for the airdrop!
            You have received these tokens for being an active participant of the Hop protocol.
          </Typography>
        </Box>
        {!claimableTokens.eq(0) && (
          <Box
            my={4}
            p={3}
            px={24}
            width="100%"
            boxShadow="mutedDark"
            borderRadius="30px"
          >
            <Box mb={2} textAlign="left">
              <Typography variant="body1">
                You will receive
              </Typography>
            </Box>
            <Box display="flex" alignItems="center" width="100%">
              <Box mr={2}>
                <Typography variant="h4">
                  {toTokenDisplay(claimableTokens || '0', 18)}
                </Typography>
              </Box>

              <Icon src={hopTokenLogo} alt="HOP" width={32} />
            </Box>
          </Box>
        )}
      </Box>

      <Box display="flex" flexDirection="column" my={2}>
        {!claimableTokens.eq(0) && (
          <Box mb={3} textAlign="center" width="100%">
            <Typography variant="body1" color="secondary">
            Continue with delegation and claim process.
            </Typography>
          </Box>
        )}

        <Box mt={2} display="flex" justifyContent="center" width="100%">
          <Button large highlighted onClick={nextStep} disabled={claimableTokens.eq(0)}>
            Start Claim
          </Button>
        </Box>
      </Box>
    </>
  )
}<|MERGE_RESOLUTION|>--- conflicted
+++ resolved
@@ -1,14 +1,6 @@
-<<<<<<< HEAD
+import Box from '@mui/material/Box'
 import React from 'react'
-import { Icon } from 'src/components/ui/Icon'
-import Box from '@mui/material/Box'
 import Typography from '@mui/material/Typography'
-import { Button } from 'src/components/Button/Button'
-=======
-import Box from '@material-ui/core/Box'
-import React from 'react'
-import Typography from '@material-ui/core/Typography'
->>>>>>> 4d8085bc
 import hopTokenLogo from 'src/assets/logos/hop-token-logo.svg'
 import { BigNumber } from 'ethers'
 import { Button } from 'src/components/Button/Button'
