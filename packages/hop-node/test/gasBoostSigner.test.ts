--- conflicted
+++ resolved
@@ -142,11 +142,7 @@
     })
     const recipient = await signer.getAddress()
     console.log('recipient:', recipient)
-<<<<<<< HEAD
     expect(await signer.getNonce()).toBe(0)
-=======
-    expect(signer.getNonce()).toBe(0)
->>>>>>> d14e0e7d
     let errMsg = ''
     const nonce = await signer.getTransactionCount('pending')
     try {
@@ -160,11 +156,7 @@
       errMsg = err.message
     }
     expect(errMsg).toBe('NonceTooLow')
-<<<<<<< HEAD
     expect(await signer.getNonce()).toBe(nonce + 1)
-=======
-    expect(signer.getNonce()).toBe(nonce + 1)
->>>>>>> d14e0e7d
   }, 10 * 60 * 1000)
   it.skip('reorg test', async () => {
     const chain = 'gnosis'
