--- conflicted
+++ resolved
@@ -143,17 +143,11 @@
     logger.info('Bonder public address:', bonderPublicAddress)
   }
 
-<<<<<<< HEAD
-=======
-  // TODO: MIGRATION: Handle this
-  setConfig(globalConfig)
-
   // Don't start watchers if running CCTP
   if (runCCTP) {
     return enableCCTP()
   }
 
->>>>>>> 3748af85
   const { starts } = await startWatchers({
     enabledWatchers: Object.keys(config.watchers).filter(
       key => config.watchers[key]
