{
  "name": "sdk-api-example",
  "version": "0.0.1",
  "description": "",
  "main": "index.js",
  "scripts": {
    "start": "node src/index.js",
    "build": "cp -r src/ dist",
    "lint": "standard --fix src/*.js",
    "test": "echo \"Error: no test specified\" && exit 1"
  },
  "author": "",
  "license": "MIT",
  "dependencies": {
<<<<<<< HEAD
    "@hop-protocol/sdk": "0.0.1-beta.444",
=======
    "@hop-protocol/sdk": "0.0.1-beta.445",
>>>>>>> 9a3d575d
    "express": "^4.18.1"
  },
  "devDependencies": {
    "@types/express": "^4.17.13",
    "standard": "^17.0.0"
  }
}<|MERGE_RESOLUTION|>--- conflicted
+++ resolved
@@ -12,11 +12,7 @@
   "author": "",
   "license": "MIT",
   "dependencies": {
-<<<<<<< HEAD
-    "@hop-protocol/sdk": "0.0.1-beta.444",
-=======
-    "@hop-protocol/sdk": "0.0.1-beta.445",
->>>>>>> 9a3d575d
+    "@hop-protocol/sdk": "0.0.1-beta.446",
     "express": "^4.18.1"
   },
   "devDependencies": {
