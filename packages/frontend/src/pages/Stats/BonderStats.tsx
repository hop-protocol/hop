--- conflicted
+++ resolved
@@ -1,13 +1,7 @@
-<<<<<<< HEAD
-=======
 import React from 'react'
-import { useStats } from 'src/pages/Stats/StatsContext'
 import { Icon } from 'src/components/ui/Icon'
->>>>>>> 9b681498
 import Box from '@material-ui/core/Box'
-import React from 'react'
 import { CopyEthAddress } from 'src/components/ui/CopyEthAddress'
-import { Icon } from 'src/components/ui/Icon'
 import { RightAlignedValue, SortableTable } from 'src/components/Table'
 import { useStats } from 'src/pages/Stats/StatsContext'
 
