--- conflicted
+++ resolved
@@ -128,12 +128,6 @@
         transferIds,
         totalAmount!
       )
-<<<<<<< HEAD
-=======
-      const msg = `settleBondedWithdrawals on destinationChainId: txHash: ${tx.hash}, ${destinationChainId} (sourceChainId: ${sourceChainId}) tx: ${tx.hash}, transferRootId: ${transferRootId}, transferRootHash: ${transferRootHash}, totalAmount: ${this.bridge.formatUnits(totalAmount!)}, transferIds: ${transferIds.length}`
-      logger.info(msg)
-      await this.notifier.info(msg)
->>>>>>> 3aabd426
 
       const txHashes = txs.map(tx => tx.hash)
       const msg = `settleBondedWithdrawals on destinationChainId: txHashes: ${txHashes}, ${destinationChainId} (sourceChainId: ${sourceChainId}), transferRootId: ${transferRootId}, transferRootHash: ${transferRootHash}, totalAmount: ${this.bridge.formatUnits(totalAmount!)}, transferIds: ${transferIds.length}`
@@ -267,32 +261,11 @@
       'function settleBondedWithdrawal(address bonder, bytes32[] calldata transferId, bytes32  rootHash, uint256 transferRootTotalAmount, uint256[] calldata transferIdTreeIndex, bytes32[][] calldata siblings, uint256 totalLeaves)'
     ]
 
-<<<<<<< HEAD
     let settlementAggregatorAddresses: Record<string, string>
     if (globalConfig.isMainnet) {
       settlementAggregatorAddresses = {
         [Token.ETH]: '0x2ad09850b0CA4c7c1B33f5AcD6cBAbCaB5d6e796',
         [Token.HOP]: '0x74fa978EaFFa312bC92e76dF40FcC1bFE7637Aeb'
-=======
-    return this.mutex.runExclusive(async () => {
-      const availableCredit = this.availableLiquidityWatcher.getEffectiveAvailableCredit(destinationChainId)
-      const vaultBalance = this.availableLiquidityWatcher.getVaultBalance(destinationChainId)
-      const availableCreditMinusVault = availableCredit.sub(vaultBalance)
-      const shouldDeposit = (availableCreditMinusVault.sub(depositAmount)).gt(depositThresholdAmount)
-      if (shouldDeposit) {
-        try {
-          const msg = `attempting unstakeAndDepositToVault. amount: ${this.bridge.formatUnits(depositAmount)}`
-          await this.notifier.info(msg)
-          this.logger.info(msg)
-          const destinationWatcher = this.getSiblingWatcherByChainId(destinationChainId)
-          await destinationWatcher.unstakeAndDepositToVault(depositAmount)
-        } catch (err) {
-          const errMsg = `unstakeAndDepositToVault error: ${err.message}`
-          await this.notifier.error(errMsg)
-          this.logger.error(errMsg)
-          throw err
-        }
->>>>>>> 3aabd426
       }
     } else {
       settlementAggregatorAddresses = {
