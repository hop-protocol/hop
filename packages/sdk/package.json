{
  "name": "@hop-protocol/sdk",
<<<<<<< HEAD
  "version": "0.0.1-beta.407",
=======
  "version": "0.0.1-beta.408",
>>>>>>> dda9c2f6
  "description": "The Hop Protocol JavaScript SDK",
  "main": "dist/src/index.js",
  "types": "dist/src/index.d.ts",
  "engines": {
    "node": ">=14"
  },
  "scripts": {
    "test": "jest",
    "dev": "npm run version && tsc --watch",
    "build": "npm run version && npm run build:ts",
    "build:ts": "tsc",
    "build:browser": "browserify -t [ babelify --presets [ @babel/preset-env ] --plugins [ @babel/plugin-transform-runtime ] ] dist/src/index.js | uglifyjs --compress --mangle > hop.js",
    "clean": "rimraf dist && rimraf hop.js",
    "clean:docs": "rimraf docs",
    "version": "echo \"export default '$(cat package.json | jq -r '.version')'\" > src/version.ts",
    "lint": "eslint --fix \"src/**/*\" \"test/**/*\"",
    "version:bump": "npm version prerelease --preid=beta",
    "publish:latest": "npm publish --tag latest --access public",
    "publish:beta": "npm publish --tag beta --access public",
    "publish:next": "npm publish --tag next --access public",
    "dist-tag:latest": "npm dist-tag add \"@hop-protocol/sdk@$(jq -r .version <package.json)\" latest",
    "dist-tag:beta": "npm dist-tag add \"@hop-protocol/sdk@$(jq -r .version <package.json)\" beta",
    "dist-tag:next": "npm dist-tag add \"@hop-protocol/sdk@$(jq -r .version <package.json)\" next",
    "lerna:sync": "lerna-sync-version",
    "release": "npm run clean && npm test && npm run publish:latest",
    "bump-release": "npm run version:bump && npm run lerna:sync && npm run release",
    "prepare": "npm run lint && npm run build && npm run build:browser",
    "docs": "npm run clean:docs && typedoc --plugin typedoc-plugin-markdown --theme markdown --hideGenerator --excludeExternals --excludePrivate --disableSources --hideBreadcrumbs --namedAnchors --out docs src/index.ts",
    "docs:concat": "npm run clean:docs && typedoc --plugin typedoc-plugin-markdown --theme markdown --hideGenerator --excludeExternals --excludePrivate --disableSources --hideBreadcrumbs --namedAnchors --out docs src/index.ts && npx concat-md --toc --decrease-title-levels --dir-name-as-title docs > docs/README.md",
    "docs:update-gitbook": "./scripts/update_gitbook.sh"
  },
  "directories": {},
  "author": "",
  "license": "MIT",
  "dependencies": {
    "@eth-optimism/contracts": "0.5.2",
    "@hop-protocol/core": "0.0.1-beta.107",
    "@maticnetwork/maticjs": "3.4.0-beta.0",
    "dotenv": "8.6.0",
    "ethereum-block-by-date": "1.4.6",
    "ethers": "5.7.1",
    "eventemitter3": "4.0.7",
    "fast-memoize": "2.5.2",
    "isomorphic-fetch": "3.0.0",
    "luxon": "2.5.0",
    "web3": "1.7.5"
  },
  "devDependencies": {
    "@babel/cli": "^7.7.0",
    "@babel/core": "^7.7.2",
    "@babel/node": "^7.7.0",
    "@babel/plugin-transform-arrow-functions": "^7.2.0",
    "@babel/plugin-transform-runtime": "^7.6.2",
    "@babel/preset-env": "^7.5.2",
    "@babel/preset-es2015": "^7.0.0-beta.53",
    "@babel/runtime": "^7.7.2",
    "@types/isomorphic-fetch": "0.0.35",
    "@types/jest": "^27.0.3",
    "@types/luxon": "^1.27.1",
    "@types/node": "^17.0.21",
    "@types/node-fetch": "2.5.10",
    "@typescript-eslint/eslint-plugin": "^5.42.1",
    "@typescript-eslint/parser": "^5.42.1",
    "babelify": "^10.0.0",
    "browserify": "^16.5.0",
    "eslint": "^7.30.0",
    "eslint-config-standard": "^16.0.3",
    "eslint-plugin-import": "^2.23.4",
    "eslint-plugin-jest": "^24.3.6",
    "eslint-plugin-node": "^11.1.0",
    "eslint-plugin-promise": "^5.1.0",
    "eslint-plugin-sort-imports-es6-autofix": "^0.6.0",
    "eslint-plugin-unused-imports": "^1.1.2",
    "jest": "^26.6.3",
    "lerna-sync-version": "0.0.6",
    "rimraf": "^3.0.2",
    "standard": "^12.0.1",
    "ts-jest": "^26.5.4",
    "tsify": "^4.0.1",
    "typedoc": "^0.23.10",
    "typedoc-plugin-markdown": "^3.13.4",
    "typescript": "^4.8.4",
    "uglify-es": "^3.3.9"
  },
  "standard": {
    "parser": "@typescript-eslint/parser",
    "plugins": [
      "@typescript-eslint/eslint-plugin"
    ]
  },
  "husky": {
    "hooks": {
      "pre-push": "npm run lint"
    }
  }
}<|MERGE_RESOLUTION|>--- conflicted
+++ resolved
@@ -1,10 +1,6 @@
 {
   "name": "@hop-protocol/sdk",
-<<<<<<< HEAD
-  "version": "0.0.1-beta.407",
-=======
   "version": "0.0.1-beta.408",
->>>>>>> dda9c2f6
   "description": "The Hop Protocol JavaScript SDK",
   "main": "dist/src/index.js",
   "types": "dist/src/index.d.ts",
