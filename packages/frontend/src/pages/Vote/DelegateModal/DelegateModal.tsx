import React, { FC, useState, useEffect, useCallback } from 'react'
import useInterval from 'src/hooks/useInterval'
import { makeStyles } from '@material-ui/core/styles'
import { formatUnits } from 'ethers/lib/utils'
import Modal from 'src/components/modal/Modal'
import Button from 'src/components/buttons/Button'
import Box from '@material-ui/core/Box'
import LargeTextField from 'src/components/LargeTextField'
import Typography from '@material-ui/core/Typography'

import { useWeb3Context } from 'src/contexts/Web3Context'
import { useApp } from 'src/contexts/AppContext'
import Address from 'src/models/Address'
import DelegateModalTransaction from 'src/pages/Vote/DelegateModal/DelegateModalTransaction'

const useStyles = makeStyles(() => ({
  modalContainer: {
    display: 'flex',
    flexDirection: 'column',
    alignItems: 'flex-start'
  },
  textContainer: {
    marginTop: '1rem',
    marginBottom: '1rem'
  },
  actionContainer: {
    display: 'flex',
    alignSelf: 'center',
    margin: '1rem'
  },
  selfDelegateContainer: {
    display: 'flex',
    flexDirection: 'column',
    alignItems: 'center'
  },
  textFieldContainer: {
    alignSelf: 'center'
  }
}))

type DelegateModalProps = {
  isOpen: boolean
  onClose: () => void
}

const DelegateModal: FC<DelegateModalProps> = props => {
  const { isOpen, onClose } = props
  const styles = useStyles()
  // const {
  //   tokenAmount
  // } = useDelegate()
  const { address } = useWeb3Context()
  const { user, tokens, networks } = useApp()
  const l1Hop = tokens[1]

  const [isSelfDelegate, setIsSelfDelegate] = useState(false)
  const [isOtherDelegate, setIsOtherDelegate] = useState(false)
  const [delegateAddress, setDelegateAddress] = useState<Address | undefined>()
  const [balance, setBalance] = useState('0.0')

  const selfOrOtherText = isOtherDelegate ? '' : 'to Self'

  // setStakedAmount(await l1Hop?.balanceOf(address?.toString()))
  // on chain
  // TODO: What do I do if a user doesn't have votes to make?
  // TODO: Read numVotes from contract
  // TODO: Add tx
  // TODO: Add state to show when  you are already delegated
  // TODO: Optimize balance getter

  function handleOnClose () {
    setIsSelfDelegate(false)
    setIsOtherDelegate(false)
    onClose()
  }

  function handleSelfDelegateClick () {
    setIsSelfDelegate(true)
    setIsOtherDelegate(false)
  }

  function handleOtherDelegateClick () {
    setIsSelfDelegate(false)
    setIsOtherDelegate(true)
  }

  const getBalance = useCallback(() => {
    const _getBalance = async () => {
      if (user && l1Hop) {
        const _balance = await user.getBalance(l1Hop, networks[0])
        setBalance(Number(formatUnits(_balance, 18)).toFixed(2))
      }
    }

    _getBalance()
  }, [user, l1Hop, networks[0]])

  useEffect(() => {
    getBalance()
  }, [getBalance, user, l1Hop, networks[0]])

  useInterval(() => {
    getBalance()
  }, 20e3)

  const handleAddressInput = async (event: any) => {
    try {
      const value = event.target.value || ''
      const address = new Address(value)
      setDelegateAddress(address)
    } catch (err) {}
  }

  return (
    <>
      {isOpen && (
        <Modal onClose={handleOnClose}>
          {!isSelfDelegate && (
            <Box
              display="flex"
              alignItems="center"
              className={styles.modalContainer}
            >
              <Typography variant="h6">Participating Pools</Typography>
              <Typography variant="body1" className={styles.textContainer}>
                Earned HOP tokens represent voting shares in Hop governance.
              </Typography>
              <Typography variant="body1" className={styles.textContainer}>
                You can either vote on each proposal yourself or delegate your
                votes to a third party.
              </Typography>
              {isOtherDelegate && (
                <LargeTextField
                  onChange={handleAddressInput}
                  centerAlign
                  defaultShadow
                  autoFocus
                  placeholder="Wallet Address"
                  className={styles.textFieldContainer}
                />
<<<<<<< HEAD
              }
              <Box display="flex" alignItems="center" className={styles.actionContainer}>
                <Button
                  highlighted
                  disabled={isOtherDelegate && !delegateAddress}
                  onClick={handleSelfDelegateClick}
                >
=======
              )}
              <Box
                display="flex"
                alignItems="center"
                className={styles.actionContainer}
              >
                <Button highlighted onClick={handleSelfDelegateClick}>
>>>>>>> 12b1defd
                  Delegate Votes {`${selfOrOtherText}`}
                </Button>
                {!isOtherDelegate && (
                  <Button highlighted onClick={handleOtherDelegateClick}>
                    Add Delegate
                  </Button>
                )}
              </Box>
            </Box>
          )}

<<<<<<< HEAD
          {
            isSelfDelegate && <DelegateModalTransaction numVotes={balance} />
          }
=======
          {isSelfDelegate && <DelegateModalTransaction numVotes={numVotes} />}
>>>>>>> 12b1defd
        </Modal>
      )}
    </>
  )
}

export default DelegateModal<|MERGE_RESOLUTION|>--- conflicted
+++ resolved
@@ -129,7 +129,7 @@
                 You can either vote on each proposal yourself or delegate your
                 votes to a third party.
               </Typography>
-              {isOtherDelegate && (
+              {isOtherDelegate &&
                 <LargeTextField
                   onChange={handleAddressInput}
                   centerAlign
@@ -138,7 +138,6 @@
                   placeholder="Wallet Address"
                   className={styles.textFieldContainer}
                 />
-<<<<<<< HEAD
               }
               <Box display="flex" alignItems="center" className={styles.actionContainer}>
                 <Button
@@ -146,15 +145,6 @@
                   disabled={isOtherDelegate && !delegateAddress}
                   onClick={handleSelfDelegateClick}
                 >
-=======
-              )}
-              <Box
-                display="flex"
-                alignItems="center"
-                className={styles.actionContainer}
-              >
-                <Button highlighted onClick={handleSelfDelegateClick}>
->>>>>>> 12b1defd
                   Delegate Votes {`${selfOrOtherText}`}
                 </Button>
                 {!isOtherDelegate && (
@@ -165,14 +155,9 @@
               </Box>
             </Box>
           )}
-
-<<<<<<< HEAD
           {
             isSelfDelegate && <DelegateModalTransaction numVotes={balance} />
           }
-=======
-          {isSelfDelegate && <DelegateModalTransaction numVotes={numVotes} />}
->>>>>>> 12b1defd
         </Modal>
       )}
     </>
