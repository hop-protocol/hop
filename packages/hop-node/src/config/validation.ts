import { Chain } from 'src/constants'
import { Config, FileConfig, Watchers, getAllChains, getAllTokens, getEnabledTokens } from 'src/config'
import { URL } from 'url'
import { getAddress as checksumAddress } from 'ethers/lib/utils'

export function isValidToken (token: string) {
  const validTokens = getAllTokens()
  return validTokens.includes(token)
}

export function isValidChain (network: string) {
  const networks = getAllChains()
  return networks.includes(network)
}

export function validateKeys (validKeys: string[] = [], keys: string[]) {
  for (const key of keys) {
    if (!validKeys.includes(key)) {
      throw new Error(`unrecognized key "${key}". Valid keys are: ${validKeys.join(',')}`)
    }
  }
}

export async function validateConfigFileStructure (config?: FileConfig) {
  if (!config) {
    throw new Error('config is required')
  }

  if (!(config instanceof Object)) {
    throw new Error('config must be a JSON object')
  }

  const validSectionKeys = [
    'network',
    'chains',
    'sync',
    'tokens',
    'commitTransfers',
    'bondWithdrawals',
    'settleBondedWithdrawals',
    'watchers',
    'db',
    'logging',
    'keystore',
    'addresses',
    'metrics',
    'fees',
    'routes',
    'bonders',
    'vault',
    'blocklist'
  ]

  const validWatcherKeys = [
    Watchers.BondTransferRoot,
    Watchers.BondWithdrawal,
    Watchers.Challenge,
    Watchers.CommitTransfers,
    Watchers.SettleBondedWithdrawals,
    Watchers.ConfirmRoots,
    Watchers.L1ToL2Relay
  ]

  const validChainKeys = [
    Chain.Ethereum,
    Chain.Optimism,
    Chain.Arbitrum,
    Chain.Gnosis,
    Chain.Polygon,
    Chain.Nova,
    Chain.ZkSync,
    Chain.ConsenSysZk,
<<<<<<< HEAD
    Chain.ScrollZk
=======
    Chain.Base
>>>>>>> 9e2a1e37
  ]

  const validTokenKeys = [
    'USDC',
    'USDT',
    'DAI',
    'ETH',
    'MATIC',
    'WBTC',
    'HOP',
    'SNX',
    'sUSD',
    'rETH'
  ]

  const sectionKeys = Object.keys(config)
  validateKeys(validSectionKeys, sectionKeys)

  const enabledChains: string[] = Object.keys(config.chains)
  if (!enabledChains.includes(Chain.Ethereum)) {
    throw new Error(`config for chain "${Chain.Ethereum}" is required`)
  }

  validateKeys(validChainKeys, enabledChains)

  for (const key in config.chains) {
    const chain = config.chains[key]
    const validChainConfigKeys = ['rpcUrl', 'maxGasPrice']
    const chainKeys = Object.keys(chain)
    validateKeys(validChainConfigKeys, chainKeys)
  }

  const enabledTokens = Object.keys(config.tokens).filter(token => config.tokens[token])
  validateKeys(validTokenKeys, enabledTokens)

  const watcherKeys = Object.keys(config.watchers)
  validateKeys(validWatcherKeys, watcherKeys)

  if (config.db) {
    const validDbKeys = ['location']
    const dbKeys = Object.keys(config.db)
    validateKeys(validDbKeys, dbKeys)
  }

  if (config.logging) {
    const validLoggingKeys = ['level']
    const loggingKeys = Object.keys(config.logging)
    validateKeys(validLoggingKeys, loggingKeys)

    if (config?.logging?.level) {
      const validLoggingLevels = ['debug', 'info', 'warn', 'error']
      await validateKeys(validLoggingLevels, [config?.logging?.level])
    }
  }

  if (config.keystore) {
    const validKeystoreProps = [
      'location',
      'pass',
      'passwordFile',
      'parameterStore',
      'awsRegion'
    ]
    const keystoreProps = Object.keys(config.keystore)
    validateKeys(validKeystoreProps, keystoreProps)
  }

  if (config.metrics) {
    const validMetricsKeys = ['enabled', 'port']
    const metricsKeys = Object.keys(config.metrics)
    validateKeys(validMetricsKeys, metricsKeys)
  }

  if (config.addresses) {
    const validAddressesProps = [
      'location'
    ]
    const addressesProps = Object.keys(config.addresses)
    validateKeys(validAddressesProps, addressesProps)
  }

  if (config.routes) {
    const sourceChains = Object.keys(config.routes)
    validateKeys(enabledChains, sourceChains)
    for (const sourceChain in config.routes) {
      const destinationChains = Object.keys(config.routes[sourceChain])
      validateKeys(enabledChains, destinationChains)
    }
  }

  if (config.fees) {
    const tokens = Object.keys(config.fees)
    validateKeys(enabledTokens, tokens)
    const destinationChains = new Set()
    for (const sourceChain in config.routes) {
      for (const destinationChain of Object.keys(config.routes[sourceChain])) {
        destinationChains.add(destinationChain)
      }
    }
    for (const token in config.fees) {
      const chains = Object.keys(config.fees[token])
      validateKeys(enabledChains, chains)
      for (const chain of destinationChains) {
        const found = (config.fees[token] as any)?.[chain as string]
        if (!found) {
          throw new Error(`missing fee for chain "${chain}" for token "${token}"`)
        }
      }
    }
    for (const enabledToken of enabledTokens) {
      const found = config?.fees?.[enabledToken]
      if (!found) {
        throw new Error(`missing fee for token "${enabledToken}"`)
      }
    }
  }

  if (config.commitTransfers) {
    const validCommitTransfersKeys = ['minThresholdAmount']
    const commitTransfersKeys = Object.keys(config.commitTransfers)
    validateKeys(validCommitTransfersKeys, commitTransfersKeys)
    const minThresholdAmount = config.commitTransfers.minThresholdAmount
    const tokens = Object.keys(minThresholdAmount)
    if (tokens.length) {
      validateKeys(enabledTokens, tokens)
      for (const token of enabledTokens) {
        if (!minThresholdAmount[token]) {
          throw new Error(`missing minThresholdAmount config for token "${token}"`)
        }
        const chains = Object.keys(minThresholdAmount[token])
        validateKeys(enabledChains, chains)
        for (const sourceChain in config.routes) {
          if (sourceChain === Chain.Ethereum) {
            continue
          }
          if (!minThresholdAmount[token][sourceChain]) {
            throw new Error(`missing minThresholdAmount config for token "${token}" source chain "${sourceChain}"`)
          }
          for (const destinationChain in config.routes[sourceChain]) {
            if (!minThresholdAmount[token][sourceChain][destinationChain]) {
              throw new Error(`missing minThresholdAmount config for token "${token}" source chain "${sourceChain}" destination chain "${destinationChain}"`)
            }
          }
        }
      }
    }
  }

  if (config.bonders) {
    const bonders = config.bonders as any
    if (!(bonders instanceof Object)) {
      throw new Error('bonders config should be an object')
    }
    const tokens = Object.keys(bonders)
    validateKeys(enabledTokens, tokens)
    for (const token of enabledTokens) {
      if (!(bonders[token] instanceof Object)) {
        throw new Error(`bonders config for "${token}" should be an object`)
      }
      const sourceChains = Object.keys(bonders[token])
      validateKeys(enabledChains, sourceChains)
      for (const sourceChain in bonders[token]) {
        if (!(bonders[token][sourceChain] instanceof Object)) {
          throw new Error(`bonders config for "${token}.${sourceChain}" should be an object`)
        }
        const destinationChains = Object.keys(bonders[token][sourceChain])
        validateKeys(enabledChains, destinationChains)
      }
    }
  }

  if (config.vault) {
    const vaultConfig = config.vault as any
    const vaultTokens = Object.keys(vaultConfig)
    validateKeys(validTokenKeys, vaultTokens)
    for (const tokenSymbol in vaultConfig) {
      const vaultChains = Object.keys(vaultConfig[tokenSymbol])
      validateKeys(validChainKeys, vaultChains)
      for (const chain in vaultConfig[tokenSymbol]) {
        const chainTokenConfig = vaultConfig[tokenSymbol][chain]
        const validConfigKeys = ['depositThresholdAmount', 'depositAmount', 'strategy', 'autoWithdraw', 'autoDeposit']
        const chainTokenConfigKeys = Object.keys(chainTokenConfig)
        validateKeys(validConfigKeys, chainTokenConfigKeys)
      }
    }
  }

  if (config.blocklist) {
    const blocklistConfig = config.blocklist as any
    if (!(blocklistConfig instanceof Object)) {
      throw new Error('blocklist config must be an object')
    }
    const validBlocklistKeys = ['path', 'addresses']
    const keys = Object.keys(blocklistConfig)
    validateKeys(validBlocklistKeys, keys)
  }
}

export async function validateConfigValues (config?: Config) {
  if (!config) {
    throw new Error('config is required')
  }

  if (!(config instanceof Object)) {
    throw new Error('config must be a JSON object')
  }

  for (const chainSlug in config.networks) {
    const chain = config.networks[chainSlug]
    if (!chain) {
      throw new Error(`RPC config for chain "${chain}" is required`)
    }
    const { rpcUrl, maxGasPrice, waitConfirmations } = chain
    if (!rpcUrl) {
      throw new Error(`RPC url for chain "${chainSlug}" is required`)
    }
    if (typeof rpcUrl !== 'string') {
      throw new Error(`RPC url for chain "${chainSlug}" must be a string`)
    }
    try {
      const parsed = new URL(rpcUrl)
      if (!parsed.protocol || !parsed.host || !['http:', 'https:'].includes(parsed.protocol)) {
        throw new URIError()
      }
    } catch (err) {
      throw new Error(`rpc url "${rpcUrl}" is invalid`)
    }
    if (waitConfirmations != null) {
      if (typeof waitConfirmations !== 'number') {
        throw new Error(`waitConfirmations for chain "${chainSlug}" must be a number`)
      }
      if (waitConfirmations <= 0) {
        throw new Error(`waitConfirmations for chain "${chainSlug}" must be greater than 0`)
      }
    }
    if (maxGasPrice != null) {
      if (typeof maxGasPrice !== 'number') {
        throw new Error(`maxGasPrice for chain "${chainSlug}" must be a number`)
      }
      if (maxGasPrice <= 0) {
        throw new Error(`maxGasPrice for chain "${chainSlug}" must be greater than 0`)
      }
    }
  }

  const enabledTokens = getEnabledTokens()

  if (config.commitTransfers) {
    const { minThresholdAmount } = config.commitTransfers
    if (Object.keys(minThresholdAmount).length) {
      for (const token of enabledTokens) {
        for (const sourceChain in config.routes) {
          if (sourceChain === Chain.Ethereum) {
            continue
          }
          for (const destinationChain in config.routes[sourceChain]) {
            if (typeof minThresholdAmount[token][sourceChain][destinationChain] !== 'number') {
              throw new Error(`minThresholdAmount config for token "${token}" source chain "${sourceChain}" destination chain "${destinationChain}" must be a number`)
            }
          }
        }
      }
    }
  }

  if (config.bonders) {
    const bonders = config.bonders as any
    for (const token of enabledTokens) {
      for (const sourceChain in bonders[token]) {
        for (const destinationChain in bonders[token][sourceChain]) {
          const bonderAddress = bonders[token][sourceChain][destinationChain]
          if (typeof bonderAddress !== 'string') {
            throw new Error('config bonder address should be a string')
          }
          try {
            checksumAddress(bonderAddress)
          } catch (err) {
            throw new Error(`config bonder address "${bonderAddress}" is invalid`)
          }
        }
      }
    }
  }

  if (config.vault) {
    const vaultConfig = config.vault as any
    for (const tokenSymbol in vaultConfig) {
      for (const chain in vaultConfig[tokenSymbol]) {
        const chainTokenConfig = vaultConfig[tokenSymbol][chain]
        if (typeof chainTokenConfig.autoDeposit !== 'boolean') {
          throw new Error('autoDeposit should be boolean')
        }
        if (chainTokenConfig.autoDeposit) {
          if (typeof chainTokenConfig.depositThresholdAmount !== 'number') {
            throw new Error('depositThresholdAmount should be a number')
          }
          if (typeof chainTokenConfig.depositAmount !== 'number') {
            throw new Error('depositAmount should be a number')
          }
        }
        if (typeof chainTokenConfig.autoWithdraw !== 'boolean') {
          throw new Error('autoWithdraw should be boolean')
        }

        const validStrategies = new Set(['yearn', 'aave'])
        if (!validStrategies.has(chainTokenConfig.strategy)) {
          throw new Error('strategy is invalid. Valid options are: yearn, aave')
        }
      }
    }
  }

  if (config.blocklist) {
    if (typeof config.blocklist.path !== 'string') {
      throw new Error('blocklist.path must be a string')
    }
  }
}<|MERGE_RESOLUTION|>--- conflicted
+++ resolved
@@ -70,11 +70,8 @@
     Chain.Nova,
     Chain.ZkSync,
     Chain.ConsenSysZk,
-<<<<<<< HEAD
-    Chain.ScrollZk
-=======
+    Chain.ScrollZk,
     Chain.Base
->>>>>>> 9e2a1e37
   ]
 
   const validTokenKeys = [
