{
  "name": "stats-worker",
  "version": "0.0.1",
  "description": "",
  "main": "index.js",
  "engines": {
    "node": ">=16"
  },
  "scripts": {
    "start": "ts-node src/index.ts",
    "start:yields": "ts-node src/index.ts --yields",
    "start:volume": "ts-node src/index.ts --volume",
    "start:tvl": "ts-node src/index.ts --tvl",
    "start:bonder": "ts-node src/index.ts --bonder --bonderDays=30",
    "start:bonderProfit": "ts-node src/index.ts --bonderStartDate=2021-08-01 --bonderEndDate=2022-08-18 --bonderTokens=USDT --bonderProfit",
    "build": "tsc && mkdir -p dist/src/data && cp src/data/* dist/src/data",
    "lint": "prettier-standard --format",
    "clean": "rimraf dist",
    "test": "jest test"
  },
  "author": "",
  "license": "MIT",
  "dependencies": {
    "@aws-sdk/client-s3": "3.29.0",
    "@hop-protocol/core": "0.0.1-beta.107",
<<<<<<< HEAD
    "@hop-protocol/sdk": "0.0.1-beta.407",
=======
    "@hop-protocol/sdk": "0.0.1-beta.408",
>>>>>>> dda9c2f6
    "@pinata/sdk": "1.1.26",
    "comment-json": "4.2.2",
    "csv-writer": "1.6.0",
    "dotenv": "10.0.0",
    "ethers": "5.7.1",
    "luxon": "2.5.0",
    "minimist": "1.2.6",
    "sqlite3": "5.0.11",
    "typescript": "4.4.2",
    "uuid": "8.3.2",
    "wait": "0.4.2"
  },
  "devDependencies": {
    "@types/jest": "^27.4.0",
    "@types/lodash": "4.14.178",
    "@types/luxon": "2.0.7",
    "@types/node": "16.7.10",
    "@types/uuid": "8.3.3",
    "eslint-plugin-jest": "^26.1.0",
    "jest": "^27.5.1",
    "prettier-standard": "^16.4.1",
    "rimraf": "^3.0.2",
    "ts-jest": "^27.1.3",
    "ts-node": "^10.2.1"
  }
}<|MERGE_RESOLUTION|>--- conflicted
+++ resolved
@@ -23,11 +23,7 @@
   "dependencies": {
     "@aws-sdk/client-s3": "3.29.0",
     "@hop-protocol/core": "0.0.1-beta.107",
-<<<<<<< HEAD
-    "@hop-protocol/sdk": "0.0.1-beta.407",
-=======
     "@hop-protocol/sdk": "0.0.1-beta.408",
->>>>>>> dda9c2f6
     "@pinata/sdk": "1.1.26",
     "comment-json": "4.2.2",
     "csv-writer": "1.6.0",
