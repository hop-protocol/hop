import GasBoostDb from './GasBoostDb'
import GasCostDb from './GasCostDb'
import GasPricesDb from './GasPricesDb'
import SyncStateDb from './SyncStateDb'
import TokenPricesDb from './TokenPricesDb'
import TransferRootsDb from './TransferRootsDb'
import TransfersDb from './TransfersDb'

// these are the db instances (initialized only once).
// gas prices and token prices db are global (not token specific)
let gasPricesDb: GasPricesDb | null = null
let tokenPricesDb: TokenPricesDb | null = null

// dbSets are token specific instances
const dbSets : {[db: string]: {[tokenSymbol: string]: any}} = {
  gasBoostDb: {},
  syncStateDb: {},
  transfersDb: {},
  transferRootsDb: {}
}

export const getGasPricesDb = () => {
  if (!gasPricesDb) {
    gasPricesDb = new GasPricesDb('gasPrices')
  }
  return gasPricesDb
}

export const getTokenPricesDb = () => {
  if (!tokenPricesDb) {
    tokenPricesDb = new TokenPricesDb('tokenPrices')
  }
  return tokenPricesDb
}

export type Db = GasBoostDb | GasPricesDb | SyncStateDb | TokenPricesDb | TransferRootsDb | TransfersDb
export type DbSet = {
  gasBoost: GasBoostDb,
  syncState: SyncStateDb,
  transfers: TransfersDb,
  transferRoots: TransferRootsDb,
  gasPrices: GasPricesDb,
  tokenPrices : TokenPricesDb,
}

export function getDbSet (tokenSymbol: string): DbSet {
  if (!tokenSymbol) {
    throw new Error('token symbol is required to namespace leveldbs')
  }

<<<<<<< HEAD
  let gasBoostDb : GasBoostDb | null = null
  let syncStateDb: SyncStateDb | null = null
  let transfersDb: TransfersDb | null = null
  let transferRootsDb: TransferRootsDb | null = null
  let gasCostDb: GasCostDb | null = null

=======
>>>>>>> 302e8059
  // lazy instantiate with getters
  return {
    get gasBoost (): GasBoostDb {
      if (!dbSets.gasBoostDb[tokenSymbol]) {
        dbSets.gasBoostDb[tokenSymbol] = new GasBoostDb('gasBoost')
      }
      return dbSets.gasBoostDb[tokenSymbol]
    },
    get syncState () : SyncStateDb {
      if (!dbSets.syncStateDb[tokenSymbol]) {
        dbSets.syncStateDb[tokenSymbol] = new SyncStateDb('state', tokenSymbol)
      }
      return dbSets.syncStateDb[tokenSymbol]
    },
    get transfers () : TransfersDb {
      if (!dbSets.transfersDb[tokenSymbol]) {
        dbSets.transfersDb[tokenSymbol] = new TransfersDb('transfers', tokenSymbol)
      }
      return dbSets.transfersDb[tokenSymbol]
    },
    get transferRoots () : TransferRootsDb {
      if (!dbSets.transferRootsDb[tokenSymbol]) {
        dbSets.transferRootsDb[tokenSymbol] = new TransferRootsDb('transferRoots', tokenSymbol)
      }
      return dbSets.transferRootsDb[tokenSymbol]
    },
    get gasPrices () : GasPricesDb {
      return getGasPricesDb()
    },
    get tokenPrices () : TokenPricesDb {
      return getTokenPricesDb()
    },
    get gasCost () {
      if (!gasCostDb) {
        gasCostDb = new GasCostDb('gasCost', tokenSymbol)
      }
      return gasCostDb
    }
  }
}

export default { getDbSet, getGasPricesDb, getTokenPricesDb }<|MERGE_RESOLUTION|>--- conflicted
+++ resolved
@@ -16,7 +16,8 @@
   gasBoostDb: {},
   syncStateDb: {},
   transfersDb: {},
-  transferRootsDb: {}
+  transferRootsDb: {},
+  gasCostDb: {}
 }
 
 export const getGasPricesDb = () => {
@@ -41,6 +42,7 @@
   transferRoots: TransferRootsDb,
   gasPrices: GasPricesDb,
   tokenPrices : TokenPricesDb,
+  gasCost: GasCostDb,
 }
 
 export function getDbSet (tokenSymbol: string): DbSet {
@@ -48,15 +50,6 @@
     throw new Error('token symbol is required to namespace leveldbs')
   }
 
-<<<<<<< HEAD
-  let gasBoostDb : GasBoostDb | null = null
-  let syncStateDb: SyncStateDb | null = null
-  let transfersDb: TransfersDb | null = null
-  let transferRootsDb: TransferRootsDb | null = null
-  let gasCostDb: GasCostDb | null = null
-
-=======
->>>>>>> 302e8059
   // lazy instantiate with getters
   return {
     get gasBoost (): GasBoostDb {
@@ -89,11 +82,11 @@
     get tokenPrices () : TokenPricesDb {
       return getTokenPricesDb()
     },
-    get gasCost () {
-      if (!gasCostDb) {
-        gasCostDb = new GasCostDb('gasCost', tokenSymbol)
+    get gasCost (): GasCostDb {
+      if (!dbSets.gasCostDb[tokenSymbol]) {
+        dbSets.gasCostDb[tokenSymbol] = new GasCostDb('gasCost', tokenSymbol)
       }
-      return gasCostDb
+      return dbSets.gasCostDb[tokenSymbol]
     }
   }
 }
