--- conflicted
+++ resolved
@@ -1,16 +1,9 @@
 import Box from '@material-ui/core/Box'
 import ReCAPTCHA from 'react-google-recaptcha'
 import React, { useState } from 'react'
-import TextField from '@material-ui/core/TextField'
 import Typography from '@material-ui/core/Typography'
 import { Alert } from 'src/components/Alert'
-<<<<<<< HEAD
-=======
-import { ExternalLink } from 'src/components/Link'
-import { StyledButton } from 'src/components/Button/StyledButton'
 import TextField from '@material-ui/core/TextField'
-import ReCAPTCHA from 'react-google-recaptcha'
->>>>>>> 9b681498
 import { Button } from 'src/components/Button'
 import { ClaimDateMessage } from 'src/pages/Airdrop/ClaimDateMessage'
 import { ExternalLink } from 'src/components/Link'
