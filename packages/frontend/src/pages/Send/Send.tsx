import React, { FC, useState, useMemo, useEffect, ChangeEvent } from 'react'
import Button from 'src/components/buttons/Button'
import SendIcon from '@material-ui/icons/Send'
import ArrowDownIcon from '@material-ui/icons/ArrowDownwardRounded'
import SendAmountSelectorCard from 'src/pages/Send/SendAmountSelectorCard'
import Alert from 'src/components/alert/Alert'
import TxStatusModal from 'src/components/modal/TxStatusModal'
import DetailRow from 'src/components/InfoTooltip/DetailRow'
import { BigNumber } from 'ethers'
import { formatUnits } from 'ethers/lib/utils'
import Network from 'src/models/Network'
import { useWeb3Context } from 'src/contexts/Web3Context'
import { useApp } from 'src/contexts/AppContext'
import logger from 'src/logger'
import { commafy, findMatchingBridge, sanitizeNumericalString, toTokenDisplay } from 'src/utils'
import useSendData from 'src/pages/Send/useSendData'
import AmmDetails from 'src/components/AmmDetails'
import FeeDetails from 'src/components/InfoTooltip/FeeDetails'
import { hopAppNetwork } from 'src/config'
import InfoTooltip from 'src/components/InfoTooltip'
import { ChainSlug } from '@hop-protocol/sdk'
import { amountToBN, formatError } from 'src/utils/format'
import { useSendStyles } from './useSendStyles'
import SendHeader from './SendHeader'
import CustomRecipientDropdown from './CustomRecipientDropdown'
import { Div, Flex } from 'src/components/ui'
import { useSendTransaction } from './useSendTransaction'
import {
  useAssets,
  useAsyncMemo,
  useFeeConversions,
  useApprove,
  useQueryParams,
  useNeedsTokenForFee,
  useBalance,
  useEstimateTxCost,
  useTxResult,
  useSufficientBalance,
  useDisableTxs,
  useGnosisSafeTransaction,
} from 'src/hooks'
import { ButtonsWrapper } from 'src/components/buttons/ButtonsWrapper'
import useAvailableLiquidity from './useAvailableLiquidity'
import useIsSmartContractWallet from 'src/hooks/useIsSmartContractWallet'
import { ExternalLink } from 'src/components/Link'

const Send: FC = () => {
  const styles = useSendStyles()
  const {
    networks,
    txConfirm,
    txHistory,
    sdk,
    bridges,
    selectedBridge,
    setSelectedBridge,
    settings,
  } = useApp()
  const { slippageTolerance, deadline } = settings
  const { checkConnectedNetworkId, address } = useWeb3Context()
  const { queryParams, updateQueryParams } = useQueryParams()
  const [fromNetwork, _setFromNetwork] = useState<Network>()
  const [toNetwork, _setToNetwork] = useState<Network>()
  const [fromTokenAmount, setFromTokenAmount] = useState<string>()
  const [toTokenAmount, setToTokenAmount] = useState<string>()
  const [approving, setApproving] = useState<boolean>(false)
  const [amountOutMinDisplay, setAmountOutMinDisplay] = useState<string>()
  const [warning, setWarning] = useState<any>(null)
  const [error, setError] = useState<string | null | undefined>(null)
  const [noLiquidityWarning, setNoLiquidityWarning] = useState<any>(null)
  const [minimumSendWarning, setMinimumSendWarning] = useState<string | null | undefined>(null)
  const [info, setInfo] = useState<string | null | undefined>(null)
  const [isLiquidityAvailable, setIsLiquidityAvailable] = useState<boolean>(true)
  const [customRecipient, setCustomRecipient] = useState<string>()
  const [manualWarning, setManualWarning] = useState<string>('')
<<<<<<< HEAD
=======
  const { isSmartContractWallet } = useIsSmartContractWallet()
>>>>>>> 3605374b
  const [manualError, setManualError] = useState<string>('')

  // Reset error message when fromNetwork/toNetwork changes
  useEffect(() => {
    if (warning) {
      setWarning('')
    }
    if (error) {
      setError('')
    }
  }, [fromNetwork, toNetwork])

  // Set fromNetwork and toNetwork using query params
  useEffect(() => {
    const _fromNetwork = networks.find(network => network.slug === queryParams.sourceNetwork)
    _setFromNetwork(_fromNetwork)

    const _toNetwork = networks.find(network => network.slug === queryParams.destNetwork)

    if (_fromNetwork?.name === _toNetwork?.name) {
      // Leave destination network empty
      return
    }

    _setToNetwork(_toNetwork)
  }, [queryParams, networks])

  // Get assets
  const { unsupportedAsset, sourceToken, destToken, placeholderToken } = useAssets(
    selectedBridge,
    fromNetwork,
    toNetwork
  )

  // Get token balances for both networks
  const { balance: fromBalance, loading: loadingFromBalance } = useBalance(sourceToken, address)
  const { balance: toBalance, loading: loadingToBalance } = useBalance(destToken, address)

  // Set fromToken -> BN
  const fromTokenAmountBN = useMemo<BigNumber | undefined>(() => {
    if (fromTokenAmount && sourceToken) {
      return amountToBN(fromTokenAmount, sourceToken.decimals)
    }
  }, [sourceToken, fromTokenAmount])

  // Get available liquidity
  const { availableLiquidity } = useAvailableLiquidity(
    selectedBridge,
    fromNetwork?.slug,
    toNetwork?.slug
  )

  // Use send data for tx
  const {
    amountOut,
    rate,
    priceImpact,
    amountOutMin,
    intermediaryAmountOutMin,
    adjustedBonderFee,
    adjustedDestinationTxFee,
    totalFee,
    requiredLiquidity,
    loading: loadingSendData,
    estimatedReceived,
    error: sendDataError,
  } = useSendData(sourceToken, slippageTolerance, fromNetwork, toNetwork, fromTokenAmountBN)

  // Set toAmount
  useEffect(() => {
    if (!destToken) {
      setToTokenAmount('')
      return
    }

    let amount : any
    if (amountOut) {
      amount = toTokenDisplay(amountOut, destToken.decimals)
    }
    setToTokenAmount(amount)
  }, [destToken, amountOut])

  // Convert fees to displayed values
  const {
    destinationTxFeeDisplay,
    bonderFeeDisplay,
    totalBonderFeeDisplay,
    estimatedReceivedDisplay,
  } = useFeeConversions(adjustedDestinationTxFee, adjustedBonderFee, estimatedReceived, destToken)

  const { estimateSend } = useEstimateTxCost(fromNetwork)

  const { data: estimatedGasCost } = useTxResult(
    sourceToken,
    fromNetwork,
    toNetwork,
    fromTokenAmountBN,
    estimateSend,
    { deadline }
  )

  const { sufficientBalance, warning: sufficientBalanceWarning } = useSufficientBalance(
    sourceToken,
    fromTokenAmountBN,
    estimatedGasCost,
    fromBalance
  )

  // ==============================================================================================
  // Error and warning messages
  // ==============================================================================================
  useEffect(() => {
    setError(formatError(sendDataError))
  }, [sendDataError])

  // Set error message if asset is unsupported
  useEffect(() => {
    if (unsupportedAsset) {
      const { chain, tokenSymbol } = unsupportedAsset
      setError(`${tokenSymbol} is currently not supported on ${chain}`)
    } else if (error) {
      setError('')
    }
  }, [unsupportedAsset])

  // Check if there is sufficient available liquidity
  useEffect(() => {
    const checkAvailableLiquidity = async () => {
      if (!toNetwork || !availableLiquidity || !requiredLiquidity || !sourceToken) {
        setNoLiquidityWarning('')
        return
      }

      let isAvailable = BigNumber.from(availableLiquidity).gte(requiredLiquidity)
      if (fromNetwork?.isL1) {
        isAvailable = true
      }

      const formattedAmount = toTokenDisplay(availableLiquidity, sourceToken.decimals)

      const warningMessage = (
        <>
          Insufficient liquidity. There is {formattedAmount} {sourceToken.symbol} bonder liquidity
          available on {toNetwork.name}. Please try again in a few minutes when liquidity becomes
          available again.{' '}
          <InfoTooltip
            title={
              <>
                <div>
                  The Bonder does not have enough liquidity to bond the transfer at the destination.
                  Liquidity will become available again after the bonder has settled any bonded
                  transfers.
                </div>
                <div>Available liquidity: {formattedAmount}</div>
                <div>
                  Required liquidity: {toTokenDisplay(requiredLiquidity, sourceToken.decimals)}
                </div>
              </>
            }
          />
        </>
      )
      if (!isAvailable) {
        if (hopAppNetwork !== 'staging') {
          setIsLiquidityAvailable(false)
          return setNoLiquidityWarning(warningMessage)
        }
      } else {
        setIsLiquidityAvailable(true)
        setNoLiquidityWarning('')
      }
    }

    checkAvailableLiquidity()
  }, [fromNetwork, sourceToken, toNetwork, availableLiquidity, requiredLiquidity])

  const checkingLiquidity = useMemo(() => {
    return !fromNetwork?.isLayer1 && availableLiquidity === undefined
  }, [fromNetwork, availableLiquidity])

  const needsTokenForFee = useNeedsTokenForFee(fromNetwork)

  useEffect(() => {
    const warningMessage = `Send at least ${destinationTxFeeDisplay} to cover the transaction fee`
    if (estimatedReceived?.lte(0) && adjustedDestinationTxFee?.gt(0)) {
      setMinimumSendWarning(warningMessage)
    } else if (minimumSendWarning) {
      setMinimumSendWarning('')
    }
  }, [estimatedReceived, adjustedDestinationTxFee])

  useEffect(() => {
    let message = noLiquidityWarning || minimumSendWarning

    const isFavorableSlippage = Number(toTokenAmount) >= Number(fromTokenAmount)
    const isHighPriceImpact = priceImpact && priceImpact !== 100 && Math.abs(priceImpact) >= 1
    const showPriceImpactWarning = isHighPriceImpact && !isFavorableSlippage

    if (sufficientBalanceWarning) {
      message = sufficientBalanceWarning
    } else if (estimatedReceived && adjustedBonderFee?.gt(estimatedReceived)) {
      message = 'Bonder fee greater than estimated received'
    } else if (estimatedReceived?.lte(0)) {
      message = 'Estimated received too low. Send a higher amount to cover the fees.'
    } else if (showPriceImpactWarning) {
      message = `Warning: Price impact is high. Slippage is ${commafy(priceImpact)}%`
    }

    setWarning(message)
  }, [
    noLiquidityWarning,
    minimumSendWarning,
    sufficientBalanceWarning,
    estimatedReceived,
    priceImpact,
    fromTokenAmount,
    toTokenAmount,
  ])

  useEffect(() => {
    if (!amountOutMin || !destToken) {
      setAmountOutMinDisplay(undefined)
      return
    }
    let _amountOutMin = amountOutMin
    if (adjustedDestinationTxFee?.gt(0)) {
      _amountOutMin = _amountOutMin.sub(adjustedDestinationTxFee)
    }

    if (_amountOutMin.lt(0)) {
      _amountOutMin = BigNumber.from(0)
    }

    const amountOutMinFormatted = commafy(formatUnits(_amountOutMin, destToken.decimals), 4)
    setAmountOutMinDisplay(`${amountOutMinFormatted} ${destToken.symbol}`)
  }, [amountOutMin])

  // ==============================================================================================
  // Approve fromNetwork / fromToken
  // ==============================================================================================

  const { approve, checkApproval } = useApprove(sourceToken)

  const needsApproval = useAsyncMemo(async () => {
    try {
      if (!(fromNetwork && sourceToken && fromTokenAmount)) {
        return false
      }

      const parsedAmount = amountToBN(fromTokenAmount, sourceToken.decimals)
      const bridge = sdk.bridge(sourceToken.symbol)

      let spender: string
      if (fromNetwork.isLayer1) {
        const l1Bridge = await bridge.getL1Bridge()
        spender = l1Bridge.address
      } else {
        const ammWrapper = await bridge.getAmmWrapper(fromNetwork.slug)
        spender = ammWrapper.address
      }

      return checkApproval(parsedAmount, sourceToken, spender)
    } catch (err: any) {
      logger.error(err)
      return false
    }
  }, [sdk, fromNetwork, sourceToken, fromTokenAmount, checkApproval])

  const approveFromToken = async () => {
    if (!fromNetwork) {
      throw new Error('No fromNetwork selected')
    }

    if (!sourceToken) {
      throw new Error('No from token selected')
    }

    if (!fromTokenAmount) {
      throw new Error('No amount to approve')
    }

    const networkId = Number(fromNetwork.networkId)
    const isNetworkConnected = await checkConnectedNetworkId(networkId)
    if (!isNetworkConnected) return

    const parsedAmount = amountToBN(fromTokenAmount, sourceToken.decimals)
    const bridge = sdk.bridge(sourceToken.symbol)

    let spender: string
    if (fromNetwork.isLayer1) {
      const l1Bridge = await bridge.getL1Bridge()
      spender = l1Bridge.address
    } else {
      const ammWrapper = await bridge.getAmmWrapper(fromNetwork.slug)
      spender = ammWrapper.address
    }

    const tx = await approve(parsedAmount, sourceToken, spender)

    await tx?.wait()
  }

  const handleApprove = async () => {
    try {
      setError(null)
      setApproving(true)
      await approveFromToken()
    } catch (err: any) {
      if (!/cancelled/gi.test(err.message)) {
        setError(formatError(err, fromNetwork))
      }
      logger.error(err)
    }
    setApproving(false)
  }

  // ==============================================================================================
  // Send tokens
  // ==============================================================================================

  const { tx, setTx, send, sending, setIsGnosisSafeWallet } = useSendTransaction({
    amountOutMin,
    customRecipient,
    deadline,
    totalFee,
    fromNetwork,
    fromTokenAmount,
    intermediaryAmountOutMin,
    sdk,
    setError,
    sourceToken,
    toNetwork,
    txConfirm,
    txHistory,
    estimatedReceived: estimatedReceivedDisplay
  })

  useEffect(() => {
    if (tx) {
      // clear from token input field
      setFromTokenAmount('')
    }
  }, [tx])

  const { gnosisEnabled, gnosisSafeWarning, isCorrectSignerNetwork } = useGnosisSafeTransaction(
    tx,
    customRecipient,
    fromNetwork,
    toNetwork,
  )

  useEffect(() => {
    setIsGnosisSafeWallet(gnosisEnabled)
  }, [gnosisEnabled])

  // ==============================================================================================
  // User actions
  // - Bridge / Network selection
  // - Custom recipient input
  // ==============================================================================================

  // Change the bridge if user selects different token to send
  const handleBridgeChange = (event: ChangeEvent<{ value: unknown }>) => {
    const tokenSymbol = event.target.value as string
    const bridge = findMatchingBridge(bridges, tokenSymbol)
    if (bridge) {
      setSelectedBridge(bridge)
    }
  }

  // Set fromNetwork
  const setFromNetwork = (network: Network | undefined) => {
    updateQueryParams({
      sourceNetwork: network?.slug ?? '',
    })
    _setFromNetwork(network)
  }

  // Set toNetwork
  const setToNetwork = (network: Network | undefined) => {
    updateQueryParams({
      destNetwork: network?.slug ?? '',
    })
    _setToNetwork(network)
  }

  // Switch the fromNetwork <--> toNetwork
  const handleSwitchDirection = () => {
    setToTokenAmount('')
    setFromNetwork(toNetwork)
    setToNetwork(fromNetwork)
  }

  // Change the fromNetwork
  const handleFromNetworkChange = (network: Network | undefined) => {
    if (network?.slug === toNetwork?.slug) {
      handleSwitchDirection()
    } else {
      setFromNetwork(network)
    }
  }

  // Change the toNetwork
  const handleToNetworkChange = (network: Network | undefined) => {
    if (network?.slug === fromNetwork?.slug) {
      handleSwitchDirection()
    } else {
      setToNetwork(network)
    }
  }

  // Specify custom recipient
  const handleCustomRecipientInput = (event: any) => {
    const value = event.target.value.trim()
    setCustomRecipient(value)
  }

  useEffect(() => {
    if (
      toNetwork?.slug === ChainSlug.Arbitrum &&
      customRecipient &&
      !address?.eq(customRecipient)
    ) {
      return setManualWarning(
        'Warning: transfers to exchanges that do not support internal transactions may result in lost funds.'
      )
    }
    setManualWarning('')
  }, [fromNetwork?.slug, toNetwork?.slug, customRecipient, address])

  useEffect(() => {
    // if (fromNetwork?.slug === ChainSlug.Polygon || toNetwork?.slug === ChainSlug.Polygon) {
    //   return setManualError('Warning: transfers to/from Polygon are temporarily down.')
    // }
    // setManualError('')
  }, [fromNetwork?.slug, toNetwork?.slug])

<<<<<<< HEAD
=======
  const { disabledTx } = useDisableTxs(fromNetwork, toNetwork, sourceToken?.symbol)

>>>>>>> 3605374b
  const approveButtonActive = !needsTokenForFee && !unsupportedAsset && needsApproval

  const sendButtonActive = useMemo(() => {
    return !!(
      !needsApproval &&
      !approveButtonActive &&
      !checkingLiquidity &&
      !loadingToBalance &&
      !loadingSendData &&
      fromTokenAmount &&
      toTokenAmount &&
      rate &&
      sufficientBalance &&
      isLiquidityAvailable &&
      estimatedReceived?.gt(0) &&
<<<<<<< HEAD
      !manualError
=======
      !manualError &&
      (!disabledTx || disabledTx?.warningOnly) &&
      (gnosisEnabled ? isCorrectSignerNetwork : !isSmartContractWallet)
>>>>>>> 3605374b
    )
  }, [
    needsApproval,
    approveButtonActive,
    checkingLiquidity,
    loadingToBalance,
    loadingSendData,
    fromTokenAmount,
    toTokenAmount,
    rate,
    sufficientBalance,
    isLiquidityAvailable,
    estimatedReceived,
    manualError,
<<<<<<< HEAD
=======
    disabledTx,
    gnosisEnabled,
    isCorrectSignerNetwork,
    isSmartContractWallet,
>>>>>>> 3605374b
  ])

  return (
    <Flex column alignCenter>
      <SendHeader
        styles={styles}
        bridges={bridges}
        selectedBridge={selectedBridge}
        handleBridgeChange={handleBridgeChange}
      />

      <SendAmountSelectorCard
        value={fromTokenAmount}
        token={sourceToken ?? placeholderToken}
        label={'From'}
        onChange={value => {
          if (!value) {
            setFromTokenAmount('')
            setToTokenAmount('')
            return
          }

          const amountIn = sanitizeNumericalString(value)
          setFromTokenAmount(amountIn)
        }}
        selectedNetwork={fromNetwork}
        networkOptions={networks}
        onNetworkChange={handleFromNetworkChange}
        balance={fromBalance}
        loadingBalance={loadingFromBalance}
        deadline={deadline}
        toNetwork={toNetwork}
        fromNetwork={fromNetwork}
        setWarning={setWarning}
      />

      <Flex justifyCenter alignCenter my={1} onClick={handleSwitchDirection} pointer hover>
        <ArrowDownIcon color="primary" className={styles.downArrow} />
      </Flex>

      <SendAmountSelectorCard
        value={toTokenAmount}
        token={destToken ?? placeholderToken}
        label={'To (estimated)'}
        selectedNetwork={toNetwork}
        networkOptions={networks}
        onNetworkChange={handleToNetworkChange}
        balance={toBalance}
        loadingBalance={loadingToBalance}
        loadingValue={loadingSendData}
        disableInput
      />

      <CustomRecipientDropdown
        styles={styles}
        customRecipient={customRecipient}
        handleCustomRecipientInput={handleCustomRecipientInput}
        isOpen={customRecipient || isSmartContractWallet}
      />

      <div className={styles.smartContractWalletWarning}>
        <Alert severity={gnosisSafeWarning.severity}>{gnosisSafeWarning.text}</Alert>
      </div>

      {disabledTx && (
        <Alert severity={disabledTx?.message?.severity ||  'warning'}>
          <ExternalLink
            href={disabledTx.message?.href}
            text={disabledTx.message?.text}
            linkText={disabledTx.message?.linkText}
            postText={disabledTx.message?.postText}
          />
        </Alert>
      )}

      <div className={styles.details}>
        <div className={styles.destinationTxFeeAndAmount}>
          <DetailRow
            title={'Fees'}
            tooltip={
              <FeeDetails bonderFee={bonderFeeDisplay} destinationTxFee={destinationTxFeeDisplay} />
            }
            value={totalBonderFeeDisplay}
            large
          />

          <DetailRow
            title="Estimated Received"
            tooltip={
              <AmmDetails
                rate={rate}
                slippageTolerance={slippageTolerance}
                priceImpact={priceImpact}
                amountOutMinDisplay={amountOutMinDisplay}
              />
            }
            value={estimatedReceivedDisplay}
            xlarge
            bold
          />
        </div>
      </div>

      <Alert severity="error" onClose={() => setError(null)} text={error} />
      {!error && <Alert severity="warning">{warning}</Alert>}
      <Alert severity="warning">{manualWarning}</Alert>
      <Alert severity="error">{manualError}</Alert>

      <ButtonsWrapper>
        {!sendButtonActive && (
          <Div mb={[3]} fullWidth={approveButtonActive}>
            <Button
              className={styles.button}
              large
              highlighted={!!needsApproval}
              disabled={!approveButtonActive}
              onClick={handleApprove}
              loading={approving}
              fullWidth
            >
              Approve
            </Button>
          </Div>
        )}
        <Div mb={[3]} fullWidth={sendButtonActive}>
          <Button
            className={styles.button}
            startIcon={sendButtonActive && <SendIcon />}
            onClick={send}
            disabled={!sendButtonActive}
            loading={sending}
            large
            fullWidth
            highlighted
          >
            Send
          </Button>
        </Div>
      </ButtonsWrapper>

      <Flex mt={1}>
        <Alert severity="info" onClose={() => setInfo(null)} text={info} />
        {tx && <TxStatusModal onClose={() => setTx(undefined)} tx={tx} />}
      </Flex>
    </Flex>
  )
}

export default Send<|MERGE_RESOLUTION|>--- conflicted
+++ resolved
@@ -41,8 +41,6 @@
 } from 'src/hooks'
 import { ButtonsWrapper } from 'src/components/buttons/ButtonsWrapper'
 import useAvailableLiquidity from './useAvailableLiquidity'
-import useIsSmartContractWallet from 'src/hooks/useIsSmartContractWallet'
-import { ExternalLink } from 'src/components/Link'
 
 const Send: FC = () => {
   const styles = useSendStyles()
@@ -73,11 +71,6 @@
   const [isLiquidityAvailable, setIsLiquidityAvailable] = useState<boolean>(true)
   const [customRecipient, setCustomRecipient] = useState<string>()
   const [manualWarning, setManualWarning] = useState<string>('')
-<<<<<<< HEAD
-=======
-  const { isSmartContractWallet } = useIsSmartContractWallet()
->>>>>>> 3605374b
-  const [manualError, setManualError] = useState<string>('')
 
   // Reset error message when fromNetwork/toNetwork changes
   useEffect(() => {
@@ -507,18 +500,6 @@
     setManualWarning('')
   }, [fromNetwork?.slug, toNetwork?.slug, customRecipient, address])
 
-  useEffect(() => {
-    // if (fromNetwork?.slug === ChainSlug.Polygon || toNetwork?.slug === ChainSlug.Polygon) {
-    //   return setManualError('Warning: transfers to/from Polygon are temporarily down.')
-    // }
-    // setManualError('')
-  }, [fromNetwork?.slug, toNetwork?.slug])
-
-<<<<<<< HEAD
-=======
-  const { disabledTx } = useDisableTxs(fromNetwork, toNetwork, sourceToken?.symbol)
-
->>>>>>> 3605374b
   const approveButtonActive = !needsTokenForFee && !unsupportedAsset && needsApproval
 
   const sendButtonActive = useMemo(() => {
@@ -533,14 +514,7 @@
       rate &&
       sufficientBalance &&
       isLiquidityAvailable &&
-      estimatedReceived?.gt(0) &&
-<<<<<<< HEAD
-      !manualError
-=======
-      !manualError &&
-      (!disabledTx || disabledTx?.warningOnly) &&
-      (gnosisEnabled ? isCorrectSignerNetwork : !isSmartContractWallet)
->>>>>>> 3605374b
+      estimatedReceived?.gt(0)
     )
   }, [
     needsApproval,
@@ -554,14 +528,6 @@
     sufficientBalance,
     isLiquidityAvailable,
     estimatedReceived,
-    manualError,
-<<<<<<< HEAD
-=======
-    disabledTx,
-    gnosisEnabled,
-    isCorrectSignerNetwork,
-    isSmartContractWallet,
->>>>>>> 3605374b
   ])
 
   return (
