--- conflicted
+++ resolved
@@ -4,11 +4,6 @@
   "description": "The Hop Protocol JavaScript SDK",
   "author": "Authereum Labs, Inc.",
   "license": "MIT",
-<<<<<<< HEAD
-  "main": "dist/cjs/index.js",
-  "types": "dist/index.d.ts",
-=======
->>>>>>> 5efdcd04
   "files": [
     "dist",
     "hop.js"
@@ -58,14 +53,11 @@
   },
   "peerDependencies": {
     "ethers": "^5"
-<<<<<<< HEAD
-=======
   },
   "exports": {
     ".": {
       "import": "./dist/esm/index.js",
       "default": "./dist/cjs/index.js"
     }
->>>>>>> 5efdcd04
   }
 }