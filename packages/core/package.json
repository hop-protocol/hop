{
  "name": "@hop-protocol/core",
  "version": "0.0.1-beta.228",
  "description": "Hop Protocol networks config",
  "author": "Authereum Labs, Inc.",
  "license": "MIT",
  "engines": {
    "node": ">=20.10.0",
    "pnpm": ">=8"
  },
<<<<<<< HEAD
  "type": "commonjs",
=======
>>>>>>> 5efdcd04
  "files": [
    "dist",
    "abi",
    "addresses",
    "config",
    "contracts",
    "metadata",
    "networks",
    "s3upload"
  ],
  "exports": {
    ".": {
      "types": "./dist/cjs/index.d.ts",
<<<<<<< HEAD
=======
      "import": "./dist/esm/index.js",
>>>>>>> 5efdcd04
      "default": "./dist/cjs/index.js"
    },
    "./abi": {
      "types": "./dist/cjs/abi/index.d.ts",
<<<<<<< HEAD
=======
      "import": "./dist/esm/abi/index.js",
>>>>>>> 5efdcd04
      "default": "./dist/cjs/abi/index.js"
    },
    "./addresses": {
      "types": "./dist/cjs/addresses/index.d.ts",
<<<<<<< HEAD
=======
      "import": "./dist/esm/addresses/index.js",
>>>>>>> 5efdcd04
      "default": "./dist/cjs/addresses/index.js"
    },
    "./config": {
      "types": "./dist/cjs/config/index.d.ts",
<<<<<<< HEAD
=======
      "import": "./dist/esm/config/index.js",
>>>>>>> 5efdcd04
      "default": "./dist/cjs/config/index.js"
    },
    "./contracts": {
      "types": "./dist/cjs/contracts/index.d.ts",
<<<<<<< HEAD
=======
      "import": "./dist/esm/contracts/index.js",
>>>>>>> 5efdcd04
      "default": "./dist/cjs/contracts/index.js"
    },
    "./contracts/*": {
      "types": "./dist/cjs/contracts/*.d.ts",
<<<<<<< HEAD
=======
      "import": "./dist/esm/contracts/*.js",
>>>>>>> 5efdcd04
      "default": "./dist/cjs/contracts/*.js"
    },
    "./metadata": {
      "types": "./dist/cjs/metadata/index.d.ts",
<<<<<<< HEAD
=======
      "import": "./dist/esm/metadata/index.js",
>>>>>>> 5efdcd04
      "default": "./dist/cjs/metadata/index.js"
    },
    "./metadata/tokens": {
      "types": "./dist/cjs/metadata/index.d.ts",
<<<<<<< HEAD
=======
      "import": "./dist/esm/metadata/tokens.js",
>>>>>>> 5efdcd04
      "default": "./dist/cjs/metadata/tokens.js"
    },
    "./networks": {
      "types": "./dist/cjs/networks/index.d.ts",
<<<<<<< HEAD
=======
      "import": "./dist/esm/networks/index.js",
>>>>>>> 5efdcd04
      "default": "./dist/cjs/networks/index.js"
    }
  },
  "scripts": {
    "clean": "rm -rf node_modules dist ./tsconfig.tsbuildinfo ./abi ./addresses ./config ./contracts ./metadata ./networks",
    "test": "jest test",
    "dev": "pnpm version && tsc --watch",
    "build": "pnpm version && pnpm build:all",
    "build:all": "pnpm build:typechain && pnpm build:esm && pnpm build:cjs && pnpm build:toplevel",
    "build:esm": "tsc -p tsconfig.esm.json && echo '{\"type\": \"module\"}' > dist/esm/package.json",
    "build:cjs": "tsc -p tsconfig.cjs.json && echo '{\"type\": \"commonjs\"}' > dist/cjs/package.json",
    "build:typechain": "typechain --target=ethers-v5 --out-dir=./src/contracts ./src/abi/**/*.json && sh ./scripts/ts-nocheck.sh",
    "build:toplevel": "bash -c 'cp -r ./dist/{abi,addresses,config,contracts,metadata,networks} ./'",
    "lint": "eslint . --ext .ts --fix",
    "version": "echo \"export default '$(cat package.json | jq -r '.version')'\" > src/version.ts",
    "bump": "pnpm version prerelease --preid=beta",
    "release": "pnpm build:all && pnpm lint && pnpm test && pnpm bump",
    "upload": "pnpm build:ts && node dist/s3upload/main"
  },
  "directories": {},
  "dependencies": {
    "ethers": "5.7.2"
  },
  "devDependencies": {
    "@aws-sdk/client-s3": "3.338.0",
    "@aws-sdk/types": "3.485.0",
    "@typechain/ethers-v5": "10.1.0",
    "dotenv": "16.4.1",
    "jest": "29.7.0",
    "ts-jest": "29.1.2",
    "typechain": "8.1.0"
  },
  "peerDependencies": {
    "ethers": "^5"
  }
}<|MERGE_RESOLUTION|>--- conflicted
+++ resolved
@@ -8,10 +8,6 @@
     "node": ">=20.10.0",
     "pnpm": ">=8"
   },
-<<<<<<< HEAD
-  "type": "commonjs",
-=======
->>>>>>> 5efdcd04
   "files": [
     "dist",
     "abi",
@@ -25,74 +21,47 @@
   "exports": {
     ".": {
       "types": "./dist/cjs/index.d.ts",
-<<<<<<< HEAD
-=======
       "import": "./dist/esm/index.js",
->>>>>>> 5efdcd04
       "default": "./dist/cjs/index.js"
     },
     "./abi": {
       "types": "./dist/cjs/abi/index.d.ts",
-<<<<<<< HEAD
-=======
       "import": "./dist/esm/abi/index.js",
->>>>>>> 5efdcd04
       "default": "./dist/cjs/abi/index.js"
     },
     "./addresses": {
       "types": "./dist/cjs/addresses/index.d.ts",
-<<<<<<< HEAD
-=======
       "import": "./dist/esm/addresses/index.js",
->>>>>>> 5efdcd04
       "default": "./dist/cjs/addresses/index.js"
     },
     "./config": {
       "types": "./dist/cjs/config/index.d.ts",
-<<<<<<< HEAD
-=======
       "import": "./dist/esm/config/index.js",
->>>>>>> 5efdcd04
       "default": "./dist/cjs/config/index.js"
     },
     "./contracts": {
       "types": "./dist/cjs/contracts/index.d.ts",
-<<<<<<< HEAD
-=======
       "import": "./dist/esm/contracts/index.js",
->>>>>>> 5efdcd04
       "default": "./dist/cjs/contracts/index.js"
     },
     "./contracts/*": {
       "types": "./dist/cjs/contracts/*.d.ts",
-<<<<<<< HEAD
-=======
       "import": "./dist/esm/contracts/*.js",
->>>>>>> 5efdcd04
       "default": "./dist/cjs/contracts/*.js"
     },
     "./metadata": {
       "types": "./dist/cjs/metadata/index.d.ts",
-<<<<<<< HEAD
-=======
       "import": "./dist/esm/metadata/index.js",
->>>>>>> 5efdcd04
       "default": "./dist/cjs/metadata/index.js"
     },
     "./metadata/tokens": {
       "types": "./dist/cjs/metadata/index.d.ts",
-<<<<<<< HEAD
-=======
       "import": "./dist/esm/metadata/tokens.js",
->>>>>>> 5efdcd04
       "default": "./dist/cjs/metadata/tokens.js"
     },
     "./networks": {
       "types": "./dist/cjs/networks/index.d.ts",
-<<<<<<< HEAD
-=======
       "import": "./dist/esm/networks/index.js",
->>>>>>> 5efdcd04
       "default": "./dist/cjs/networks/index.js"
     }
   },
