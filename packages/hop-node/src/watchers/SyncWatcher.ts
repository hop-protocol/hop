import BaseWatcher from './classes/BaseWatcher'
import L1Bridge from './classes/L1Bridge'
import L2Bridge from './classes/L2Bridge'
import MerkleTree from 'src/utils/MerkleTree'
import getBlockNumberFromDate from 'src/utils/getBlockNumberFromDate'
import getRpcProvider from 'src/utils/getRpcProvider'
import getRpcRootProviderName from 'src/utils/getRpcRootProviderName'
import getRpcUrl from 'src/utils/getRpcUrl'
import getTransferSentToL2TransferId from 'src/utils/getTransferSentToL2TransferId'
import isL1ChainId from 'src/utils/isL1ChainId'
import wait from 'src/utils/wait'
import { BigNumber, Contract, EventFilter, providers } from 'ethers'
import {
  Chain,
  ChainPollMultiplier,
  DoesRootProviderSupportWs,
  GasCostTransactionType,
  OneWeekMs,
  RelayableChains,
  RootProviderName,
  TenMinutesMs
} from 'src/constants'
import { DateTime } from 'luxon'
import { FirstRoots } from 'src/constants/firstRootsPerRoute'
import { GasCostEstimationRes } from './classes/Bridge'
import {
  L1_Bridge as L1BridgeContract,
  MultipleWithdrawalsSettledEvent,
  TransferBondChallengedEvent,
  TransferRootBondedEvent,
  TransferRootConfirmedEvent,
  TransferRootSetEvent,
  TransferSentToL2Event,
  WithdrawalBondSettledEvent,
  WithdrawalBondedEvent,
  WithdrewEvent
} from '@hop-protocol/core/contracts/generated/L1_Bridge'
import {
  L2_Bridge as L2BridgeContract,
  TransferSentEvent,
  TransfersCommittedEvent
} from '@hop-protocol/core/contracts/generated/L2_Bridge'
import { RelayerFee } from '@hop-protocol/sdk'
import {
  SyncCyclesPerFullSync,
  SyncIntervalMultiplier,
  SyncIntervalSec,
  getEnabledNetworks,
  getProxyAddressForChain,
  config as globalConfig,
  isProxyAddressForChain,
  minEthBonderFeeBn,
  oruChains,
  wsEnabledChains
} from 'src/config'
import { Transfer } from 'src/db/TransfersDb'
import { TransferRoot } from 'src/db/TransferRootsDb'
import { getSortedTransferIds } from 'src/utils/getSortedTransferIds'
import { promiseQueue } from 'src/utils/promiseQueue'

type Config = {
  chainSlug: string
  tokenSymbol: string
  bridgeContract: L1BridgeContract | L2BridgeContract
  syncFromDate?: string
  gasCostPollEnabled?: boolean
}

type EventPromise = Array<Promise<any>>

class SyncWatcher extends BaseWatcher {
  initialSyncCompleted: boolean = false
  syncIntervalMs: number
  gasCostPollMs: number = 60 * 1000
  gasCostPollEnabled: boolean = false
  syncIndex: number = 0
  syncFromDate: string
  customStartBlockNumber: number
  isRelayableChainEnabled: boolean = false
  ready: boolean = false
  // Experimental: Websocket support
  wsProvider: providers.WebSocketProvider
  wsCache: Record<string, any> = {}

  constructor (config: Config) {
    super({
      chainSlug: config.chainSlug,
      tokenSymbol: config.tokenSymbol,
      logColor: 'gray',
      bridgeContract: config.bridgeContract
    })
    this.syncFromDate = config.syncFromDate!
    if (typeof config.gasCostPollEnabled === 'boolean') {
      this.gasCostPollEnabled = config.gasCostPollEnabled
      this.logger.debug(`gasCostPollEnabled: ${this.gasCostPollEnabled}`)
    }

    // There is a multiplier for each chain and a multiplier for each network (passed in by config)
    const chainMultiplier = ChainPollMultiplier?.[this.chainSlug] ?? 1
    const networkMultiplier = SyncIntervalMultiplier
    this.syncIntervalMs = SyncIntervalSec * chainMultiplier * networkMultiplier * 1000
    this.logger.debug(`syncIntervalMs set to ${this.syncIntervalMs}. chainMultiplier: ${chainMultiplier}, networkMultiplier: ${networkMultiplier}`)

    if (this.syncIntervalMs > TenMinutesMs) {
      this.logger.error('syncIntervalMs must be less than 10 minutes. Please use a lower multiplier')
      this.quit()
    }

    const enabledNetworks = getEnabledNetworks()
    for (const enabledNetwork of enabledNetworks) {
      if (RelayableChains.includes(enabledNetwork)) {
        this.isRelayableChainEnabled = true
        break
      }
    }

    this.init()
      .catch(err => {
        this.logger.error('init error:', err)
        this.quit()
      })
  }

  async init () {
    if (this.syncFromDate) {
      const date = DateTime.fromISO(this.syncFromDate)
      const timestamp = date.toSeconds()
      this.logger.debug(`syncing from syncFromDate with timestamp ${timestamp}`)
      this.customStartBlockNumber = await getBlockNumberFromDate(this.chainSlug, timestamp)
      this.logger.debug(`syncing from syncFromDate with blockNumber ${this.customStartBlockNumber}`)
    }

    // TODO: This only works for Alchemy and Quiknode. Add WS url to config long term.
    if (wsEnabledChains.includes(this.chainSlug)) {
      const wsProviderUrl = getRpcUrl(this.chainSlug)!.replace('https://', 'wss://')
      const rpcProviderName: RootProviderName | undefined = await getRpcRootProviderName(wsProviderUrl)
      if (rpcProviderName && DoesRootProviderSupportWs[rpcProviderName]) {
        this.logger.debug(`using websocket provider for ${this.chainSlug} and rpcProviderName ${rpcProviderName}`)
        this.wsProvider = new providers.WebSocketProvider(wsProviderUrl)
        this.initEventWebsockets()
      }
    }

    this.ready = true
  }

  async start () {
    this.started = true
    try {
      await Promise.all([
        this.pollGasCost(),
        this.pollSync()
      ])
    } catch (err) {
      this.logger.error(`sync watcher error: ${err.message}\ntrace: ${err.stack}`)
      this.notifier.error(`sync watcher error: ${err.message}`)
      this.quit()
    }
  }

  async pollSync () {
    while (true) {
      try {
        if (!this.ready) {
          await wait(5 * 1000)
          continue
        }
        await this.preSyncHandler()
        await this.syncHandler()
        this.logger.debug(`done syncing pure handlers. index: ${this.syncIndex}`)
        await this.incompletePollSync()
        this.logger.debug(`done syncing incomplete items. index: ${this.syncIndex}`)
        await this.postSyncHandler()
      } catch (err) {
        this.notifier.error(`pollSync error: ${err.message}`)
        this.logger.error('pollSync error:', err)
      }
    }
  }

  async incompletePollSync () {
    try {
      await Promise.all([
        this.incompleteTransfersPollSync(),
        this.incompleteTransferRootsPollSync()
      ])
    } catch (err) {
      this.logger.error(`incomplete poll sync watcher error: ${err.message}\ntrace: ${err.stack}`)
    }
  }

  async incompleteTransferRootsPollSync () {
    try {
      const concurrency = 30
      const incompleteTransferRoots = await this.db.transferRoots.getIncompleteItems({
        sourceChainId: this.chainSlugToId(this.chainSlug)
      })
      this.logger.info(`transfer roots incomplete items: ${incompleteTransferRoots.length}`)
      if (incompleteTransferRoots.length) {
        await promiseQueue(incompleteTransferRoots, async (transferRoot: TransferRoot, i: number) => {
          const { transferRootId } = transferRoot
          const logger = this.logger.create({ id: transferRootId })
          logger.debug(`populating transferRoot id: ${transferRootId}`)
          return this.populateTransferRootDbItem(transferRootId)
            .catch((err: Error) => {
              logger.error('populateTransferRootDbItem error:', err)
              this.notifier.error(`populateTransferRootDbItem error: ${err.message}`)
            })
        }, { concurrency })
      }
    } catch (err: any) {
      this.logger.error(`incomplete transfer roots poll sync watcher error: ${err.message}\ntrace: ${err.stack}`)
      this.notifier.error(`incomplete transfer roots poll sync watcher error: ${err.message}`)
    }
  }

  async incompleteTransfersPollSync () {
    // During an initial sync, old transactions might be labeled as notFound here. This is because
    // a chain that finishes event syncing quickly will start this poller prior to the other chain completing
    // the event syncing. When this happens, the DB might not have the counterpart transaction yet. For example,
    // if a bondWithdrawal is seen and gets here, the transferSent tx from the other chain might not yet
    // be in the DB and will be labeled as notFound. This is a rare case. One possible issue this leads to
    // is a transferRoot with all transfers notFound. In this case, the root will not be settled.
    try {
      const concurrency = 30
      const incompleteTransfers = await this.db.transfers.getIncompleteItems({
        sourceChainId: this.chainSlugToId(this.chainSlug)
      })
      this.logger.info(`transfers incomplete items: ${incompleteTransfers.length}`)
      if (incompleteTransfers.length) {
        await promiseQueue(incompleteTransfers, async (transfer: Transfer, i: number) => {
          const { transferId } = transfer
          const logger = this.logger.create({ id: transferId })
          logger.debug(`populating transferId: ${transferId}`)
          return this.populateTransferDbItem(transferId)
            .catch((err: Error) => {
              logger.error('populateTransferDbItem error:', err)
              this.notifier.error(`populateTransferDbItem error: ${err.message}`)
            })
        }, { concurrency })
      }
    } catch (err: any) {
      this.logger.error(`incomplete transfers poll sync watcher error: ${err.message}\ntrace: ${err.stack}`)
      this.notifier.error(`incomplete transfer poll sync watcher error: ${err.message}`)
    }
  }

  async preSyncHandler () {
    this.logger.debug('syncing up events. index:', this.syncIndex)
  }

  async postSyncHandler () {
    if (this.syncIndex === 0) {
      this.initialSyncCompleted = true
      this.logger.debug('initial sync complete')
    }
    this.logger.debug('done syncing. index:', this.syncIndex)
    this.syncIndex++
    try {
      await this.availableLiquidityWatcher.uploadToS3()
    } catch (err) {
      this.logger.error(err)
    }
    await wait(this.syncIntervalMs)
  }

  isInitialSyncCompleted (): boolean {
    return this.initialSyncCompleted
  }

  isAllSiblingWatchersInitialSyncCompleted (): boolean {
    return Object.values(this.siblingWatchers).every(
      (siblingWatcher: SyncWatcher) => {
        return siblingWatcher.isInitialSyncCompleted()
      }
    )
  }

  async syncHandler (): Promise<any> {
    // Events that are related to user transfers can be polled every cycle while all other, less
    // time-sensitive events can be polled every N cycles.
    let promisesPerPoll: EventPromise = []
    if (this.shouldSyncAllEvents()) {
      promisesPerPoll = this.getAllPromises()
    } else {
      promisesPerPoll = this.getTransferSentPromises()
    }

    // these must come after db is done syncing, and syncAvailableCredit must be last
    await Promise.all(promisesPerPoll)
      .then(async () => await this.availableLiquidityWatcher.syncBonderCredit())
  }

  shouldSyncAllEvents (): boolean {
    return !this.isInitialSyncCompleted() || this.isAtNewFullSyncCycleIndex()
  }

  isAtNewFullSyncCycleIndex (): boolean {
    return this.syncIndex % SyncCyclesPerFullSync === 0
  }

  getSyncOptions (keyName: string) {
    // Use a custom start block number on the initial sync if it is defined
    let startBlockNumber: number = this.bridge.bridgeDeployedBlockNumber
    if (!this.isInitialSyncCompleted() && this.customStartBlockNumber) {
      startBlockNumber = this.customStartBlockNumber
    }

    return {
      syncCacheKey: this.syncCacheKey(keyName),
      startBlockNumber
    }
  }

  async getTransferSentToL2EventPromise (): Promise<any> {
    if (!this.isL1) return []

    const l1Bridge = this.bridge as L1Bridge
    return l1Bridge.mapTransferSentToL2Events(
      async event => this.handleTransferSentToL2Event(event),
      this.getSyncOptions(l1Bridge.TransferSentToL2)
    )
  }

  async getTransferRootConfirmedEventPromise (): Promise<any> {
    if (!this.isL1) return []

    const l1Bridge = this.bridge as L1Bridge
    return l1Bridge.mapTransferRootConfirmedEvents(
      async event => this.handleTransferRootConfirmedEvent(event),
      this.getSyncOptions(l1Bridge.TransferRootConfirmed)
    )
  }

  async getTransferBondChallengedEventPromise (): Promise<any> {
    if (!this.isL1) return []

    const l1Bridge = this.bridge as L1Bridge
    return l1Bridge.mapTransferBondChallengedEvents(
      async event => this.handleTransferBondChallengedEvent(event),
      this.getSyncOptions(l1Bridge.TransferBondChallenged)
    )
  }

  async getTransferSentEventPromise (isCustomSync: boolean = false): Promise<any> {
    if (this.isL1) return []

    const l2Bridge = this.bridge as L2Bridge
    const customSyncKeySuffix = l2Bridge.getCustomSyncKeySuffix()
    let keyName = l2Bridge.TransferSent
    if (isCustomSync && customSyncKeySuffix) {
      keyName += customSyncKeySuffix
    }

    return l2Bridge.mapTransferSentEvents(
      async event => this.handleTransferSentEvent(event, isCustomSync),
      this.getSyncOptions(keyName)
    )
  }

  async getTransferRootSetEventPromise (): Promise<any> {
    return this.bridge.mapTransferRootSetEvents(
      async event => this.handleTransferRootSetEvent(event),
      this.getSyncOptions(this.bridge.TransferRootSet)
    )
  }

  async getTransferRootBondedEventPromise (): Promise<any> {
    if (!this.isL1) return []

    const l1Bridge = this.bridge as L1Bridge
    return l1Bridge.mapTransferRootBondedEvents(
      async event => this.handleTransferRootBondedEvent(event),
      this.getSyncOptions(l1Bridge.TransferRootBonded)
    )
  }

  async getTransfersCommittedEventPromise (): Promise<any> {
    if (this.isL1) return []

    const l2Bridge = this.bridge as L2Bridge
    return l2Bridge.mapTransfersCommittedEvents(
      async event => this.handleTransfersCommittedEvent(event),
      this.getSyncOptions(l2Bridge.TransfersCommitted)
    )
  }

  async getWithdrawalBondedEventPromise (): Promise<any> {
    return this.bridge.mapWithdrawalBondedEvents(
      async event => this.handleWithdrawalBondedEvent(event),
      this.getSyncOptions(this.bridge.WithdrawalBonded)
    )
  }

  async getWithdrewEventPromise (): Promise<any> {
    return this.bridge.mapWithdrewEvents(
      async event => this.handleWithdrewEvent(event),
      this.getSyncOptions(this.bridge.Withdrew)
    )
  }

  async getMultipleWithdrawalsSettledEventPromise (): Promise<any> {
    return this.bridge.mapMultipleWithdrawalsSettledEvents(
      async event => this.handleMultipleWithdrawalsSettledEvent(event),
      this.getSyncOptions(this.bridge.MultipleWithdrawalsSettled)
    )
  }

  async getWithdrawalBondSettledEventPromise (): Promise<any> {
    return this.bridge.mapWithdrawalBondSettledEvents(
      async event => this.handleWithdrawalBondSettledEvent(event),
      this.getSyncOptions(this.bridge.WithdrawalBondSettled)
    )
  }

  getAllPromises (): EventPromise {
    const asyncPromises: EventPromise = [
      this.getTransferSentToL2EventPromise(),
      this.getTransferRootConfirmedEventPromise(),
      this.getTransferBondChallengedEventPromise(),
      this.getTransferSentEventPromise(),
      this.getTransferRootSetEventPromise()
    ]
    const syncPromises: EventPromise = [
      this.getTransferRootBondedEventPromise(),
      this.getTransfersCommittedEventPromise(),
      this.getWithdrawalBondedEventPromise(),
      this.getWithdrewEventPromise()
    ]
    const orderedPromises: Promise<any> = Promise.all(syncPromises).then(async () => {
      // These must be executed after the Withdrew and WithdrawalBonded event handlers
      // on initial sync since it relies on data from those handlers
      await Promise.all([
        this.getMultipleWithdrawalsSettledEventPromise(),
        this.getWithdrawalBondSettledEventPromise()
      ])
    })
    return [
      ...asyncPromises,
      orderedPromises
    ]
  }

  getTransferSentPromises (): EventPromise {
    // If a relayable chain is enabled, listen for TransferSentToL2 events on L1
    if (this.isL1 && this.isRelayableChainEnabled) {
      return [this.getTransferSentToL2EventPromise()]
    }

    // TransferSent events do not exist on L1
    if (this.isL1) return []

    let promises: EventPromise
    const isCustomSync = this.bridge.shouldPerformCustomSync()
    if (isCustomSync) {
      // Custom sync first, then sync finalized transfers
      // If syncs are not done in this order, there is a race condition upon bonder startup
      // where a transfer might be marked finalized and then subsequently unfinalized. Ordering
      // these ensures that does not happen.
      const syncPromises: EventPromise = [this.getTransferSentEventPromise(true)]
      promises = [Promise.all(syncPromises).then(async () => {
        await Promise.all([
          this.getTransferSentEventPromise()
        ])
      })]
    } else {
      promises = [this.getTransferSentEventPromise()]
    }

    return promises
  }

  async handleTransferSentToL2Event (event: TransferSentToL2Event) {
    const {
      chainId: destinationChainIdBn,
      recipient,
      amount,
      amountOutMin,
      deadline,
      relayer,
      relayerFee
    } = event.args
    const { transactionHash, logIndex } = event
    const destinationChainId: number = Number(destinationChainIdBn.toString())
    const transferId = getTransferSentToL2TransferId(
      destinationChainId,
      recipient,
      amount,
      amountOutMin,
      deadline,
      relayer,
      relayerFee,
      transactionHash,
      logIndex
    )
    const logger = this.logger.create({ id: transferId })
    logger.debug('handling TransferSentToL2 event')

    try {
      const blockNumber: number = event.blockNumber
      const l1Bridge = this.bridge as L1Bridge
      const sourceChainId = await l1Bridge.getChainId()
      const isRelayable = this.getIsRelayable(relayerFee)

      logger.debug('sourceChainId:', sourceChainId)
      logger.debug('destinationChainId:', destinationChainId)
      logger.debug('isRelayable:', isRelayable)
      logger.debug('transferId:', transferId)
      logger.debug('amount:', this.bridge.formatUnits(amount))
      logger.debug('amountOutMin:', this.bridge.formatUnits(amountOutMin))
      logger.debug('deadline:', deadline.toString())
      logger.debug('transferSentBlockNumber:', blockNumber)
      logger.debug('relayer:', relayer)
      logger.debug('relayerFee:', this.bridge.formatUnits(relayerFee))
      logger.debug('transactionHash:', transactionHash)
      logger.debug('logIndex:', logIndex)

      if (!isRelayable) {
        logger.warn('transfer is not relayable. fee:', relayerFee.toString())
      }

      await this.db.transfers.update(transferId, {
        transferId,
        destinationChainId,
        sourceChainId,
        recipient,
        amount,
        amountOutMin,
        deadline,
        relayer,
        relayerFee,
        isRelayable,
        transferSentTxHash: transactionHash,
        transferSentBlockNumber: blockNumber,
        transferSentLogIndex: logIndex
      })

      logger.debug('handleTransferSentToL2Event: stored transfer item')
    } catch (err) {
      logger.error(`handleTransferSentToL2Event error: ${err.message}`)
      this.notifier.error(`handleTransferSentToL2Event error: ${err.message}`)
    }
  }

  async handleTransferSentEvent (event: TransferSentEvent, isCustomSync: boolean) {
    const {
      transferId,
      chainId: destinationChainIdBn,
      recipient,
      amount,
      transferNonce,
      bonderFee,
      amountOutMin,
      deadline,
      index
    } = event.args
    const logger = this.logger.create({ id: transferId })
    logger.debug('handling TransferSent event')

    try {
      const { transactionHash, logIndex } = event
      const transferSentIndex: number = index.toNumber()
      const blockNumber: number = event.blockNumber
      const l2Bridge = this.bridge as L2Bridge
      const destinationChainId = Number(destinationChainIdBn.toString())
      const sourceChainId = await l2Bridge.getChainId()
      const isBondable = this.getIsBondable(amountOutMin, deadline, destinationChainId, BigNumber.from(bonderFee))
      // isFinalized must be undefined if isCustomSync is not explicitly false
      // This handles the edge cases where the unfinalized syncer runs after the finalized syncer, which
      // should never happen unless RPC providers return out of order events
      const isFinalized = !isCustomSync ? true : undefined

      logger.debug('sourceChainId:', sourceChainId)
      logger.debug('destinationChainId:', destinationChainId)
      logger.debug('isBondable:', isBondable)
      logger.debug('transferId:', transferId)
      logger.debug('amount:', this.bridge.formatUnits(amount))
      logger.debug('bonderFee:', this.bridge.formatUnits(bonderFee))
      logger.debug('amountOutMin:', this.bridge.formatUnits(amountOutMin))
      logger.debug('deadline:', deadline.toString())
      logger.debug('transferSentIndex:', transferSentIndex)
      logger.debug('transferSentLogIndex:', logIndex)
      logger.debug('transferSentBlockNumber:', blockNumber)
      logger.debug('isFinalized:', isFinalized)

      if (!isBondable) {
        logger.warn('transfer is unbondable', amountOutMin, deadline)
      }

      const dbData: Transfer = {
        transferId,
        destinationChainId,
        sourceChainId,
        recipient,
        amount,
        transferNonce,
        bonderFee,
        amountOutMin,
        isBondable,
        deadline,
        transferSentTxHash: transactionHash,
        transferSentBlockNumber: blockNumber,
        transferSentIndex,
        transferSentLogIndex: logIndex,
        isFinalized
      }

      // When a transfer is finalized, reset its error states. It might have been marked
      // as notFound previously if there was weird behavior onchain after this
      // transfer was seen at the head. If this is the case, the transfer would not have been
      // bonded before finality and will need to be bonded now.
      if (isFinalized) {
        logger.debug(`finalized transfer seen, resetting unfinalized non-happy path states: isNotFound: ${dbData.isNotFound}, withdrawalBondTxErr: ${dbData.withdrawalBondTxError}, withdrawalBondBackoffIndex: ${dbData.withdrawalBondBackoffIndex}`)
        dbData.isNotFound = undefined
        dbData.withdrawalBondTxError = undefined
        dbData.withdrawalBondBackoffIndex = 0
      }

      await this.db.transfers.update(transferId, dbData)

      // Experimental: compare data against WS cache and clear the memory
      if (this.wsCache[transferId]) {
        this.compareWsCache(event)
        delete this.wsCache[event.args.transferId]
      }

      logger.debug('handleTransferSentEvent: stored transfer item')
    } catch (err) {
      logger.error(`handleTransferSentEvent error: ${err.message}`)
      this.notifier.error(`handleTransferSentEvent error: ${err.message}`)
    }
  }

  async handleWithdrawalBondedEvent (event: WithdrawalBondedEvent) {
    const { transactionHash } = event
    const { transferId, amount } = event.args
    const logger = this.logger.create({ id: transferId })

    logger.debug('handling WithdrawalBonded event')
    logger.debug('transferId:', transferId)
    logger.debug('amount:', this.bridge.formatUnits(amount))

    await this.db.transfers.update(transferId, {
      withdrawalBonded: true,
      withdrawalBondedTxHash: transactionHash,
      isTransferSpent: true,
      transferSpentTxHash: transactionHash
    })
  }

  async handleWithdrewEvent (event: WithdrewEvent) {
    const {
      transferId,
      recipient,
      amount,
      transferNonce
    } = event.args
    const logger = this.logger.create({ id: transferId })

    const { transactionHash } = event

    logger.debug('handling Withdrew event')
    logger.debug('transferId:', transferId)
    logger.debug('transactionHash:', transactionHash)
    logger.debug('recipient:', recipient)
    logger.debug('amount:', amount)
    logger.debug('transferNonce:', transferNonce)

    await this.db.transfers.update(transferId, {
      isTransferSpent: true,
      transferSpentTxHash: transactionHash,
      isBondable: false
    })
  }

  async handleTransferRootConfirmedEvent (event: TransferRootConfirmedEvent) {
    const {
      rootHash: transferRootHash,
      totalAmount
    } = event.args
    const transferRootId = this.bridge.getTransferRootId(transferRootHash, totalAmount)
    const logger = this.logger.create({ root: transferRootId })
    logger.debug('handling TransferRootConfirmed event')

    try {
      const { transactionHash, blockNumber } = event
      await this.db.transferRoots.update(transferRootId, {
        confirmed: true,
        confirmTxHash: transactionHash,
        confirmBlockNumber: blockNumber
      })
    } catch (err) {
      logger.error(`handleTransferRootConfirmedEvent error: ${err.message}`)
      this.notifier.error(
        `handleTransferRootConfirmedEvent error: ${err.message}`
      )
    }
  }

  async handleTransferRootBondedEvent (event: TransferRootBondedEvent) {
    const { transactionHash, blockNumber } = event
    const { root: transferRootHash, amount: totalAmount } = event.args
    const transferRootId = this.bridge.getTransferRootId(transferRootHash, totalAmount)

    const logger = this.logger.create({ root: transferRootId })
    logger.debug('handling TransferRootBonded event')

    try {
      logger.debug(`transferRootHash from event: ${transferRootHash}`)
      logger.debug(`event transactionHash: ${transactionHash}`)
      logger.debug(`event blockNumber: ${blockNumber}`)
      logger.debug(`bondAmount: ${this.bridge.formatUnits(totalAmount)}`)
      logger.debug(`transferRootId: ${transferRootId}`)

      await this.db.transferRoots.update(transferRootId, {
        transferRootHash,
        bonded: true,
        bondTxHash: transactionHash,
        bondBlockNumber: blockNumber,
        totalAmount
      })
    } catch (err) {
      logger.error(`handleTransferRootBondedEvent error: ${err.message}`)
      this.notifier.error(`handleTransferRootBondedEvent error: ${err.message}`)
    }
  }

  async handleTransfersCommittedEvent (event: TransfersCommittedEvent) {
    const {
      destinationChainId: destinationChainIdBn,
      rootHash: transferRootHash,
      totalAmount,
      rootCommittedAt: committedAtBn
    } = event.args
    const transferRootId = this.bridge.getTransferRootId(transferRootHash, totalAmount)
    const logger = this.logger.create({ root: transferRootId })
    logger.debug('handling TransfersCommitted event')

    try {
      const committedAt = Number(committedAtBn.toString())
      const { transactionHash, blockNumber, logIndex } = event
      const sourceChainId = await this.bridge.getChainId()
      const destinationChainId = Number(destinationChainIdBn.toString())

      const sourceChainSlug = this.chainIdToSlug(sourceChainId)
      const shouldBondTransferRoot = oruChains.has(sourceChainSlug)

      logger.debug('transferRootId:', transferRootId)
      logger.debug('committedAt:', committedAt)
      logger.debug('totalAmount:', this.bridge.formatUnits(totalAmount))
      logger.debug('transferRootHash:', transferRootHash)
      logger.debug('destinationChainId:', destinationChainId)
      logger.debug('shouldBondTransferRoot:', shouldBondTransferRoot)
      logger.debug('transfersCommittedLogIndex:', logIndex)

      await this.db.transferRoots.update(transferRootId, {
        transferRootHash,
        totalAmount,
        committedAt,
        destinationChainId,
        sourceChainId,
        committed: true,
        commitTxHash: transactionHash,
        commitTxBlockNumber: blockNumber,
        commitTxLogIndex: logIndex,
        shouldBondTransferRoot
      })
    } catch (err) {
      logger.error(`handleTransfersCommittedEvent error: ${err.message}`)
      this.notifier.error(`handleTransfersCommittedEvent error: ${err.message}`)
    }
  }

  async handleTransferBondChallengedEvent (event: TransferBondChallengedEvent) {
    const {
      transferRootId,
      rootHash: transferRootHash,
      originalAmount
    } = event.args
    const logger = this.logger.create({ root: transferRootId })
    const { transactionHash } = event

    logger.debug('handling TransferBondChallenged event')
    logger.debug(`transferRootId: ${transferRootId}`)
    logger.debug(`transferRootHash: ${transferRootHash}`)
    logger.debug(`originalAmount: ${this.bridge.formatUnits(originalAmount)}`)
    logger.debug(`event transactionHash: ${transactionHash}`)

    await this.db.transferRoots.update(transferRootId, {
      transferRootHash,
      challenged: true
    })
  }

  async handleTransferRootSetEvent (event: TransferRootSetEvent) {
    const {
      rootHash: transferRootHash,
      totalAmount
    } = event.args
    const transferRootId = this.bridge.getTransferRootId(transferRootHash, totalAmount)
    const logger = this.logger.create({ root: transferRootId })
    const { transactionHash, blockNumber } = event

    logger.debug('handling TransferRootSet event')
    logger.debug(`transferRootHash from event: ${transferRootHash}`)
    logger.debug(`bondAmount: ${this.bridge.formatUnits(totalAmount)}`)
    logger.debug(`event transactionHash: ${transactionHash}`)

    await this.db.transferRoots.update(transferRootId, {
      transferRootHash,
      rootSetTxHash: transactionHash,
      rootSetBlockNumber: blockNumber
    })
  }

  async populateTransferDbItem (transferId: string) {
    const dbTransfer = await this.db.transfers.getByTransferId(transferId)
    if (!dbTransfer) {
      throw new Error(`expected db transfer it, transferId: ${transferId}`)
    }

    const logger = this.logger.create({ id: transferId })

    if (!dbTransfer.sourceChainId) {
      logger.warn('populateTransferDbItem marking item not found. Missing sourceChainId (possibly due to missing TransferSent event). isNotFound: true')
      await this.db.transfers.update(transferId, { isNotFound: true })
      return
    }

    // Check if the source or destination has been deprecated
    const isSourceDeprecated = this.hasChainIdBeenDeprecated(dbTransfer.sourceChainId)
    let isDestinationDeprecated = false
    if (dbTransfer?.destinationChainId) {
      isDestinationDeprecated = this.hasChainIdBeenDeprecated(dbTransfer.destinationChainId)
    }
    if (isSourceDeprecated || isDestinationDeprecated) {
      logger.warn(`source ${dbTransfer.sourceChainId} deprecation status ${isSourceDeprecated}, dest${dbTransfer?.destinationChainId} deprecation status ${isDestinationDeprecated}. isNotFound: true`)
      await this.db.transfers.update(transferId, { isNotFound: true })
      return
    }

    await this.populateTransferSentTimestamp(transferId)
  }

  async populateTransferRootDbItem (transferRootId: string) {
    const dbTransferRoot = await this.db.transferRoots.getByTransferRootId(transferRootId)
    if (!dbTransferRoot) {
      throw new Error(`expected db transfer root item, transferRootId: ${transferRootId}`)
    }

    const logger = this.logger.create({ id: transferRootId })

    if (!dbTransferRoot.sourceChainId) {
      logger.warn('populateTransferRootDbItem marking item not found. Missing sourceChainId (possibly due to missing TransfersCommitted event). transfer isNotFound: true')
      await this.db.transferRoots.update(transferRootId, { isNotFound: true })
      return
    }

    // Check if the source or destination has been deprecated
    const isSourceDeprecated = this.hasChainIdBeenDeprecated(dbTransferRoot.sourceChainId)
    let isDestinationDeprecated = false
    if (dbTransferRoot?.destinationChainId) {
      isDestinationDeprecated = this.hasChainIdBeenDeprecated(dbTransferRoot.destinationChainId)
    }
    if (isSourceDeprecated || isDestinationDeprecated) {
      logger.warn(`source ${dbTransferRoot.sourceChainId} deprecation status ${isSourceDeprecated}, dest${dbTransferRoot?.destinationChainId} deprecation status ${isDestinationDeprecated}. transferRoot isNotFound: true`)
      await this.db.transferRoots.update(transferRootId, { isNotFound: true })
      return
    }

    await this.populateTransferRootCommittedAt(transferRootId)
    await this.populateTransferRootBondedAt(transferRootId)
    await this.populateTransferRootConfirmedAt(transferRootId)
    await this.populateTransferRootSetTimestamp(transferRootId)
    // Populating transferRootIds is not strictly associated with an event, so we handle it here
    await this.populateTransferRootTransferIds(transferRootId)
  }

  async populateTransferSentTimestamp (transferId: string) {
    const logger = this.logger.create({ id: transferId })
    logger.debug('starting populateTransferSentTimestamp')
    const dbTransfer = await this.db.transfers.getByTransferId(transferId)
    if (!dbTransfer) {
      logger.error('populateTransferSentTimestamp item not found')
      return
    }

    const {
      sourceChainId,
      transferSentTxHash,
      transferSentBlockNumber,
      transferSentTimestamp,
      recipient
    } = dbTransfer

    if (!sourceChainId || !transferSentTxHash || !transferSentBlockNumber) {
      logger.warn(`populateTransferSentTimestamp marking item not found: sourceChainId. dbItem: ${JSON.stringify(dbTransfer)}`)
      await this.db.transfers.update(transferId, { isNotFound: true })
      return
    }

    if (transferSentTimestamp) {
      logger.debug(`populateTransferSentTimestamp already found. dbItem: ${JSON.stringify(dbTransfer)}`)
      return
    }

    const sourceBridge = this.getSiblingWatcherByChainId(sourceChainId).bridge
    const tx: providers.TransactionResponse = await sourceBridge.provider!.getTransaction(transferSentTxHash)
    if (!tx) {
      logger.warn(`populateTransferSentTimestamp marking item not found: tx ${transferSentTxHash} on sourceChainId ${sourceChainId}. dbItem: ${JSON.stringify(dbTransfer)}`)
      await this.db.transfers.update(transferId, { isNotFound: true })
      return
    }

    // A timestamp should exist in a mined transaction. If it does not, look it up
    let { from, timestamp } = tx
    if (!timestamp) {
      timestamp = await sourceBridge.getBlockTimestamp(transferSentBlockNumber)
    }

    logger.debug(`populateTransferSentTimestamp: sender: ${from}, timestamp: ${timestamp}`)
    await this.db.transfers.update(transferId, {
      transferSentTimestamp: timestamp
    })

    const isBlocklisted = this.getIsBlocklisted([from, recipient!])
    if (isBlocklisted) {
      const msg = `transfer is unbondable because sender or recipient is in blocklist. transferId: ${transferId}, sender: ${from}, recipient: ${recipient}`
      logger.warn(msg)
      this.notifier.warn(msg)
      await this.db.transfers.update(transferId, {
        isBondable: false
      })
    }
  }

  async populateTransferRootCommittedAt (transferRootId: string) {
    const logger = this.logger.create({ root: transferRootId })
    logger.debug('starting populateTransferRootCommittedAt')
    const dbTransferRoot = await this.db.transferRoots.getByTransferRootId(transferRootId)
    if (!dbTransferRoot) {
      logger.error('populateTransferRootCommittedAt item not found')
      return
    }

    const { sourceChainId, commitTxHash, committedAt } = dbTransferRoot

    if (
      !commitTxHash ||
      committedAt
    ) {
      logger.debug('populateTransferRootCommittedAt already found')
      return
    }

    if (!sourceChainId) {
      logger.warn(`populateTransferRootCommittedAt marking item not found: sourceChainId. dbItem: ${JSON.stringify(dbTransferRoot)}`)
      await this.db.transferRoots.update(transferRootId, { isNotFound: true })
      return
    }
    logger.debug('populating committedAt')
    const sourceBridge = this.getSiblingWatcherByChainId(sourceChainId).bridge
    const timestamp = await sourceBridge.getTransactionTimestamp(commitTxHash)
    if (!timestamp) {
      logger.warn(`populateTransferRootCommittedAt item not found. timestamp for commitTxHash: ${commitTxHash}. dbItem: ${JSON.stringify(dbTransferRoot)}`)
      await this.db.transferRoots.update(transferRootId, { isNotFound: true })
      return
    }
    logger.debug(`committedAt: ${timestamp}`)
    await this.db.transferRoots.update(transferRootId, {
      committedAt: timestamp
    })
  }

  async populateTransferRootBondedAt (transferRootId: string) {
    const logger = this.logger.create({ root: transferRootId })
    logger.debug('starting populateTransferRootBondedAt')
    const dbTransferRoot = await this.db.transferRoots.getByTransferRootId(transferRootId)
    if (!dbTransferRoot) {
      logger.error('populateTransferRootBondedAt item not found')
      return
    }

    const { bondTxHash, bondBlockNumber, bonder, bondedAt } = dbTransferRoot
    if (
      !bondTxHash ||
      (bonder && bondedAt)
    ) {
      logger.debug('populateTransferRootBondedAt already found')
      return
    }

    const destinationBridge = this.getSiblingWatcherByChainSlug(Chain.Ethereum).bridge
    const tx = await destinationBridge.getTransaction(bondTxHash)
    if (!tx) {
      logger.warn(`populateTransferRootBondedAt marking item not found: tx object for transactionHash: ${bondTxHash} on chain: ${Chain.Ethereum}. dbItem: ${JSON.stringify(dbTransferRoot)}`)
      await this.db.transferRoots.update(transferRootId, { isNotFound: true })
      return
    }

    let calculatedBonder: string = tx.from
    if (isProxyAddressForChain(this.tokenSymbol, Chain.Ethereum)) {
      const proxyAddress = getProxyAddressForChain(this.tokenSymbol, Chain.Ethereum)
      if (tx.to === proxyAddress) {
        calculatedBonder = tx.to
      }
    }
    const timestamp = await destinationBridge.getBlockTimestamp(bondBlockNumber)

    if (!timestamp) {
      logger.warn(`populateTransferRootBondedAt marking item not found. timestamp for bondBlockNumber: ${bondBlockNumber}. dbItem: ${JSON.stringify(dbTransferRoot)}`)
      await this.db.transferRoots.update(transferRootId, { isNotFound: true })
      return
    }

    logger.debug(`bonder: ${calculatedBonder}`)
    logger.debug(`bondedAt: ${timestamp}`)

    await this.db.transferRoots.update(transferRootId, {
      bonder: calculatedBonder,
      bondedAt: timestamp
    })
  }

  async populateTransferRootConfirmedAt (transferRootId: string) {
    const logger = this.logger.create({ root: transferRootId })
    logger.debug('starting populateTransferRootConfirmedAt')
    const dbTransferRoot = await this.db.transferRoots.getByTransferRootId(transferRootId)
    if (!dbTransferRoot) {
      logger.error('populateTransferRootConfirmedAt item not found')
      return
    }

    const { confirmTxHash, confirmBlockNumber, confirmedAt } = dbTransferRoot
    if (
      !confirmTxHash ||
      confirmedAt
    ) {
      logger.debug('populateTransferRootConfirmedAt already found')
      return
    }

    const destinationBridge = this.getSiblingWatcherByChainSlug(Chain.Ethereum).bridge
    const tx = await destinationBridge.getTransaction(confirmTxHash)
    if (!tx) {
      logger.warn(`populateTransferRootConfirmedAt marking item not found: tx object for transactionHash: ${confirmTxHash} on chain: ${Chain.Ethereum}. dbItem: ${JSON.stringify(dbTransferRoot)}`)
      await this.db.transferRoots.update(transferRootId, { isNotFound: true })
      return
    }

    const timestamp = await destinationBridge.getBlockTimestamp(confirmBlockNumber)

    if (!timestamp) {
      logger.warn(`populateTransferRootConfirmedAt marking item not found. timestamp for confirmBlockNumber: ${confirmBlockNumber}. dbItem: ${JSON.stringify(dbTransferRoot)}`)
      await this.db.transferRoots.update(transferRootId, { isNotFound: true })
      return
    }

    logger.debug(`confirmedAt: ${timestamp}`)

    await this.db.transferRoots.update(transferRootId, {
      confirmedAt: timestamp
    })
  }

  async populateTransferRootSetTimestamp (transferRootId: string) {
    const logger = this.logger.create({ root: transferRootId })
    logger.debug('starting populateTransferRootSetTimestamp')
    const dbTransferRoot = await this.db.transferRoots.getByTransferRootId(transferRootId)
    if (!dbTransferRoot) {
      logger.error('populateTransferRootSetTimestamp item not found')
      return
    }

    const { rootSetBlockNumber, rootSetTimestamp, destinationChainId } = dbTransferRoot
    if (
      !rootSetBlockNumber || rootSetTimestamp
    ) {
      logger.debug('populateTransferRootSetTimestamp already found')
      return
    }
    if (!destinationChainId) {
      return
    }
    const destinationBridge = this.getSiblingWatcherByChainId(destinationChainId).bridge
    const timestamp = await destinationBridge.getBlockTimestamp(rootSetBlockNumber)
    if (!timestamp) {
      logger.warn(`populateTransferRootSetTimestamp marking item not found. timestamp for rootSetBlockNumber: ${rootSetBlockNumber}. dbItem: ${JSON.stringify(dbTransferRoot)}`)
      await this.db.transferRoots.update(transferRootId, { isNotFound: true })
      return
    }
    logger.debug(`rootSetTimestamp: ${timestamp}`)
    await this.db.transferRoots.update(transferRootId, {
      rootSetTimestamp: timestamp
    })
  }

  async populateTransferRootTransferIds (transferRootId: string) {
    const logger = this.logger.create({ root: transferRootId })
    logger.debug('starting populateTransferRootTransferIds')
    const dbTransferRoot = await this.db.transferRoots.getByTransferRootId(transferRootId)
    if (!dbTransferRoot) {
      throw new Error('expected db transfer root item')
    }

    const {
      transferRootHash,
      sourceChainId,
      transferIds: dbTransferIds
    } = dbTransferRoot

    if (
      dbTransferIds !== undefined &&
      dbTransferIds.length > 0
    ) {
      logger.debug('populateTransferRootTransferIds transferIds already found')
      return
    }

    if (
      !transferRootHash ||
      (sourceChainId && isL1ChainId(sourceChainId))
    ) {
      logger.debug('populateTransferRootTransferIds not ready or not possible')
      return
    }

    const transferIds: string[] | undefined = await this.checkTransferIdsForRoot(dbTransferRoot)
    if (!transferIds) {
      logger.debug(`transfer ids not found for transferRootHash ${transferRootHash}. isNotFound: true`)
      await this.db.transferRoots.update(transferRootId, { isNotFound: true })
      return
    }

    logger.debug(`found transfer ids for transfer root hash ${transferRootHash}`, JSON.stringify(transferIds))
    const tree = new MerkleTree(transferIds)
    const computedTransferRootHash = tree.getHexRoot()
    if (computedTransferRootHash !== transferRootHash) {
      logger.warn(`computed root doesn't match. Expected ${transferRootHash}, got ${computedTransferRootHash}. IDs: ${JSON.stringify(transferIds)}`)
      await this.db.transferRoots.update(transferRootId, { isNotFound: true })
      return
    }

    await this.db.transferRoots.update(transferRootId, {
      transferIds
    })
  }

  async checkTransferIdsForRoot (dbTransferRoot: TransferRoot): Promise<string[] | undefined> {
    // transferIds can be retrieved a number of different ways depending on the state of the sync.
    // Try them in order of least resource consumption to most.

    const {
      transferRootId,
      transferRootHash,
      sourceChainId,
      destinationChainId,
      commitTxBlockNumber,
      commitTxLogIndex
    } = dbTransferRoot

    const logger = this.logger.create({ root: transferRootId })
    if (!transferRootHash) {
      logger.debug('populateTransferRootTransferIds not ready or not possible')
      return
    }

    let transferIds: string[] | undefined

    // Try finding transferIds with the tx calldata
    if (destinationChainId) {
      logger.debug(`looking at calldata for transfer ids for transferRootHash ${transferRootHash}`)
      transferIds = await this.checkTransferIdsForRootFromCalldata(transferRootId, destinationChainId)
    }

    // Try finding transferIds with the DB
    // NOTE: commitTxLogIndex can be 0, so we need to check for undefined
    if (
      !transferIds &&
      sourceChainId &&
      destinationChainId &&
      commitTxBlockNumber &&
      commitTxLogIndex !== undefined
    ) {
      logger.debug(`looking in db for transfer ids for transferRootHash ${transferRootHash}`)
      transferIds = await this.checkTransferIdsForRootFromDb(
        sourceChainId,
        destinationChainId,
        commitTxBlockNumber,
        commitTxLogIndex
      )
    }

    // Try finding transferIds with events
    if (
      !transferIds &&
      sourceChainId &&
      destinationChainId &&
      commitTxBlockNumber
    ) {
      logger.debug(`looking onchain for transfer ids for transferRootHash ${transferRootHash}`)
      transferIds = await this.checkTransferIdsForRootFromChain(
        transferRootId,
        transferRootHash,
        sourceChainId,
        destinationChainId,
        commitTxBlockNumber
      )
    }

    return transferIds
  }

  async checkTransferIdsForRootFromCalldata (
    transferRootId: string,
    destinationChainId: number
  ): Promise<string[] | undefined> {
    // This might not work if, for example, the tx executed by a contract or some other calldata
    const destinationBridge = this.getSiblingWatcherByChainId(destinationChainId).bridge
    const dbTransferRoot = await this.db.transferRoots.getByTransferRootId(transferRootId)
    if (!dbTransferRoot) {
      return
    }

    const { multipleWithdrawalsSettledTxHash } = dbTransferRoot
    if (!multipleWithdrawalsSettledTxHash) {
      return
    }
    try {
      const { transferIds } = await destinationBridge.getParamsFromMultipleSettleEventTransaction(multipleWithdrawalsSettledTxHash)
      return transferIds
    } catch (err) {}
  }

  async checkTransferIdsForRootFromDb (
    sourceChainId: number,
    destinationChainId: number,
    commitTxBlockNumber: number,
    commitTxLogIndex: number
  ): Promise<string[] | undefined> {
<<<<<<< HEAD
    if (!commitTxLogIndex) {
      // The commitTxLogIndex was added to DB items after the initial release and a migration was never run
      return
    }
=======
>>>>>>> dad3cc1a
    return this.db.transfers.getTransfersIdsWithTransferRootHash({
      sourceChainId,
      destinationChainId,
      commitTxBlockNumber,
      commitTxLogIndex
    })
  }

  async lookupTransferIds (
    sourceBridge: L2Bridge,
    transferRootHash: string,
    destinationChainId: number,
    endBlockNumber: number
  ) {
    const logger = this.logger.create({ root: transferRootHash })
    let startEvent: TransfersCommittedEvent | undefined
    let endEvent: TransfersCommittedEvent | undefined
    let startBlockNumber = sourceBridge.bridgeDeployedBlockNumber

    logger.debug('startBlockNumber:', startBlockNumber)
    logger.debug('endBlockNumber:', endBlockNumber)

    await sourceBridge.eventsBatch(async (start: number, end: number) => {
      let events = await sourceBridge.getTransfersCommittedEvents(start, end)
      if (!events.length) {
        return true
      }

      // events need to be sorted from [newest...oldest] in order to pick up the endEvent first
      events = events.reverse()
      for (const event of events) {
        if (event.args.rootHash === transferRootHash) {
          endEvent = event
          continue
        }

        const eventDestinationChainId = Number(event.args.destinationChainId.toString())
        const isSameChainId = eventDestinationChainId === destinationChainId
        if (endEvent && isSameChainId) {
          startEvent = event
          return false
        }
      }

      return true
    },
    { endBlockNumber, startBlockNumber })

    if (!endEvent) {
      return { endEvent: null }
    }

    endBlockNumber = endEvent.blockNumber
    if (startEvent) {
      startBlockNumber = startEvent.blockNumber
    }

    logger.debug(`Searching for transfers between ${startBlockNumber} and ${endBlockNumber}`)

    const transfers: any[] = []
    await sourceBridge.eventsBatch(
      async (start: number, end: number) => {
        let transferEvents = await sourceBridge.getTransferSentEvents(
          start,
          end
        )

        // transferEvents need to be sorted from [newest...oldest] in order to maintain the ordering
        transferEvents = transferEvents.reverse()
        for (const event of transferEvents) {
          const eventDestinationChainId = Number(event.args.chainId.toString())
          const isSameChainId = eventDestinationChainId === destinationChainId
          if (!isSameChainId) {
            continue
          }

          // TransferSent events must be handled differently when they exist in the
          // same block or same transaction as a TransfersCommitted event
          if (startEvent && event.blockNumber === startEvent.blockNumber) {
            if (event.transactionIndex < startEvent.transactionIndex) {
              continue
            }
          }

          if (event.blockNumber === endEvent?.blockNumber) {
            // If TransferSent is in the same tx as TransfersCommitted or later,
            // the transferId should be included in the next transferRoot
            if (event.transactionIndex > endEvent.transactionIndex) {
              continue
            }
          }

          transfers.unshift({
            transferId: event.args.transferId,
            index: Number(event.args.index.toString()),
            blockNumber: event.blockNumber
          })
        }
      },
      { startBlockNumber, endBlockNumber }
    )

    const { sortedTransfers, missingIndexes, lastIndex } = getSortedTransferIds(transfers, startBlockNumber)

    if (sortedTransfers) {
      logger.debug(`last index number found in transferIds list: ${lastIndex}`)
    }

    if (missingIndexes?.length) {
      logger.warn(`missing indexes from list of transferIds (${missingIndexes.length}): ${JSON.stringify(missingIndexes)}`)
    }

    const transferIds = sortedTransfers.map((x: any) => x.transferId)
    return { startEvent, endEvent, transferIds }
  }

  async checkTransferIdsForRootFromChain (
    transferRootId: string,
    transferRootHash: string,
    sourceChainId: number,
    destinationChainId: number,
    commitTxBlockNumber: number
  ): Promise<string[] | undefined> {
    const logger = this.logger.create({ root: transferRootId })
    if (!this.hasSiblingWatcher(sourceChainId)) {
      logger.error(`no sibling watcher found for ${sourceChainId}`)
      return
    }
    const sourceBridge = this.getSiblingWatcherByChainId(sourceChainId)
      .bridge as L2Bridge

    const eventBlockNumber: number = commitTxBlockNumber

    // It is not trivial to know if a root is the first for a route. When a new chain is added to an old bridge
    // the result is that the old bridge will look all the way back to when it is deployed before ignoring the root.
    // This blocks the bonder process for many hours and uses excessive RPC calls. To avoid this, we will keep
    // a mapping of initial roots and handle them during bridge/chain setup.
    if (FirstRoots[transferRootHash]) {
      logger.warn('checkTransferRootFromChain first root for a given route. Ignoring.')
      await this.db.transferRoots.update(transferRootId, { isNotFound: true })
      return
    }

    const { endEvent, transferIds } = await this.lookupTransferIds(
      sourceBridge,
      transferRootHash,
      destinationChainId,
      eventBlockNumber
    )

    if (!transferIds) {
      throw new Error('expected transfer ids')
    }

    if (!endEvent) {
      logger.warn(`checkTransferRootFromChain no end event found for transferRootHash ${transferRootHash}. isNotFound: true`)
      await this.db.transferRoots.update(transferRootId, { isNotFound: true })
      return
    }

    return transferIds
  }

  async handleMultipleWithdrawalsSettledEvent (event: MultipleWithdrawalsSettledEvent) {
    const {
      bonder,
      rootHash: transferRootHash,
      totalBondsSettled
    } = event.args
    const { transactionHash } = event
    const transferRootId = await this.db.transferRoots.getTransferRootIdByTransferRootHash(transferRootHash)
    // Throwing here is not ideal, but it is required because we don't have the context of the transferId
    // with this event data. We can only get it from prior events. We should always see other events
    // first, but in the case where we completely miss an event, we will explicitly throw here.
    if (!transferRootId) {
      throw new Error(`expected db item for transfer root hash "${transferRootHash}"`)
    }

    const logger = this.logger.create({ root: transferRootId })
    logger.debug('handling MultipleWithdrawalsSettled event')
    logger.debug(`tx hash from event: ${transactionHash}`)
    logger.debug(`transferRootHash from event: ${transferRootHash}`)
    logger.debug(`bonder : ${bonder}`)
    logger.debug(`totalBondSettled: ${this.bridge.formatUnits(totalBondsSettled)}`)

    await this.db.transferRoots.update(transferRootId, {
      multipleWithdrawalsSettledTxHash: transactionHash,
      settled: true
    })
  }

  handleWithdrawalBondSettledEvent = async (event: WithdrawalBondSettledEvent) => {
    const { transactionHash } = event
    const {
      bonder,
      transferId,
      rootHash: transferRootHash
    } = event.args
    const logger = this.logger.create({ id: transferId })
    logger.debug('handling WithdrawalBondSettled event')
    logger.debug(`tx hash from event: ${transactionHash}`)
    logger.debug(`transferRootHash from event: ${transferRootHash}`)
    logger.debug(`bonder : ${bonder}`)
    logger.debug(`transferId: ${transferId}`)
    // Nothing is stored here. The current bonder assumptions make the bonder unconcerned with this.
  }

  getIsBondable = (
    amountOutMin: BigNumber,
    deadline: BigNumber,
    destinationChainId: number,
    bonderFee: BigNumber
  ): boolean => {
    const attemptSwapDuringBondWithdrawal = this.bridge.shouldAttemptSwapDuringBondWithdrawal(amountOutMin, deadline)
    if (attemptSwapDuringBondWithdrawal && isL1ChainId(destinationChainId)) {
      return false
    }

    const isTooLow = this.isBonderFeeTooLow(bonderFee)
    if (isTooLow) {
      return false
    }

    return true
  }

  getIsRelayable = (
    relayerFee: BigNumber
  ): boolean => {
    // TODO: Introduce after integration updates
    return true
    // return relayerFee.gt(0)
  }

  getIsBlocklisted (addresses: string[]) {
    for (const address of addresses) {
      const isBlocklisted = globalConfig?.blocklist?.addresses?.[address?.toLowerCase()]
      if (isBlocklisted) {
        return true
      }
    }
    return false
  }

  isBonderFeeTooLow (bonderFee: BigNumber) {
    if (bonderFee.eq(0)) {
      return true
    }

    if (this.tokenSymbol === 'ETH') {
      if (bonderFee.lt(minEthBonderFeeBn)) {
        return true
      }
    }

    return false
  }

  async pollGasCost () {
    if (!this.gasCostPollEnabled) {
      return
    }
    this.logger.debug(`starting pollGasCost, chainSlug: ${this.chainSlug}`)
    const bridgeContract = this.bridge.bridgeWriteContract.connect(getRpcProvider(this.chainSlug)!) as L1BridgeContract | L2BridgeContract
    const amount = BigNumber.from(10)
    const amountOutMin = BigNumber.from(0)
    const bonderFee = BigNumber.from(1)
    const staker = await this.bridge.getBonderAddress()
    const recipient = `0x${'1'.repeat(40)}`
    const transferNonce = `0x${'0'.repeat(64)}`

    while (true) {
      const logger = this.logger.create({ id: `${Date.now()}` })
      logger.debug('pollGasCost poll start')
      try {
        const gasPrice = await bridgeContract.provider.getGasPrice()
        const timestamp = Math.floor(Date.now() / 1000)
        const deadline = Math.floor((Date.now() + OneWeekMs) / 1000)
        const payload = [
          recipient,
          amount,
          transferNonce,
          bonderFee,
          {
            from: staker
          }
        ] as const
        const gasLimit = await bridgeContract.estimateGas.bondWithdrawal(...payload)
        logger.debug('pollGasCost got estimateGas for bondWithdrawal')
        const tx = await bridgeContract.populateTransaction.bondWithdrawal(...payload)
        logger.debug('pollGasCost got populateTransaction for bondWithdrawal')
        const estimates = [{ gasLimit, ...tx, transactionType: GasCostTransactionType.BondWithdrawal }]

        if (!this.isL1) {
          const l2BridgeContract = bridgeContract as L2BridgeContract
          const payload = [
            recipient,
            amount,
            transferNonce,
            bonderFee,
            amountOutMin,
            deadline,
            {
              from: staker
            }
          ] as const
          const gasLimit = await l2BridgeContract.estimateGas.bondWithdrawalAndDistribute(...payload)
          logger.debug('pollGasCost got estimateGas for bondWithdrawalAndDistribute')
          const tx = await l2BridgeContract.populateTransaction.bondWithdrawalAndDistribute(...payload)
          logger.debug('pollGasCost got populateTransaction for bondWithdrawalAndDistribute')
          estimates.push({ gasLimit, ...tx, transactionType: GasCostTransactionType.BondWithdrawalAndAttemptSwap })
        }

        if (RelayableChains.includes(this.chainSlug)) {
          let gasCost: BigNumber
          try {
            gasCost = await RelayerFee.getRelayCost(globalConfig.network, this.chainSlug, this.tokenSymbol)
          } catch (err) {
            logger.error(`pollGasCost error getting relayerFee: ${err.message}`)
            gasCost = BigNumber.from('0')
          }
          logger.debug('pollGasCost got relayGasCost')
          estimates.push({ gasLimit: gasCost, transactionType: GasCostTransactionType.Relay })
        }

        logger.debug('pollGasCost estimate. estimates complete')
        await Promise.all(estimates.map(async ({ gasLimit, data, to, transactionType }) => {
          let gasCostEstimation: GasCostEstimationRes
          try {
            const { gasCost, gasCostInToken, tokenPriceUsd, nativeTokenPriceUsd } = await this.bridge.getGasCostEstimation(
              this.chainSlug,
              this.tokenSymbol,
              gasPrice,
              gasLimit,
              transactionType,
              data,
              to
            )

            gasCostEstimation = {
              gasCost,
              gasCostInToken,
              gasLimit,
              tokenPriceUsd,
              nativeTokenPriceUsd
            }
          } catch (err) {
            logger.error(`pollGasCost error getting gasCostEstimation: ${err.message}`)
            throw err
          }

          const { gasCost, gasCostInToken, tokenPriceUsd, nativeTokenPriceUsd } = gasCostEstimation
          logger.debug(`pollGasCost got estimate for txPayload. transactionType: ${transactionType}, gasLimit: ${gasLimit?.toString()}, gasPrice: ${gasPrice?.toString()}, gasCost: ${gasCost?.toString()}, gasCostInToken: ${gasCostInToken?.toString()}, tokenPriceUsd: ${tokenPriceUsd?.toString()}`)
          const minBonderFeeAbsolute = await this.bridge.getMinBonderFeeAbsolute(this.tokenSymbol, tokenPriceUsd)
          logger.debug(`pollGasCost got estimate for minBonderFeeAbsolute. minBonderFeeAbsolute: ${minBonderFeeAbsolute.toString()}`)

          logger.debug('pollGasCost attempting to do db update')
          const gasCostData: any = {
            chain: this.chainSlug,
            token: this.tokenSymbol,
            timestamp,
            transactionType,
            gasCost,
            gasCostInToken,
            gasPrice,
            gasLimit,
            tokenPriceUsd,
            nativeTokenPriceUsd,
            minBonderFeeAbsolute
          }
          // TODO: This method should not care about the key.
          const key: string = await this.db.gasCost.getKeyFromValue(gasCostData)
          await this.db.gasCost.update(key, gasCostData)
          logger.debug('pollGasCost db update completed')
        }))
      } catch (err) {
        logger.error(`pollGasCost error: ${err.message}`)
      }
      logger.debug('pollGasCost poll end')
      await wait(this.gasCostPollMs)
    }
  }

  hasChainIdBeenDeprecated (chainId: number): boolean {
    // If a chainId has been deprecated, the chainId will not return a chain slug
    try {
      this.chainIdToSlug(chainId)
      return false
    } catch {
      return true
    }
  }

  // Experimental: Websocket support methods

  initWebsocket (contract: Contract, filter: EventFilter, cb: Function): void {
    contract.on(filter, async (...event: any) => cb(event[event.length - 1]))
    contract.on('error', async (...event: any) => this.handleWsError(event))
  }

  initEventWebsockets (): void {
    if (this.isL1) return

    const bridgeContract = this.bridge.bridgeContract.connect(this.wsProvider) as L2BridgeContract
    const filter = bridgeContract.filters.TransferSent()
    this.initWebsocket(
      bridgeContract,
      filter,
      async (event: TransferSentEvent) => this.handleWsSuccess(event)
    )
  }

  handleWsSuccess (event: TransferSentEvent): void {
    const args = event.args
    this.wsCache[args.transferId] = {
      chainId: args.chainId,
      recipient: args.recipient,
      amount: args.amount,
      transferNonce: args.transferNonce,
      bonderFee: args.bonderFee,
      amountOutMin: args.amountOutMin,
      deadline: args.deadline,
      index: args.index
    }
    this.logger.debug('handleWsSuccess: websocket event successfully logged', JSON.stringify(event))
  }

  handleWsError (event: any): void {
    this.logger.error('handleWsError: websocket error occurred', JSON.stringify(event))
  }

  compareWsCache (event: TransferSentEvent): void {
    const wsData = this.wsCache[event.args.transferId]
    if (JSON.stringify(wsData) === JSON.stringify(event.args)) {
      this.logger.error(`compareWsCache: websocket comparison to poller data failed for transferId ${event.args.transferId}. wsData: ${JSON.stringify(wsData)}, event: ${JSON.stringify(event)}`)
    } else {
      this.logger.debug(`compareWsCache: websocket comparison to poller data success for transferId ${event.args.transferId}`)
    }
  }
}

export default SyncWatcher<|MERGE_RESOLUTION|>--- conflicted
+++ resolved
@@ -1238,13 +1238,10 @@
     commitTxBlockNumber: number,
     commitTxLogIndex: number
   ): Promise<string[] | undefined> {
-<<<<<<< HEAD
     if (!commitTxLogIndex) {
       // The commitTxLogIndex was added to DB items after the initial release and a migration was never run
       return
     }
-=======
->>>>>>> dad3cc1a
     return this.db.transfers.getTransfersIdsWithTransferRootHash({
       sourceChainId,
       destinationChainId,
