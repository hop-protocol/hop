{
<<<<<<< HEAD
  "files": [],
  "include": [],
  "references": [
    { "path": "./src" },
    { "path": "./test" }
=======
  "extends": "../../tsconfig.json",
  "compilerOptions": {
    "rootDir": "./src",
    "outDir": "./dist",
    "paths": {
      "src/*": ["./src/*"],
      "#config/*": ["./src/config/*"],
      "#constants/*": ["./src/constants/*"],
      "#models/*": ["./src/models/*"],
      "#multicall/*": ["./src/multicall/*"],
      "#provider/*": ["./src/provider/*"],
      "#priceFeed/*": ["./src/priceFeed/*"],
      "#utils/*": ["./src/utils/*"],

      "#abi/*": ["./src/abi/*"],
      "#addresses/*": ["./src/addresses/*"],
      "#contracts/*": ["./src/contracts/*"],
      "#contracts/generated/*": ["./src/contracts/generated/*"],
      "#metadata/*": ["./src/metadata/*"],
      "#networks/*": ["./src/networks/*"]
    }
  },
  "include": [
    "src",
    "src/**/*.json" // Include JSON files specifically
>>>>>>> ab7aa0f4
  ]
}<|MERGE_RESOLUTION|>--- conflicted
+++ resolved
@@ -1,36 +1,31 @@
 {
-<<<<<<< HEAD
   "files": [],
   "include": [],
   "references": [
     { "path": "./src" },
     { "path": "./test" }
-=======
-  "extends": "../../tsconfig.json",
-  "compilerOptions": {
-    "rootDir": "./src",
-    "outDir": "./dist",
-    "paths": {
-      "src/*": ["./src/*"],
-      "#config/*": ["./src/config/*"],
-      "#constants/*": ["./src/constants/*"],
-      "#models/*": ["./src/models/*"],
-      "#multicall/*": ["./src/multicall/*"],
-      "#provider/*": ["./src/provider/*"],
-      "#priceFeed/*": ["./src/priceFeed/*"],
-      "#utils/*": ["./src/utils/*"],
+  ]
+}
+// "extends": "../../tsconfig.json",
+// "compilerOptions": {
+//   "rootDir": "./src",
+//   "outDir": "./dist",
+//   "paths": {
+//     "src/*": ["./src/*"],
+//     "#config/*": ["./src/config/*"],
+//     "#constants/*": ["./src/constants/*"],
+//     "#models/*": ["./src/models/*"],
+//     "#multicall/*": ["./src/multicall/*"],
+//     "#provider/*": ["./src/provider/*"],
+//     "#priceFeed/*": ["./src/priceFeed/*"],
+//     "#utils/*": ["./src/utils/*"],
 
-      "#abi/*": ["./src/abi/*"],
-      "#addresses/*": ["./src/addresses/*"],
-      "#contracts/*": ["./src/contracts/*"],
-      "#contracts/generated/*": ["./src/contracts/generated/*"],
-      "#metadata/*": ["./src/metadata/*"],
-      "#networks/*": ["./src/networks/*"]
-    }
-  },
-  "include": [
-    "src",
-    "src/**/*.json" // Include JSON files specifically
->>>>>>> ab7aa0f4
-  ]
-}+//     "#abi/*": ["./src/abi/*"],
+//     "#addresses/*": ["./src/addresses/*"],
+//     "#contracts/*": ["./src/contracts/*"],
+//     "#contracts/generated/*": ["./src/contracts/generated/*"],
+//     "#metadata/*": ["./src/metadata/*"],
+//     "#networks/*": ["./src/networks/*"]
+//   }
+// },
+// "include": [