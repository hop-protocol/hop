import Box from '@material-ui/core/Box'
import MuiTooltip from '@material-ui/core/Tooltip'
import React, { useState } from 'react'
import { CopyToClipboard } from 'react-copy-to-clipboard'
import { EthAddress, EthAddressProps } from 'src/components/ui/EthAddress'
<<<<<<< HEAD
import { withStyles } from '@material-ui/core/styles'
=======
import Box from '@material-ui/core/Box'
>>>>>>> 9b681498

const tooltipStyles = {
  tooltip: {
    fontSize: '1.4rem',
  },
}

const Tooltip = withStyles(tooltipStyles)(MuiTooltip)

export type Props = {
  value: string
}

export function CopyEthAddress(props: Props & EthAddressProps) {
  const { value, ...rest } = props
  const [text, setText] = useState<string>('')

  function handleClick() {
    if (!value) {
      return
    }
    setText('copied!')
    setTimeout(() => {
      setText('')
    }, 1 * 1000)
  }

  return (
    <Tooltip title={text} open={!!text} placement="top-start">
      <CopyToClipboard text={value} onCopy={handleClick}>
        <Box style={{ cursor: "pointer" }}>
          <EthAddress {...rest} value={value} />
        </Box>
      </CopyToClipboard>
    </Tooltip>
  )
}<|MERGE_RESOLUTION|>--- conflicted
+++ resolved
@@ -1,13 +1,9 @@
-import Box from '@material-ui/core/Box'
 import MuiTooltip from '@material-ui/core/Tooltip'
 import React, { useState } from 'react'
 import { CopyToClipboard } from 'react-copy-to-clipboard'
 import { EthAddress, EthAddressProps } from 'src/components/ui/EthAddress'
-<<<<<<< HEAD
+import Box from '@material-ui/core/Box'
 import { withStyles } from '@material-ui/core/styles'
-=======
-import Box from '@material-ui/core/Box'
->>>>>>> 9b681498
 
 const tooltipStyles = {
   tooltip: {
