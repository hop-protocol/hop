--- conflicted
+++ resolved
@@ -118,14 +118,8 @@
 
     await this.waitTimeout(transferId, destinationChainId)
 
-<<<<<<< HEAD
     const isTransferSpent = await destBridge.isTransferIdSpent(transferId)
     if (isTransferSpent) {
-=======
-    const bondedAmount = await destBridge.getTotalBondedWithdrawalAmountForTransferId(transferId)
-    logger.debug(`processing bondWithdrawal. bondedAmount: ${bondedAmount?.toString()}`)
-    if (bondedAmount.gt(0)) {
->>>>>>> 333303dc
       logger.warn('transfer already bonded. Adding to db and skipping')
       const event = await destBridge.getBondedWithdrawalEvent(transferId)
       if (event) {
