--- conflicted
+++ resolved
@@ -1,23 +1,14 @@
 {
   "name": "@hop-protocol/api",
   "version": "0.0.0",
-<<<<<<< HEAD
   "author": "Authereum Labs, Inc.",
   "license": "MIT",
-  "main": "index.js",
   "private": "true",
-  "scripts": {
-    "start": "node src/index.js",
-    "build": "mkdir -p dist && cp -r src/* dist/",
-    "lint": "eslint --fix src/*.js",
-=======
-  "description": "",
   "main": "dist/src/index.js",
   "scripts": {
     "start": "node dist/src/index.js",
     "build": "npx -p typescript tsc",
     "lint": "npx eslint --fix \"src/**/*\"",
->>>>>>> ca104cb1
     "test": "echo \"Error: no test specified\" && exit 1"
   },
   "dependencies": {
