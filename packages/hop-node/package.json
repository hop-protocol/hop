--- conflicted
+++ resolved
@@ -63,11 +63,7 @@
     "console-clear": "1.1.1",
     "ethereum-block-by-date": "1.4.9",
     "ethers": "5.7.2",
-<<<<<<< HEAD
     "level": "8.0.1",
-=======
-    "keythereum": "1.2.0",
->>>>>>> 240dc88c
     "level-party": "5.1.1",
     "lodash": "4.17.21",
     "luxon": "3.4.4",
