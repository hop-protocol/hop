import { Addresses } from './types'

export const addresses: Addresses = {
<<<<<<< HEAD
  USDC: {
    ethereum: {
      l1CanonicalToken: '0x98339D8C260052B7ad81c28c16C0b98420f2B46a',
      l1Bridge: '0x325aD30CA387f845D5D9bb3e0a9E4c061b5ACc3A'
    },
    polygon: {
      l1CanonicalBridge: '0xBbD7cBFA79faee899Eaf900F13C9065bF03B1A74',
      l1MessengerWrapper: '0xbf4afb067Cdd452EC80f75862b2C6D39FeB96476',
      l2CanonicalBridge: '0x6D4dd09982853F08d9966aC3cA4Eb5885F16f2b2',
      l2CanonicalToken: '0x6D4dd09982853F08d9966aC3cA4Eb5885F16f2b2',
      l2Bridge: '0x6cA4c985a0D67A37ac2F4d8370ebE74e248A53f2',
      l2HopBridgeToken: '0xA93eC98Ead897Ee8EF0b5CC9E2a658875719B224',
      l2AmmWrapper: '0x653354468D19e39Ae4843F91999A891fea508DF9',
      l2SaddleSwap: '0x19365928c043172bD510FF926040ca3f397e1057',
      l2SaddleLpToken: '0xf38d8966064e0751f164e77f43B3593eb16b234A',
      l1PosRootChainManager: '0xBbD7cBFA79faee899Eaf900F13C9065bF03B1A74',
      l1PosErc20Predicate: '0xdD6596F2029e6233DEFfaCa316e6A95217d4Dc34'
    }
  },
  DAI: {
    ethereum: {
      l1CanonicalToken: '0xC61bA16e864eFbd06a9fe30Aab39D18B8F63710a',
      l1Bridge: '0xA7d1733b49cBC400dC918d0286092C543FA03863'
    },
    polygon: {
      l1CanonicalBridge: '0xBbD7cBFA79faee899Eaf900F13C9065bF03B1A74',
      l1MessengerWrapper: '0x74d838E85EAF33Ec79D14738B08aB30229C01a70',
      l2CanonicalBridge: '0xb224913CE3851b0a0d7C0FB461eEF40f2e31ddb8',
      l2CanonicalToken: '0xb224913CE3851b0a0d7C0FB461eEF40f2e31ddb8',
      l2Bridge: '0xe756ec869624C2bC9fA0b49E877ad39b8e988008',
      l2HopBridgeToken: '0xcCf4a395F47e4038C2B88C15cC725654af99329A',
      l2AmmWrapper: '0xDA41463abD488937c770C77Adb996C20044fB1b1',
      l2SaddleSwap: '0x22c5AcA60C2f6D832f8C11992fd52fcA8A0F10ec',
      l2SaddleLpToken: '0x29204640A74f1E39f418865651c37ca1e3eD407C',
      l1PosRootChainManager: '0xBbD7cBFA79faee899Eaf900F13C9065bF03B1A74',
      l1PosErc20Predicate: '0x37c3bfC05d5ebF9EBb3FF80ce0bd0133Bf221BC8'
=======
  bonders: ['0xE609c515A162D54548aFe31F4Ec3D951a99cF617'],
  bridges: {
    USDC: {
      ethereum: {
        l1CanonicalToken: '0x655F2166b0709cd575202630952D71E2bB0d61Af',
        l1Bridge: '0x9aA5870a735ea8c43D5ca1C9322fF6187430a044'
      },
      polygon: {
        l1CanonicalBridge: '0xBbD7cBFA79faee899Eaf900F13C9065bF03B1A74',
        l1MessengerWrapper: '0x05E3B4A9C758b79776F98CbD15571fc7f5e8d2bD',
        l2CanonicalBridge: '0xfe4F5145f6e09952a5ba9e956ED0C25e3Fa4c7F1',
        l2CanonicalToken: '0xfe4F5145f6e09952a5ba9e956ED0C25e3Fa4c7F1',
        l2Bridge: '0xFf0ecd10325E9E60d941e8864f45CcF73b929e9e',
        l2HopBridgeToken: '0xcD1C7da9D80A03Aee7FB7743B5376612530DC8e5',
        l2AmmWrapper: '0x560d954308D6236F5d77665533c3Ea1c31daF358',
        l2SaddleSwap: '0x6C0DE4cA0901827dd5C3D56708B698B493F28004',
        l2SaddleLpToken: '0x37e9dEcb4D1Eb26915729B40F08c997d4FfE7793',
        l1PosRootChainManager: '0xBbD7cBFA79faee899Eaf900F13C9065bF03B1A74',
        l1PosPredicate: '0xdD6596F2029e6233DEFfaCa316e6A95217d4Dc34'
      }
    },
    DAI: {
      ethereum: {
        l1CanonicalToken: '0xC61bA16e864eFbd06a9fe30Aab39D18B8F63710a',
        l1Bridge: '0x0842E4448577F53848fb357D5BA6937556d4Cc68'
      },
      polygon: {
        l1CanonicalBridge: '0xBbD7cBFA79faee899Eaf900F13C9065bF03B1A74',
        l1MessengerWrapper: '0x0154b54B4CB747f8976971a1D501256d2A588817',
        l2CanonicalBridge: '0xb224913CE3851b0a0d7C0FB461eEF40f2e31ddb8',
        l2CanonicalToken: '0xb224913CE3851b0a0d7C0FB461eEF40f2e31ddb8',
        l2Bridge: '0x27E5A055fcea534c46Ac01D90EEec8Df9A6cB109',
        l2HopBridgeToken: '0x73Aac46baBE2C265868578E0292D0f778eD695E1',
        l2AmmWrapper: '0x0596658A905AE95660d880eA7b0D60d243Bc0B17',
        l2SaddleSwap: '0x4C7fF0e48524b6aB37603dFb800a04095893dDf5',
        l2SaddleLpToken: '0x434e501FB37540Ff6757D15EdDD25d0Da0B97a90',
        l1PosRootChainManager: '0xBbD7cBFA79faee899Eaf900F13C9065bF03B1A74',
        l1PosPredicate: '0x37c3bfC05d5ebF9EBb3FF80ce0bd0133Bf221BC8'
      }
>>>>>>> 7bcd18aa
    }
  }
}<|MERGE_RESOLUTION|>--- conflicted
+++ resolved
@@ -1,84 +1,45 @@
 import { Addresses } from './types'
 
 export const addresses: Addresses = {
-<<<<<<< HEAD
-  USDC: {
-    ethereum: {
-      l1CanonicalToken: '0x98339D8C260052B7ad81c28c16C0b98420f2B46a',
-      l1Bridge: '0x325aD30CA387f845D5D9bb3e0a9E4c061b5ACc3A'
-    },
-    polygon: {
-      l1CanonicalBridge: '0xBbD7cBFA79faee899Eaf900F13C9065bF03B1A74',
-      l1MessengerWrapper: '0xbf4afb067Cdd452EC80f75862b2C6D39FeB96476',
-      l2CanonicalBridge: '0x6D4dd09982853F08d9966aC3cA4Eb5885F16f2b2',
-      l2CanonicalToken: '0x6D4dd09982853F08d9966aC3cA4Eb5885F16f2b2',
-      l2Bridge: '0x6cA4c985a0D67A37ac2F4d8370ebE74e248A53f2',
-      l2HopBridgeToken: '0xA93eC98Ead897Ee8EF0b5CC9E2a658875719B224',
-      l2AmmWrapper: '0x653354468D19e39Ae4843F91999A891fea508DF9',
-      l2SaddleSwap: '0x19365928c043172bD510FF926040ca3f397e1057',
-      l2SaddleLpToken: '0xf38d8966064e0751f164e77f43B3593eb16b234A',
-      l1PosRootChainManager: '0xBbD7cBFA79faee899Eaf900F13C9065bF03B1A74',
-      l1PosErc20Predicate: '0xdD6596F2029e6233DEFfaCa316e6A95217d4Dc34'
-    }
-  },
-  DAI: {
-    ethereum: {
-      l1CanonicalToken: '0xC61bA16e864eFbd06a9fe30Aab39D18B8F63710a',
-      l1Bridge: '0xA7d1733b49cBC400dC918d0286092C543FA03863'
-    },
-    polygon: {
-      l1CanonicalBridge: '0xBbD7cBFA79faee899Eaf900F13C9065bF03B1A74',
-      l1MessengerWrapper: '0x74d838E85EAF33Ec79D14738B08aB30229C01a70',
-      l2CanonicalBridge: '0xb224913CE3851b0a0d7C0FB461eEF40f2e31ddb8',
-      l2CanonicalToken: '0xb224913CE3851b0a0d7C0FB461eEF40f2e31ddb8',
-      l2Bridge: '0xe756ec869624C2bC9fA0b49E877ad39b8e988008',
-      l2HopBridgeToken: '0xcCf4a395F47e4038C2B88C15cC725654af99329A',
-      l2AmmWrapper: '0xDA41463abD488937c770C77Adb996C20044fB1b1',
-      l2SaddleSwap: '0x22c5AcA60C2f6D832f8C11992fd52fcA8A0F10ec',
-      l2SaddleLpToken: '0x29204640A74f1E39f418865651c37ca1e3eD407C',
-      l1PosRootChainManager: '0xBbD7cBFA79faee899Eaf900F13C9065bF03B1A74',
-      l1PosErc20Predicate: '0x37c3bfC05d5ebF9EBb3FF80ce0bd0133Bf221BC8'
-=======
   bonders: ['0xE609c515A162D54548aFe31F4Ec3D951a99cF617'],
   bridges: {
     USDC: {
       ethereum: {
-        l1CanonicalToken: '0x655F2166b0709cd575202630952D71E2bB0d61Af',
-        l1Bridge: '0x9aA5870a735ea8c43D5ca1C9322fF6187430a044'
+        l1CanonicalToken: '0x98339D8C260052B7ad81c28c16C0b98420f2B46a',
+        l1Bridge: '0x325aD30CA387f845D5D9bb3e0a9E4c061b5ACc3A'
       },
       polygon: {
         l1CanonicalBridge: '0xBbD7cBFA79faee899Eaf900F13C9065bF03B1A74',
-        l1MessengerWrapper: '0x05E3B4A9C758b79776F98CbD15571fc7f5e8d2bD',
-        l2CanonicalBridge: '0xfe4F5145f6e09952a5ba9e956ED0C25e3Fa4c7F1',
-        l2CanonicalToken: '0xfe4F5145f6e09952a5ba9e956ED0C25e3Fa4c7F1',
-        l2Bridge: '0xFf0ecd10325E9E60d941e8864f45CcF73b929e9e',
-        l2HopBridgeToken: '0xcD1C7da9D80A03Aee7FB7743B5376612530DC8e5',
-        l2AmmWrapper: '0x560d954308D6236F5d77665533c3Ea1c31daF358',
-        l2SaddleSwap: '0x6C0DE4cA0901827dd5C3D56708B698B493F28004',
-        l2SaddleLpToken: '0x37e9dEcb4D1Eb26915729B40F08c997d4FfE7793',
+        l1MessengerWrapper: '0xbf4afb067Cdd452EC80f75862b2C6D39FeB96476',
+        l2CanonicalBridge: '0x6D4dd09982853F08d9966aC3cA4Eb5885F16f2b2',
+        l2CanonicalToken: '0x6D4dd09982853F08d9966aC3cA4Eb5885F16f2b2',
+        l2Bridge: '0x6cA4c985a0D67A37ac2F4d8370ebE74e248A53f2',
+        l2HopBridgeToken: '0xA93eC98Ead897Ee8EF0b5CC9E2a658875719B224',
+        l2AmmWrapper: '0x653354468D19e39Ae4843F91999A891fea508DF9',
+        l2SaddleSwap: '0x19365928c043172bD510FF926040ca3f397e1057',
+        l2SaddleLpToken: '0xf38d8966064e0751f164e77f43B3593eb16b234A',
         l1PosRootChainManager: '0xBbD7cBFA79faee899Eaf900F13C9065bF03B1A74',
-        l1PosPredicate: '0xdD6596F2029e6233DEFfaCa316e6A95217d4Dc34'
+        l1PosErc20Predicate: '0xdD6596F2029e6233DEFfaCa316e6A95217d4Dc34'
       }
     },
     DAI: {
       ethereum: {
         l1CanonicalToken: '0xC61bA16e864eFbd06a9fe30Aab39D18B8F63710a',
-        l1Bridge: '0x0842E4448577F53848fb357D5BA6937556d4Cc68'
+        l1Bridge: '0xA7d1733b49cBC400dC918d0286092C543FA03863'
       },
       polygon: {
         l1CanonicalBridge: '0xBbD7cBFA79faee899Eaf900F13C9065bF03B1A74',
-        l1MessengerWrapper: '0x0154b54B4CB747f8976971a1D501256d2A588817',
+        l1MessengerWrapper: '0x74d838E85EAF33Ec79D14738B08aB30229C01a70',
         l2CanonicalBridge: '0xb224913CE3851b0a0d7C0FB461eEF40f2e31ddb8',
         l2CanonicalToken: '0xb224913CE3851b0a0d7C0FB461eEF40f2e31ddb8',
-        l2Bridge: '0x27E5A055fcea534c46Ac01D90EEec8Df9A6cB109',
-        l2HopBridgeToken: '0x73Aac46baBE2C265868578E0292D0f778eD695E1',
-        l2AmmWrapper: '0x0596658A905AE95660d880eA7b0D60d243Bc0B17',
-        l2SaddleSwap: '0x4C7fF0e48524b6aB37603dFb800a04095893dDf5',
-        l2SaddleLpToken: '0x434e501FB37540Ff6757D15EdDD25d0Da0B97a90',
+        l2Bridge: '0xe756ec869624C2bC9fA0b49E877ad39b8e988008',
+        l2HopBridgeToken: '0xcCf4a395F47e4038C2B88C15cC725654af99329A',
+        l2AmmWrapper: '0xDA41463abD488937c770C77Adb996C20044fB1b1',
+        l2SaddleSwap: '0x22c5AcA60C2f6D832f8C11992fd52fcA8A0F10ec',
+        l2SaddleLpToken: '0x29204640A74f1E39f418865651c37ca1e3eD407C',
         l1PosRootChainManager: '0xBbD7cBFA79faee899Eaf900F13C9065bF03B1A74',
-        l1PosPredicate: '0x37c3bfC05d5ebF9EBb3FF80ce0bd0133Bf221BC8'
+        l1PosErc20Predicate: '0x37c3bfC05d5ebF9EBb3FF80ce0bd0133Bf221BC8'
       }
->>>>>>> 7bcd18aa
     }
   }
 }