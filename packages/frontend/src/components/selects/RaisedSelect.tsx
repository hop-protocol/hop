import ArrowDropDownIcon from '@material-ui/icons/ArrowDropDown'
import React, { FC } from 'react'
<<<<<<< HEAD
import { makeStyles } from '@mui/styles'
import Select, { SelectProps } from '@mui/material/Select'
import ArrowDropDownIcon from '@mui/icons-material/ArrowDropDown'
=======
import Select, { SelectProps } from '@material-ui/core/Select'
import { makeStyles } from '@material-ui/core/styles'
>>>>>>> 4d8085bc

const useStyles = makeStyles((theme: any) => ({
  root: {
    backgroundColor: theme.palette.background.paper,
    height: '4.8rem',
    borderRadius: '2.3rem',
    paddingTop: '0.0rem',
    paddingLeft: '1.8rem',
    paddingBottom: '0.0rem',
    paddingRight: '2.8rem',
    '& .MuiSelect-select': {
      minHeight: '0',
      padding: '0',
      paddingRight: '2.8rem',
    },
    fontSize: '1.8rem',
    fontWeight: 700,
    lineHeight: '4.6rem',
    '&:focus': {
      borderRadius: '2.3rem',
    },
    boxShadow: theme.boxShadow?.select, // TODO1
    '& .MuiOutlinedInput-notchedOutline': {
      border: 'none'
    }
  },
  selectMenu: {
    paddingRight: '4.8rem',
    height: '4.6rem',
  },
  icon: ({ value }: any) => ({
    top: 'calc(50% - 0.75rem)',
    right: '0.8rem',
    color: value === 'default' ? '#fff' : theme.palette.text.secondary,
  }),
}))

const RaisedSelect: FC<SelectProps & { children: any }> = props => {
  const styles = useStyles(props)
  const isSingle = props?.children?.filter((x: any) => x).length <= 1
  const icon = isSingle ? () => null : ArrowDropDownIcon

  return <Select IconComponent={icon} {...props} classes={styles} />
}

export default RaisedSelect<|MERGE_RESOLUTION|>--- conflicted
+++ resolved
@@ -1,13 +1,7 @@
-import ArrowDropDownIcon from '@material-ui/icons/ArrowDropDown'
+import ArrowDropDownIcon from '@mui/icons-material/ArrowDropDown'
 import React, { FC } from 'react'
-<<<<<<< HEAD
+import Select, { SelectProps } from '@mui/material/Select'
 import { makeStyles } from '@mui/styles'
-import Select, { SelectProps } from '@mui/material/Select'
-import ArrowDropDownIcon from '@mui/icons-material/ArrowDropDown'
-=======
-import Select, { SelectProps } from '@material-ui/core/Select'
-import { makeStyles } from '@material-ui/core/styles'
->>>>>>> 4d8085bc
 
 const useStyles = makeStyles((theme: any) => ({
   root: {
