<<<<<<< HEAD
import React from 'react'
import { useNavigate } from 'react-router-dom';
import { Button } from 'src/components/Button'
import CircularProgress from '@mui/material/CircularProgress'
import Box from '@mui/material/Box'
import Typography from '@mui/material/Typography'
=======
import Box from '@material-ui/core/Box'
import CircularProgress from '@material-ui/core/CircularProgress'
import React from 'react'
import Typography from '@material-ui/core/Typography'
>>>>>>> 4d8085bc
import { Alert } from 'src/components/Alert'
import { Button } from 'src/components/Button'
import { useNavigate } from 'react-router-dom';

export function ClaimWrapper(props: any) {
  const {
    children,
    loading,
    isDarkMode,
    mt,
    title,
    warning,
    step,
    claiming,
    canClaim,
    prevStep,
    delegate,
    setStep,
    error,
    setError,
    merkleRootSet
  } = props
  const navigate = useNavigate()

  return (
    <>
      <Box
        px={[3, 5]}
        py={4}
        maxWidth={step === 1 ? '1100px' : '520px'}
        minWidth={[0, '520px']}
        mx={[0, 4]}
        borderRadius={30}
        boxShadow={isDarkMode ? 'innerDark' : 'innerLight'}
        mt={mt}
      >
        {loading ? (
          <Box display="flex" justifyContent="center" alignItems="center" textAlign="center" p={6}>
            <CircularProgress size={24} />
            <Box ml={2}>
              <Typography variant="body1">
                Loading...
              </Typography>
            </Box>
          </Box>
        ) : (
        <>
        {(warning || !merkleRootSet) ? (
          <Box m={4}>
            <Typography variant="body1">
              {warning || 'Claiming is not open yet. Please wait until further announcement.'}
            </Typography>
          </Box>
        ) : (
          <Box>
            <Box display="flex" flexDirection="column" justifyContent="space-between" width="100%" textAlign="left">
              <Typography variant="h4">
                  {title}
              </Typography>
            </Box>
            {children}
          </Box>
        )}
        </>
        )}
      </Box>

      {canClaim && step > 0 && step < 4 && (
        <Box display="flex" maxWidth={"400px"} mt={4} justifyContent="center" width="100%" px={[1, 5]}>
          <Button onClick={prevStep} disabled={claiming}>Go Back</Button>
        </Box>
      )}

      {canClaim && step === 4 && (
        <Box display="flex" maxWidth={"400px"} mt={4} justifyContent="center" width="100%" px={[1, 5]}>
          <Button highlighted disabled={!delegate?.address} onClick={() => {
              setStep(0)
              navigate('/')
            }}>Go Home</Button>
        </Box>
      )}

      {!!error && (
        <Box mt={4} display="flex" justifyContent="center" alignItems="center">
          <Alert severity="error" text={error} onClose={() => setError('')} />
        </Box>
      )}
    </>
  )
}<|MERGE_RESOLUTION|>--- conflicted
+++ resolved
@@ -1,16 +1,7 @@
-<<<<<<< HEAD
+import Box from '@mui/material/Box'
+import CircularProgress from '@mui/material/CircularProgress'
 import React from 'react'
-import { useNavigate } from 'react-router-dom';
-import { Button } from 'src/components/Button'
-import CircularProgress from '@mui/material/CircularProgress'
-import Box from '@mui/material/Box'
 import Typography from '@mui/material/Typography'
-=======
-import Box from '@material-ui/core/Box'
-import CircularProgress from '@material-ui/core/CircularProgress'
-import React from 'react'
-import Typography from '@material-ui/core/Typography'
->>>>>>> 4d8085bc
 import { Alert } from 'src/components/Alert'
 import { Button } from 'src/components/Button'
 import { useNavigate } from 'react-router-dom';
