--- conflicted
+++ resolved
@@ -1,17 +1,9 @@
-import Box from '@material-ui/core/Box'
+import Box from '@mui/material/Box'
 import React from 'react'
-<<<<<<< HEAD
-import { useTheme } from '@mui/styles'
-import { squareDimensions } from 'src/utils'
 import styled, { keyframes, css } from 'styled-components'
 import { background, color } from 'styled-system'
-import Box from '@mui/material/Box'
-=======
-import styled, { css, keyframes } from 'styled-components/macro'
-import { background, color } from 'styled-system'
 import { squareDimensions } from 'src/utils'
-import { useTheme } from '@material-ui/core/styles'
->>>>>>> 4d8085bc
+import { useTheme } from '@mui/styles'
 
 export function logStyleProps(props: any) {
   console.log('style props:', props)
