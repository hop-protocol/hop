import { Chain } from 'src/constants'

const isNativeToken = (network: Chain, token: string) => {
  token = token.toUpperCase()
  const isMainnet = token === 'ETH' && network === Chain.Ethereum
  const isOptimism = token === 'ETH' && network === Chain.Optimism
  const isArbitrum = token === 'ETH' && network === Chain.Arbitrum
  const isZkSync = token === 'ETH' && network === Chain.ZkSync
  const isConsenSysZk = token === 'ETH' && network === Chain.ConsenSysZk
<<<<<<< HEAD
  const isScrollZk = token === 'ETH' && network === Chain.ScrollZk
  const isNova = token === 'ETH' && network === Chain.Nova
  const isMatic = token === 'MATIC' && network === Chain.Polygon
  const isGnosis = token === 'XDAI' && network === Chain.Gnosis
  return isMainnet || isOptimism || isArbitrum || isMatic || isGnosis || isNova || isZkSync || isConsenSysZk || isScrollZk
=======
  const isBase = token === 'ETH' && network === Chain.Base
  const isNova = token === 'ETH' && network === Chain.Nova
  const isMatic = token === 'MATIC' && network === Chain.Polygon
  const isGnosis = token === 'XDAI' && network === Chain.Gnosis
  return isMainnet || isOptimism || isArbitrum || isMatic || isGnosis || isNova || isZkSync || isConsenSysZk || isBase
>>>>>>> 9e2a1e37
}

export default isNativeToken<|MERGE_RESOLUTION|>--- conflicted
+++ resolved
@@ -7,19 +7,12 @@
   const isArbitrum = token === 'ETH' && network === Chain.Arbitrum
   const isZkSync = token === 'ETH' && network === Chain.ZkSync
   const isConsenSysZk = token === 'ETH' && network === Chain.ConsenSysZk
-<<<<<<< HEAD
+  const isBase = token === 'ETH' && network === Chain.Base
   const isScrollZk = token === 'ETH' && network === Chain.ScrollZk
   const isNova = token === 'ETH' && network === Chain.Nova
   const isMatic = token === 'MATIC' && network === Chain.Polygon
   const isGnosis = token === 'XDAI' && network === Chain.Gnosis
-  return isMainnet || isOptimism || isArbitrum || isMatic || isGnosis || isNova || isZkSync || isConsenSysZk || isScrollZk
-=======
-  const isBase = token === 'ETH' && network === Chain.Base
-  const isNova = token === 'ETH' && network === Chain.Nova
-  const isMatic = token === 'MATIC' && network === Chain.Polygon
-  const isGnosis = token === 'XDAI' && network === Chain.Gnosis
-  return isMainnet || isOptimism || isArbitrum || isMatic || isGnosis || isNova || isZkSync || isConsenSysZk || isBase
->>>>>>> 9e2a1e37
+  return isMainnet || isOptimism || isArbitrum || isMatic || isGnosis || isNova || isZkSync || isConsenSysZk || isScrollZk || isBase
 }
 
 export default isNativeToken