--- conflicted
+++ resolved
@@ -4,20 +4,11 @@
 import wait from 'src/utils/wait'
 import wallets from 'src/wallets'
 import { Chain } from 'src/constants'
-<<<<<<< HEAD
-import { Contract, Signer, providers } from 'ethers'
-import { L1Bridge as L1BridgeContract } from '@hop-protocol/core/contracts/L1Bridge'
-import { L2Bridge as L2BridgeContract } from '@hop-protocol/core/contracts/L2Bridge'
-import { Watcher } from '@eth-optimism/core-utils'
-import { getContractFactory, predeploys } from '@eth-optimism/contracts'
-import { getMessagesAndProofsForL2Transaction } from '@eth-optimism/message-relayer'
-=======
 import { CrossChainMessenger, MessageStatus, hashLowLevelMessage } from '@eth-optimism/sdk'
 import { L1_Bridge as L1BridgeContract } from '@hop-protocol/core/contracts/generated/L1_Bridge'
 import { L2_Bridge as L2BridgeContract } from '@hop-protocol/core/contracts/generated/L2_Bridge'
-import { Wallet, providers } from 'ethers'
+import { Signer, providers } from 'ethers'
 
->>>>>>> 44526c7c
 type Config = {
   chainSlug: string
   tokenSymbol: string
@@ -28,18 +19,10 @@
 class OptimismBridgeWatcher extends BaseWatcher {
   l1Provider: any
   l2Provider: any
-<<<<<<< HEAD
   l1Wallet: Signer
   l2Wallet: Signer
-  l1Messenger: Contract
-  scc: Contract
-  watcher: Watcher
-=======
-  l1Wallet: Wallet
-  l2Wallet: Wallet
   csm: CrossChainMessenger
   chainId: number
->>>>>>> 44526c7c
 
   constructor (config: Config) {
     super({
