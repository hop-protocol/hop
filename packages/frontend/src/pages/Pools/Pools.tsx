<<<<<<< HEAD
import React, {
  FC,
  useState,
} from 'react'
import { makeStyles } from '@material-ui/core/styles'
import Typography from '@material-ui/core/Typography'
import Card from '@material-ui/core/Card'
import Box from '@material-ui/core/Box'
import Token from 'src/models/Token'
import Network from 'src/models/Network'
import AmountSelectorCard from 'src/pages/Send/AmountSelectorCard'
import { utils as ethersUtils } from 'ethers'
import SendIcon from '@material-ui/icons/Send'
import Button from 'src/components/buttons/Button'
import { useApp } from 'src/contexts/AppContext'

const useStyles = makeStyles(() => ({
  title: {
    marginBottom: '4.2rem'
  },
  plusDivider: {
    textAlign: 'center',
    width: '100%',
    height: '2.4rem',
    margin: '2.2rem',
    fontSize: '2rem',
    opacity: '0.5',
  },
  pricesBox: {
    width: '51.6rem',
    marginTop: '4.2rem'
  },
  priceBox: {
    display: 'flex',
    flexDirection: 'column',
  },
  pricesCard: {
    display: 'flex',
    justifyContent: 'space-between'
  },
  sendButton: {
    marginTop: '6.4rem',
    width: '30.0rem',
  }
}))

const Pools: FC = () => {
  const styles = useStyles()
  const { tokens: tokenOptions, networks: networkOptions } = useApp()
  const [selectedTokenA, setSelectedTokenA] = useState<Token>(tokenOptions[0])
  const [selectedTokenB, setSelectedTokenB] = useState<Token>(tokenOptions[0])
  const [tokenANetwork, setTokenANetwork] = useState<Network>()
  const [tokenBNetwork, setTokenBNetwork] = useState<Network>()
  const [tokenAAmount, setTokenAAmount] = useState<string>('')
  const [tokenBAmount, setTokenBAmount] = useState<string>('')
  const [isFromLastChanged, setIsFromLastChanged] = useState<boolean>(false)

  return (
    <Box
      display="flex"
      flexDirection="column"
      alignItems="center">
      <Box display="flex" alignItems="center">
        <Typography variant="h4" className={styles.title}>
          Add Liquidity
        </Typography>
      </Box>
      <Box display="flex" alignItems="center">
        <AmountSelectorCard
          label='Input'
          token={selectedTokenA}
          value={tokenAAmount}
          onChange={ event => {
            if (!event.target.value) {
              setTokenAAmount('')
              setTokenBAmount('')
              return
            }

            setTokenAAmount(event.target.value)
            setIsFromLastChanged(true)

            try {
              const tokenAAmount = ethersUtils.parseEther(event.target.value)
              const tokenBAmount = tokenAAmount
                .mul(selectedTokenB.rateForNetwork(tokenBNetwork))
                .div(selectedTokenA.rateForNetwork(tokenANetwork))
              setTokenBAmount(ethersUtils.formatEther(tokenBAmount))
            } catch (e) {}
          }}
          selectedNetwork={tokenANetwork}
          networkOptions={networkOptions}
          onNetworkChange={ network => {
            setTokenANetwork(network)
          }}
        />
      </Box>
      <Box display="flex" alignItems="center">
        <div className={styles.plusDivider}>+</div>
      </Box>
      <Box display="flex" alignItems="center">
        <AmountSelectorCard
          label='Input'
          token={selectedTokenB}
          value={tokenBAmount}
          onChange={ event => {
            if (!event.target.value) {
              setTokenAAmount('')
              setTokenBAmount('')
              return
            }

            setTokenBAmount(event.target.value)
            setIsFromLastChanged(true)

            try {
              const tokenBAmount = ethersUtils.parseEther(event.target.value)
              const tokenAAmount = tokenBAmount
                .mul(selectedTokenA.rateForNetwork(tokenANetwork))
                .div(selectedTokenB.rateForNetwork(tokenBNetwork))
              setTokenAAmount(ethersUtils.formatEther(tokenAAmount))
            } catch (e) {}
          }}
          selectedNetwork={tokenBNetwork}
          networkOptions={networkOptions}
          onNetworkChange={ network => {
            setTokenBNetwork(network)
          }}
        />
      </Box>
      <Box alignItems="center" className={styles.pricesBox}>
        <Card className={styles.pricesCard}>
          <Box alignItems="center" className={styles.priceBox}>
            <Typography variant="subtitle1" color="textSecondary">
              0
            </Typography>
            <Typography variant="subtitle2" color="textSecondary">
              {selectedTokenB.symbol} per {selectedTokenA.symbol}
            </Typography>
          </Box>
          <Box alignItems="center" className={styles.priceBox}>
            <Typography variant="subtitle1" color="textSecondary">
              0
            </Typography>
            <Typography variant="subtitle2" color="textSecondary">
               {selectedTokenA.symbol} per {selectedTokenB.symbol}
            </Typography>
          </Box>
          <Box alignItems="center" className={styles.priceBox}>
            <Typography variant="subtitle1" color="textSecondary">
              0%
            </Typography>
            <Typography variant="subtitle2" color="textSecondary">
              Share of pool
            </Typography>
          </Box>
        </Card>
      </Box>
      <Button
        className={styles.sendButton}
        startIcon={<SendIcon />}
        large
        highlighted
        disabled
      >
        Approve
      </Button>
    </Box>
  )
=======
import React, { FC } from 'react'

const Pools: FC = () => {
  return <div></div>
>>>>>>> c2089310
}

export default Pools<|MERGE_RESOLUTION|>--- conflicted
+++ resolved
@@ -1,8 +1,4 @@
-<<<<<<< HEAD
-import React, {
-  FC,
-  useState,
-} from 'react'
+import React, { FC, useState } from 'react'
 import { makeStyles } from '@material-ui/core/styles'
 import Typography from '@material-ui/core/Typography'
 import Card from '@material-ui/core/Card'
@@ -25,7 +21,7 @@
     height: '2.4rem',
     margin: '2.2rem',
     fontSize: '2rem',
-    opacity: '0.5',
+    opacity: '0.5'
   },
   pricesBox: {
     width: '51.6rem',
@@ -33,7 +29,7 @@
   },
   priceBox: {
     display: 'flex',
-    flexDirection: 'column',
+    flexDirection: 'column'
   },
   pricesCard: {
     display: 'flex',
@@ -41,7 +37,7 @@
   },
   sendButton: {
     marginTop: '6.4rem',
-    width: '30.0rem',
+    width: '30.0rem'
   }
 }))
 
@@ -57,10 +53,7 @@
   const [isFromLastChanged, setIsFromLastChanged] = useState<boolean>(false)
 
   return (
-    <Box
-      display="flex"
-      flexDirection="column"
-      alignItems="center">
+    <Box display="flex" flexDirection="column" alignItems="center">
       <Box display="flex" alignItems="center">
         <Typography variant="h4" className={styles.title}>
           Add Liquidity
@@ -68,10 +61,10 @@
       </Box>
       <Box display="flex" alignItems="center">
         <AmountSelectorCard
-          label='Input'
+          label="Input"
           token={selectedTokenA}
           value={tokenAAmount}
-          onChange={ event => {
+          onChange={event => {
             if (!event.target.value) {
               setTokenAAmount('')
               setTokenBAmount('')
@@ -91,7 +84,7 @@
           }}
           selectedNetwork={tokenANetwork}
           networkOptions={networkOptions}
-          onNetworkChange={ network => {
+          onNetworkChange={network => {
             setTokenANetwork(network)
           }}
         />
@@ -101,10 +94,10 @@
       </Box>
       <Box display="flex" alignItems="center">
         <AmountSelectorCard
-          label='Input'
+          label="Input"
           token={selectedTokenB}
           value={tokenBAmount}
-          onChange={ event => {
+          onChange={event => {
             if (!event.target.value) {
               setTokenAAmount('')
               setTokenBAmount('')
@@ -124,7 +117,7 @@
           }}
           selectedNetwork={tokenBNetwork}
           networkOptions={networkOptions}
-          onNetworkChange={ network => {
+          onNetworkChange={network => {
             setTokenBNetwork(network)
           }}
         />
@@ -144,7 +137,7 @@
               0
             </Typography>
             <Typography variant="subtitle2" color="textSecondary">
-               {selectedTokenA.symbol} per {selectedTokenB.symbol}
+              {selectedTokenA.symbol} per {selectedTokenB.symbol}
             </Typography>
           </Box>
           <Box alignItems="center" className={styles.priceBox}>
@@ -168,12 +161,6 @@
       </Button>
     </Box>
   )
-=======
-import React, { FC } from 'react'
-
-const Pools: FC = () => {
-  return <div></div>
->>>>>>> c2089310
 }
 
 export default Pools