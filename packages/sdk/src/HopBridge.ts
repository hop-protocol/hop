--- conflicted
+++ resolved
@@ -2574,11 +2574,7 @@
       chain = this.toChainModel(chain)
       const supported = this.getSupportedAssets()
       const token = this.toTokenModel(this.tokenSymbol)
-<<<<<<< HEAD
-      return !!(supported[chain?.slug]?.[token.canonicalSymbol] ?? false)
-=======
       return !!supported[chain?.slug]?.[token.canonicalSymbol]
->>>>>>> d7eef868
     } catch (err: any) {
       console.error(err)
     }
