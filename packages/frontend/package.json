{
  "name": "@hop-protocol/frontend",
  "version": "0.0.0",
  "private": true,
  "dependencies": {
    "@ethersproject/address": "5.0.8",
<<<<<<< HEAD
    "@hop-protocol/abi": "0.0.1-beta.6",
    "@hop-protocol/addresses": "0.0.1-beta.16",
=======
    "@hop-protocol/abi": "0.0.1-beta.5",
    "@hop-protocol/addresses": "0.0.1-beta.17",
>>>>>>> dbad3e8e
    "@hop-protocol/metadata": "0.0.1-beta.3",
    "@hop-protocol/sdk": "0.0.1-beta.30",
    "@material-ui/core": "4.11.0",
    "@material-ui/icons": "4.9.1",
    "@material-ui/lab": "4.0.0-alpha.56",
    "@testing-library/jest-dom": "5.11.4",
    "@testing-library/react": "11.1.0",
    "@testing-library/user-event": "12.1.10",
    "@types/classnames": "2.2.11",
    "@types/jest": "26.0.15",
    "@types/luxon": "1.25.0",
    "@types/node": "12.0.0",
    "@types/react": "17.0.0",
    "@types/react-dom": "16.9.8",
    "@types/react-router-dom": "5.1.6",
    "bnc-onboard": "1.14.0",
    "cache-promise-result": "0.0.1",
    "classnames": "2.2.6",
    "clsx": "1.1.1",
    "copy-to-clipboard": "^3.3.1",
    "deepmerge": "^4.2.2",
    "dotenv": "8.2.0",
    "ethers": "^5.1.0",
    "gridplus-sdk": "0.6.1",
    "luxon": "1.25.0",
    "numbro": "^2.3.2",
    "react": "16.10.2",
    "react-dom": "16.8.0",
    "react-feather": "2.0.9",
    "react-router-dom": "5.2.0",
    "react-scripts": "^4.0.3",
    "to-hex": "0.0.15",
    "web-vitals": "0.2.4",
    "web3-utils": "1.3.4"
  },
  "scripts": {
    "start": "react-scripts start",
    "dev": "BROWSER=none npm start",
    "clean": "rimraf build",
    "lint": "npx eslint --fix \"**/*.{ts,tsx}\"",
    "build": "INLINE_RUNTIME_CHUNK=false react-scripts --max_old_space_size=4096 build",
    "test": "react-scripts test",
    "eject": "react-scripts eject",
    "deploy": "netlify deploy --prod",
    "deploy:ipfs": "ipd -p pinata build --no-open --no-clipboard",
    "dnslink": "IPFS_HASH=$(npm run deploy:ipfs 2>1 | tail -1) node ./scripts/update_dnslink.js"
  },
  "eslintConfig": {
    "extends": [
      "react-app",
      "react-app/jest"
    ]
  },
  "browserslist": {
    "production": [
      ">0.2%",
      "not dead",
      "not op_mini all"
    ],
    "development": [
      "last 1 chrome version",
      "last 1 firefox version",
      "last 1 safari version"
    ]
  },
  "devDependencies": {
    "@aws-sdk/client-route-53": "3.4.1",
    "@typescript-eslint/eslint-plugin": "^4.18.0",
    "@typescript-eslint/parser": "^4.18.0",
    "eslint": "^7.15.0",
    "eslint-config-standard": "^16.0.2",
    "eslint-plugin-import": "^2.22.1",
    "eslint-plugin-jsx-a11y": "^6.4.1",
    "eslint-plugin-node": "^11.1.0",
    "eslint-plugin-promise": "^5.1.0",
    "eslint-plugin-react": "^7.21.5",
    "eslint-plugin-react-hooks": "^4.2.0",
    "ipfs-deploy": "8.0.1",
    "lerna-sync-version": "0.0.5",
    "prettier-standard": "^16.4.1",
    "rimraf": "^3.0.2",
    "typescript": "^4.2.4"
  }
}<|MERGE_RESOLUTION|>--- conflicted
+++ resolved
@@ -4,13 +4,8 @@
   "private": true,
   "dependencies": {
     "@ethersproject/address": "5.0.8",
-<<<<<<< HEAD
     "@hop-protocol/abi": "0.0.1-beta.6",
-    "@hop-protocol/addresses": "0.0.1-beta.16",
-=======
-    "@hop-protocol/abi": "0.0.1-beta.5",
     "@hop-protocol/addresses": "0.0.1-beta.17",
->>>>>>> dbad3e8e
     "@hop-protocol/metadata": "0.0.1-beta.3",
     "@hop-protocol/sdk": "0.0.1-beta.30",
     "@material-ui/core": "4.11.0",
