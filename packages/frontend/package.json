--- conflicted
+++ resolved
@@ -4,13 +4,8 @@
   "private": true,
   "dependencies": {
     "@ethersproject/address": "5.0.8",
-<<<<<<< HEAD
-    "@hop-protocol/core": "0.0.1-beta.6",
-    "@hop-protocol/sdk": "0.0.1-beta.94",
-=======
-    "@hop-protocol/core": "0.0.1-beta.5",
-    "@hop-protocol/sdk": "0.0.1-beta.95",
->>>>>>> 955a4a07
+    "@hop-protocol/core": "0.0.1-beta.7",
+    "@hop-protocol/sdk": "0.0.1-beta.96",
     "@material-ui/core": "4.11.0",
     "@material-ui/icons": "4.9.1",
     "@material-ui/lab": "4.0.0-alpha.56",
