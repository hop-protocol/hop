import React, { FC, useState, useRef, useEffect, ChangeEvent } from 'react'
import { useLocation } from 'react-router-dom'
import { makeStyles } from '@material-ui/core/styles'
import Box from '@material-ui/core/Box'
import Typography from '@material-ui/core/Typography'
import MuiButton from '@material-ui/core/Button'
import ArrowDownIcon from '@material-ui/icons/ArrowDownwardRounded'
import MenuItem from '@material-ui/core/MenuItem'
import RaisedSelect from 'src/components/selects/RaisedSelect'
import SelectOption from 'src/components/selects/SelectOption'
import AmountSelectorCard from 'src/pages/Send/AmountSelectorCard'
import Transaction from 'src/models/Transaction'
import Alert from 'src/components/alert/Alert'
import TxStatus from 'src/components/txStatus'
import Modal from 'src/components/modal'
import { BigNumber, ethers } from 'ethers'
import { parseUnits, formatUnits } from 'ethers/lib/utils'
import Token from 'src/models/Token'
import Network from 'src/models/Network'
import { useWeb3Context } from 'src/contexts/Web3Context'
import { useApp } from 'src/contexts/AppContext'
import { UINT256, L1_NETWORK } from 'src/constants'
import logger from 'src/logger'
import { commafy, intersection, normalizeNumberInput } from 'src/utils'
import SendButton from 'src/pages/Send/SendButton'
import Settings from 'src/pages/Send/Settings'
import InfoTooltip from 'src/components/infoTooltip'
import useAvailableLiquidity from 'src/pages/Send/useAvailableLiquidity'

const useStyles = makeStyles(theme => ({
  header: {
    display: 'flex',
    justifyContent: 'center',
    width: '46.0rem',
    position: 'relative'
  },
  sendSelect: {
    marginBottom: '4.2rem'
  },
  sendLabel: {
    marginRight: '1.8rem'
  },
  downArrow: {
    margin: '0.8rem',
    height: '2.4rem',
    width: '2.4rem'
  },
  switchDirectionButton: {
    padding: 0,
    minWidth: 0,
    margin: '1.0rem'
  },
  details: {
    marginTop: '4.2rem',
    marginBottom: '5.4rem',
    width: '46.0rem',
    [theme.breakpoints.down('xs')]: {
      width: '90%'
    }
  },
  detailRow: {},
  detailLabel: {
    display: 'flex',
    justifyContent: 'flex-start',
    alignItems: 'center'
  },
  txStatusInfo: {
    flexDirection: 'column',
    justifyContent: 'center',
    alignItems: 'center'
  },
  txStatusCloseButton: {
    marginTop: '1rem'
  },
  settings: {
    position: 'absolute',
    top: '0',
    right: '0',
    [theme.breakpoints.down('xs')]: {
      position: 'relative',
      paddingLeft: '2rem'
    }
  }
}))

const Send: FC = () => {
  const styles = useStyles()
  const { pathname } = useLocation()
  let { user, tokens, networks, txConfirm, txHistory, sdk } = useApp()
  const {
    provider,
    walletConnected,
    checkConnectedNetworkId
  } = useWeb3Context()

  const networkSlugs = networks.map(network => network.slug)
  const pathNetwork = pathname.replace(/^\//, '')
  if (networkSlugs.includes(pathNetwork)) {
    // show only tokens supported by network
    tokens = tokens.filter(token => {
      return token.supportedNetworks.includes(pathNetwork)
    })
    networks = networks.filter(network => {
      return network.isLayer1 || network.slug == pathNetwork
    })
  } else {
    // show tokens supported by all networks
    tokens = tokens.filter(token => {
      return (
        intersection([networkSlugs, token.supportedNetworks]).length ===
        networkSlugs.length
      )
    })
  }
  const [selectedToken, setSelectedToken] = useState<Token>(tokens[0])
  const [fromNetwork, setFromNetwork] = useState<Network>()
  const [toNetwork, setToNetwork] = useState<Network>()
  const [fromTokenAmount, setFromTokenAmount] = useState<string>('')
  const [toTokenAmount, setToTokenAmount] = useState<string>('')
  const [isFromLastChanged, setIsFromLastChanged] = useState<boolean>(true)
  const [sending, setSending] = useState<boolean>(false)
  const [exchangeRate, setExchangeRate] = useState<number>(0)
  const [slippageTolerance, setSlippageTolerance] = useState<number>(0.5)
  const [deadlineMinutes, setDeadlineMinutes] = useState<number>(20)
  const [priceImpact, setPriceImpact] = useState<number>(0)
  const [fee, setFee] = useState<number | null>(null)
  const [amountOutMin, setAmountOutMin] = useState<number>(0)
  const [fromBalance, setFromBalance] = useState<number>(0)
  const [error, setError] = useState<string | null | undefined>(null)
  const [info, setInfo] = useState<string | null | undefined>(null)
  const [tx, setTx] = useState<Transaction | null>(null)
  const debouncer = useRef<number>(0)
  const [isLiquidityAvailable, setIsLiquidityAvailable] = useState<boolean>(true)

  const bridge = sdk.bridge(selectedToken?.symbol)
  const availableLiquidity = useAvailableLiquidity(bridge, toNetwork?.slug)

  useEffect(() => {
    if (!tokens.includes(selectedToken)) {
      setSelectedToken(tokens[0])
    }
  }, [networks])

  const calcAmount = async (amount: string): Promise<number> => {
    if (!fromNetwork) return 0
    if (!toNetwork) return 0
    if (!amount) return 0

    const amountBN = parseUnits(amount, selectedToken.decimals)

<<<<<<< HEAD
    const decimals = 18
=======
    // L1 -> L2 or L2 -> L1
    if (fromNetwork?.isLayer1 || toNetwork?.isLayer1) {
      const _amount = await _calcAmountOut(
        amountBN,
        isAmountIn,
        fromNetwork,
        toNetwork
      )
      return Number(formatUnits(_amount.toString(), selectedToken.decimals))
    }
>>>>>>> 8176dd26

    const bridge = sdk.bridge(selectedToken?.symbol)
    const amountOut = await bridge.getAmountOut(
      amountBN,
      fromNetwork.slug,
      toNetwork.slug
    )

<<<<<<< HEAD
    return Number(formatUnits(amountOut, decimals))
=======
    return Number(formatUnits(amountOut2.toString(), selectedToken.decimals))
  }

  const _calcAmountOut = async (
    amount: BigNumber,
    isAmountIn: boolean,
    _fromNetwork: Network,
    _toNetwork: Network
  ): Promise<any> => {
    const bridge = sdk.bridge(selectedToken?.symbol)
    return bridge.getAmountOut(
      amount as any,
      _fromNetwork.slug,
      _toNetwork.slug,
      isAmountIn
    )
>>>>>>> 8176dd26
  }

  const updateAmountOut = async (amountIn: string) => {
    try {
      if (!amountIn || !toNetwork) return
      const ctx = ++debouncer.current
      const amountOut = await calcAmount(amountIn)
      const rate = amountOut / Number(amountIn)
      if (ctx !== debouncer.current) return
      setToTokenAmount(amountOut.toFixed(2))
      setExchangeRate(rate)
    } catch (err) {
      logger.error(err)
    }
  }

  const updateAmountIn = async (amountOut: string) => {
    // ToDo: Remove reverse calculation
    console.error('Reverse calculation is unimplemented')
    return BigNumber.from('0')
  }

  const handleTokenSelect = (event: ChangeEvent<{ value: unknown }>) => {
    const tokenSymbol = event.target.value
    const newSelectedToken = tokens.find(token => token.symbol === tokenSymbol)
    if (newSelectedToken) {
      setSelectedToken(newSelectedToken)
    }
  }

  const handleSwitchDirection = () => {
    setToTokenAmount(fromTokenAmount)
    setFromTokenAmount(toTokenAmount)
    setFromNetwork(toNetwork)
    setToNetwork(fromNetwork)
    setIsFromLastChanged(!isFromLastChanged)
  }

  useEffect(() => {
    updateAmountOut(fromTokenAmount)
  }, [fromNetwork])

  useEffect(() => {
    if (!toTokenAmount) {
      updateAmountOut(fromTokenAmount)
    }
  }, [toNetwork])

  // Control toTokenAmount when fromTokenAmount was edited last
  useEffect(() => {
    if (!isFromLastChanged) return
    updateAmountOut(fromTokenAmount)
  }, [isFromLastChanged])

  // Control fromTokenAmount when toTokenAmount was edited last
  useEffect(() => {
    if (isFromLastChanged) return
    updateAmountIn(toTokenAmount)
  }, [isFromLastChanged])

  useEffect(() => {
    const update = async () => {
      if (!availableLiquidity) return
      if (!fromNetwork) return
      if (!toNetwork) return
      if (!fromTokenAmount) return
      if (fromNetwork.isLayer1) return

      const amountBN = parseUnits(fromTokenAmount, 18)

      const bridge = sdk.bridge(selectedToken?.symbol)
      const liquidityRequired = await bridge.getRequiredLiquidity(
        amountBN,
        fromNetwork.slug
      )

      const isAvailable = BigNumber.from(availableLiquidity).gte(liquidityRequired)

      setIsLiquidityAvailable(isAvailable)

      const formattedAmount = formatUnits(availableLiquidity,  selectedToken.decimals)
      const errorMessage = `Insufficient liquidity. There is ${formattedAmount} ${selectedToken.symbol}`
      if (!isAvailable) {
        setError(errorMessage)
      } else {
        if (error === errorMessage) {
          setError('')
        }
      }
    }

    update()
  }, [fromNetwork, toNetwork, fromTokenAmount, availableLiquidity])

  useEffect(() => {
    const update = async () => {
      try {
        setFee(null)
        if (fromNetwork?.slug === L1_NETWORK) {
          setFee(0)
          return
        }

        const parsedAmountIn = parseUnits(
          fromTokenAmount,
          selectedToken.decimals
        )
        const bridge = sdk.bridge(selectedToken?.symbol)
        const bonderFee = await bridge.getBonderFee(
          parsedAmountIn as any,
          fromNetwork?.slug as string,
          toNetwork?.slug as string
        )
        const _fee = Number(formatUnits(bonderFee, selectedToken.decimals))
        setFee(_fee)
      } catch (err) {
        // noop
      }
    }

    update()
  }, [fromNetwork, toNetwork, fromTokenAmount])

  useEffect(() => {
    const update = async () => {
      setAmountOutMin(0)
      if (fromNetwork && toNetwork && fromTokenAmount && toTokenAmount) {
        const _amountOutMin =
          Number(toTokenAmount) -
          Number(toTokenAmount) * (slippageTolerance / 100)
        setAmountOutMin(_amountOutMin)
      }
    }

    update()
  }, [fromNetwork, toNetwork, fromTokenAmount, toTokenAmount])

  useEffect(() => {
    const update = async () => {
      setPriceImpact(0)
      if (exchangeRate) {
        const amountIn = '0.0001'
        const amountOut = await calcAmount(amountIn)
        const marketRate = amountOut / Number(amountIn)
        const _priceImpact = ((marketRate - exchangeRate) / marketRate) * 100
        setPriceImpact(_priceImpact)
      }
    }

    update()
  }, [exchangeRate])

  const approve = async (amount: string) => {
    const signer = user?.signer()
    if (!signer) {
      throw new Error('Wallet not connected')
    }

    if (!fromNetwork) {
      throw new Error('No fromNetwork selected')
    }

    if (!toNetwork) {
      throw new Error('No toNetwork selected')
    }

    const parsedAmount = parseUnits(amount, selectedToken.decimals)
    let tx: any
    const bridge = sdk.bridge(selectedToken?.symbol).connect(signer as any)
    const token = bridge.token
    const l1Bridge = await bridge.getL1Bridge()
    if (fromNetwork?.isLayer1) {
      const approved = await token.allowance(fromNetwork.slug, l1Bridge.address)
      if (approved.lt(parsedAmount)) {
        tx = await txConfirm?.show({
          kind: 'approval',
          inputProps: {
            amount: amount,
            token: selectedToken
          },
          onConfirm: async (approveAll: boolean) => {
            const approveAmount = approveAll ? UINT256 : parsedAmount
            return token.approve(
              fromNetwork.slug,
              l1Bridge.address,
              approveAmount as any
            )
          }
        })
        await tx?.wait()
        if (tx?.hash && fromNetwork) {
          txHistory?.addTransaction(
            new Transaction({
              hash: tx?.hash,
              networkName: fromNetwork?.slug,
              token: selectedToken
            })
          )
        }
      }
    } else {
      const bridge = await sdk
        .bridge(selectedToken?.symbol)
        .connect(signer as any)
      const ammWrapper = await bridge.getAmmWrapper(fromNetwork.slug)
      const approved = await token.allowance(
        fromNetwork.slug,
        ammWrapper.address
      )
      if (approved.lt(parsedAmount)) {
        tx = await txConfirm?.show({
          kind: 'approval',
          inputProps: {
            amount: amount,
            token: selectedToken
          },
          onConfirm: async (approveAll: boolean) => {
            const approveAmount = approveAll ? UINT256 : parsedAmount
            return token.approve(
              fromNetwork.slug,
              ammWrapper?.address as string,
              approveAmount as any
            )
          }
        })
        await tx?.wait()
        if (tx?.hash && fromNetwork) {
          txHistory?.addTransaction(
            new Transaction({
              hash: tx?.hash,
              networkName: fromNetwork?.slug,
              token: selectedToken
            })
          )
        }
      }
    }

    if (tx?.hash && fromNetwork) {
      txHistory?.addTransaction(
        new Transaction({
          hash: tx?.hash,
          networkName: fromNetwork?.slug,
          token: selectedToken
        })
      )
    }
  }

  const send = async () => {
    try {
      if (!fromNetwork || !toNetwork) {
        throw new Error('A network is undefined')
      }
      setError(null)
      setTx(null)

      const networkId = Number(fromNetwork.networkId)
      const isNetworkConnected = await checkConnectedNetworkId(networkId)
      if (!isNetworkConnected) return

      setSending(true)
      await approve(fromTokenAmount)
      let tx: Transaction | null = null
      if (fromNetwork.isLayer1) {
        tx = await sendl1ToL2()
      } else if (!fromNetwork.isLayer1 && toNetwork.isLayer1) {
        tx = await sendl2ToL1()
      } else {
        tx = await sendl2ToL2()
      }

      if (tx) {
        setTx(tx)
      }
    } catch (err) {
      if (!/cancelled/gi.test(err.message)) {
        setError(err.message)
      }
      logger.error(err)
    }
    setSending(false)
  }

  const sendl1ToL2 = async () => {
    const signer = provider?.getSigner()
    if (!signer) {
      throw new Error('Cannot send: signer does not exist.')
    }

    const tx: any = await txConfirm?.show({
      kind: 'send',
      inputProps: {
        source: {
          amount: fromTokenAmount,
          token: selectedToken,
          network: fromNetwork
        },
        dest: {
          network: toNetwork
        }
      },
      onConfirm: async () => {
        const deadline = (Date.now() / 1000 + Number(deadlineMinutes) * 60) | 0
        const parsedAmount = parseUnits(
          fromTokenAmount,
          selectedToken.decimals
        ).toString()
        const recipient = await signer.getAddress()
        const parsedAmountOutMin = parseUnits(
          amountOutMin.toString(),
          selectedToken.decimals
        )
        const relayer = ethers.constants.AddressZero
        const relayerFee = 0
        const bridge = sdk.bridge(selectedToken?.symbol).connect(signer as any)
        const tx = await bridge.send(
          parsedAmount,
          sdk.Chain.Ethereum,
          toNetwork?.slug,
          {
            deadline,
            relayer,
            relayerFee,
            recipient,
            amountOutMin: parsedAmountOutMin as any
          }
        )
        return tx
      }
    })

    let txObj: Transaction | null = null
    if (tx?.hash && fromNetwork) {
      txObj = new Transaction({
        hash: tx?.hash,
        networkName: fromNetwork?.slug,
        destNetworkName: toNetwork?.slug,
        token: selectedToken
      })
      txHistory?.addTransaction(txObj)
    }

    return txObj
  }

  const sendl2ToL1 = async () => {
    const signer = provider?.getSigner()
    if (!signer) {
      throw new Error('Cannot send: signer does not exist.')
    }

    const tx: any = await txConfirm?.show({
      kind: 'send',
      inputProps: {
        source: {
          amount: fromTokenAmount,
          token: selectedToken,
          network: fromNetwork
        },
        dest: {
          network: toNetwork
        }
      },
      onConfirm: async () => {
        const deadline = (Date.now() / 1000 + Number(deadlineMinutes) * 60) | 0
        const destinationDeadline = 0
        const amountOutMin = 0
        const destinationAmountOutMin = parseUnits(
          amountOutMin.toString(),
          selectedToken.decimals
        ).toString()
        const parsedAmountIn = parseUnits(
          fromTokenAmount,
          selectedToken.decimals
        )
        const bridge = sdk.bridge(selectedToken?.symbol).connect(signer as any)
        const bonderFee = await bridge.getBonderFee(
          parsedAmountIn as any,
          fromNetwork?.slug as string,
          toNetwork?.slug as string
        )
        if (bonderFee.gt(parsedAmountIn)) {
          throw new Error('Amount must be greater than bonder fee')
        }
        const recipient = await signer?.getAddress()
        const tx = await bridge.send(
          parsedAmountIn as any,
          fromNetwork?.slug as string,
          toNetwork?.slug as string,
          {
            recipient,
            bonderFee,
            amountOutMin,
            deadline,
            destinationAmountOutMin,
            destinationDeadline
          }
        )
        return tx
      }
    })

    let txObj: Transaction | null = null
    if (tx?.hash && fromNetwork) {
      txObj = new Transaction({
        hash: tx?.hash,
        networkName: fromNetwork?.slug,
        destNetworkName: toNetwork?.slug,
        token: selectedToken
      })
      txHistory?.addTransaction(txObj)
    }

    return txObj
  }

  const sendl2ToL2 = async () => {
    const signer = provider?.getSigner()
    if (!signer) {
      throw new Error('Cannot send: signer does not exist.')
    }

    const tx: any = await txConfirm?.show({
      kind: 'send',
      inputProps: {
        source: {
          amount: fromTokenAmount,
          token: selectedToken,
          network: fromNetwork
        },
        dest: {
          network: toNetwork
        }
      },
      onConfirm: async () => {
        const deadline = (Date.now() / 1000 + Number(deadlineMinutes) * 60) | 0
        const destinationDeadline = deadline
        const amountOutMin = 0
        const destinationAmountOutMin = parseUnits(
          amountOutMin.toString(),
          selectedToken.decimals
        ).toString()
        const parsedAmountIn = parseUnits(
          fromTokenAmount,
          selectedToken.decimals
        )
        const recipient = await signer?.getAddress()
        const bridge = sdk.bridge(selectedToken?.symbol).connect(signer as any)
        const bonderFee = await bridge.getBonderFee(
          parsedAmountIn as any,
          fromNetwork?.slug as string,
          toNetwork?.slug as string
        )
        if (bonderFee.gt(parsedAmountIn)) {
          throw new Error('Amount must be greater than bonder fee')
        }
        const tx = await bridge.send(
          parsedAmountIn as any,
          fromNetwork?.slug as string,
          toNetwork?.slug as string,
          {
            recipient,
            bonderFee,
            amountOutMin,
            deadline,
            destinationAmountOutMin,
            destinationDeadline
          }
        )
        return tx
      }
    })

    let txObj: Transaction | null = null
    if (tx?.hash && fromNetwork) {
      txObj = new Transaction({
        hash: tx?.hash,
        networkName: fromNetwork?.slug,
        destNetworkName: toNetwork?.slug,
        token: selectedToken
      })
      txHistory?.addTransaction(txObj)
    }

    return txObj
  }

  const enoughBalance = fromBalance >= Number(fromTokenAmount)
  const validFormFields = !!(
    fromTokenAmount &&
    toTokenAmount &&
    exchangeRate &&
    enoughBalance &&
    isLiquidityAvailable
  )

  let buttonText = 'Send'
  if (!walletConnected) {
    buttonText = 'Connect wallet'
  } else if (!fromNetwork) {
    buttonText = 'Select from network'
  } else if (!toNetwork) {
    buttonText = 'Select to network'
  } else if (!enoughBalance) {
    buttonText = 'Insufficient funds'
  }

  const handleTxStatusClose = () => {
    setTx(null)
  }

  return (
    <Box display="flex" flexDirection="column" alignItems="center">
      <div className={styles.header}>
        <Box display="flex" alignItems="center" className={styles.sendSelect}>
          <Typography variant="h4" className={styles.sendLabel}>
            Send
          </Typography>
          <RaisedSelect
            value={selectedToken?.symbol}
            onChange={handleTokenSelect}
          >
            {tokens.map(token => (
              <MenuItem value={token.symbol} key={token.symbol}>
                <SelectOption
                  value={token.symbol}
                  icon={token.imageUrl}
                  label={token.symbol}
                />
              </MenuItem>
            ))}
          </RaisedSelect>
        </Box>
        <div className={styles.settings}>
          <Settings
            onSlippageTolerance={setSlippageTolerance}
            onTransactionDeadline={setDeadlineMinutes}
          />
        </div>
      </div>
      <AmountSelectorCard
        value={fromTokenAmount}
        token={selectedToken}
        label={'From'}
        onChange={value => {
          if (!value) {
            setFromTokenAmount('')
            setToTokenAmount('')
            return
          }

          const amountIn = normalizeNumberInput(value)
          setFromTokenAmount(amountIn)
          setIsFromLastChanged(true)
          updateAmountOut(amountIn)
        }}
        selectedNetwork={fromNetwork}
        networkOptions={networks}
        onNetworkChange={network => {
          setFromNetwork(network)
        }}
        onBalanceChange={balance => {
          setFromBalance(balance)
        }}
      />
      <MuiButton
        className={styles.switchDirectionButton}
        onClick={handleSwitchDirection}
      >
        <ArrowDownIcon color="primary" className={styles.downArrow} />
      </MuiButton>
      <AmountSelectorCard
        value={toTokenAmount}
        token={selectedToken}
        label={'To (estimated)'}
        onChange={value => {
          if (!value) {
            setToTokenAmount('')
            setFromTokenAmount('')
            return
          }

          const amountOut = normalizeNumberInput(value)
          setToTokenAmount(amountOut)
          setIsFromLastChanged(false)
          updateAmountIn(amountOut)
        }}
        selectedNetwork={toNetwork}
        networkOptions={networks}
        onNetworkChange={network => {
          setToNetwork(network)
        }}
      />
      <div className={styles.details}>
        <Box
          display="flex"
          alignItems="center"
          justifyContent="space-between"
          className={styles.detailRow}
        >
          <Typography
            variant="subtitle2"
            color="textSecondary"
            className={styles.detailLabel}
          >
            Rate{' '}
            <InfoTooltip title="The rate for the token taking trade size into consideration." />
          </Typography>
          <Typography
            title={`${exchangeRate}`}
            variant="subtitle2"
            color="textSecondary"
          >
            {exchangeRate === 0 ? '-' : commafy(exchangeRate)}
          </Typography>
        </Box>
        <Box
          display="flex"
          alignItems="center"
          justifyContent="space-between"
          className={styles.detailRow}
        >
          <Typography
            variant="subtitle2"
            color="textSecondary"
            className={styles.detailLabel}
          >
            Slippage Tolerance{' '}
            <InfoTooltip title="Your transaction will revert if the price changes unfavorably by more than this percentage." />
          </Typography>
          <Typography
            title={`${slippageTolerance}`}
            variant="subtitle2"
            color="textSecondary"
          >
            {slippageTolerance}%
          </Typography>
        </Box>
        <Box
          display="flex"
          alignItems="center"
          justifyContent="space-between"
          className={styles.detailRow}
        >
          <Typography
            variant="subtitle2"
            color="textSecondary"
            className={styles.detailLabel}
          >
            Price Impact{' '}
            <InfoTooltip title="The difference between the market price and estimated price due to trade size." />
          </Typography>
          <Typography
            title={`${priceImpact}`}
            variant="subtitle2"
            color="textSecondary"
          >
            {priceImpact === 0
              ? '-'
              : priceImpact < 0.01
              ? `<0.01%`
              : `${commafy(priceImpact)}%`}
          </Typography>
        </Box>
        <Box
          display="flex"
          alignItems="center"
          justifyContent="space-between"
          className={styles.detailRow}
        >
          <Typography
            variant="subtitle2"
            color="textSecondary"
            className={styles.detailLabel}
          >
            Minimum received{' '}
            <InfoTooltip title="Your transaction will revert if there is a large, unfavorable price movement before it is confirmed." />
          </Typography>
          <Typography
            title={`${amountOutMin}`}
            variant="subtitle2"
            color="textSecondary"
          >
            {amountOutMin === 0 ? '-' : commafy(amountOutMin)}
          </Typography>
        </Box>
        <Box
          display="flex"
          alignItems="center"
          justifyContent="space-between"
          className={styles.detailRow}
        >
          <Typography
            variant="subtitle2"
            color="textSecondary"
            className={styles.detailLabel}
          >
            Fee{' '}
            <InfoTooltip title="This fee goes towards the Bonder who bonds the transfer on the destination chain." />
          </Typography>
          <Typography
            title={`${fee}`}
            variant="subtitle2"
            color="textSecondary"
          >
            {fee === null ? '-' : commafy(fee, 5)}
          </Typography>
        </Box>
      </div>
      <Alert severity="error" onClose={() => setError(null)} text={error} />
      <SendButton sending={sending} disabled={!validFormFields} onClick={send}>
        {buttonText}
      </SendButton>
      <br />
      <Alert severity="info" onClose={() => setInfo(null)} text={info} />
      {tx ? (
        <Modal onClose={handleTxStatusClose}>
          <TxStatus tx={tx} />
          <Box
            display="flex"
            alignItems="center"
            className={styles.txStatusInfo}
          >
            <Typography variant="body1">
              <em>This may take a few minutes</em>
            </Typography>
            <MuiButton
              className={styles.txStatusCloseButton}
              onClick={handleTxStatusClose}
            >
              Close
            </MuiButton>
          </Box>
        </Modal>
      ) : null}
    </Box>
  )
}

export default Send<|MERGE_RESOLUTION|>--- conflicted
+++ resolved
@@ -148,21 +148,6 @@
 
     const amountBN = parseUnits(amount, selectedToken.decimals)
 
-<<<<<<< HEAD
-    const decimals = 18
-=======
-    // L1 -> L2 or L2 -> L1
-    if (fromNetwork?.isLayer1 || toNetwork?.isLayer1) {
-      const _amount = await _calcAmountOut(
-        amountBN,
-        isAmountIn,
-        fromNetwork,
-        toNetwork
-      )
-      return Number(formatUnits(_amount.toString(), selectedToken.decimals))
-    }
->>>>>>> 8176dd26
-
     const bridge = sdk.bridge(selectedToken?.symbol)
     const amountOut = await bridge.getAmountOut(
       amountBN,
@@ -170,26 +155,7 @@
       toNetwork.slug
     )
 
-<<<<<<< HEAD
-    return Number(formatUnits(amountOut, decimals))
-=======
-    return Number(formatUnits(amountOut2.toString(), selectedToken.decimals))
-  }
-
-  const _calcAmountOut = async (
-    amount: BigNumber,
-    isAmountIn: boolean,
-    _fromNetwork: Network,
-    _toNetwork: Network
-  ): Promise<any> => {
-    const bridge = sdk.bridge(selectedToken?.symbol)
-    return bridge.getAmountOut(
-      amount as any,
-      _fromNetwork.slug,
-      _toNetwork.slug,
-      isAmountIn
-    )
->>>>>>> 8176dd26
+    return Number(formatUnits(amountOut, selectedToken.decimals))
   }
 
   const updateAmountOut = async (amountIn: string) => {
