--- conflicted
+++ resolved
@@ -161,20 +161,9 @@
     priceImpact,
     amountOutMin,
     bonderFee,
-<<<<<<< HEAD
-    requiredLiquidity
-  } = useSendData(
-    selectedToken,
-    slippageTolerance,
-    fromNetwork,
-    toNetwork,
-    fromTokenAmountBN
-  )
-=======
     requiredLiquidity,
     loading: loadingSendData
   } = useSendData(selectedToken, slippageTolerance, fromNetwork, toNetwork, fromTokenAmountBN)
->>>>>>> 37f9e26d
 
   const needsTokenForFee = useNeedsTokenForFee(fromNetwork)
 
