import { BigNumber } from 'ethers'

export enum NetworkSlug {
  Mainnet = 'mainnet',
  Staging = 'staging',
  Goerli = 'goerli',
  Kovan = 'kovan'
}

// mainnet chain ids
export enum ChainId {
  Ethereum = 1,
  Optimism = 10,
  Arbitrum = 42161,
  Polygon = 137,
  Gnosis = 100,
  Nova = 42170,
  ZkSync = 324
}

export enum ChainName {
  Ethereum = 'Ethereum',
  Optimism = 'Optimism',
  Arbitrum = 'Arbitrum',
  Polygon = 'Polygon',
  Gnosis = 'Gnosis',
  Nova = 'Nova',
  ZkSync = 'zkSync',
  ConsenSysZk = 'ConsenSys zkEVM',
  Base = 'Base'
}

export enum ChainSlug {
  Ethereum = 'ethereum',
  Optimism = 'optimism',
  Arbitrum = 'arbitrum',
  Polygon = 'polygon',
  Gnosis = 'gnosis',
  Nova = 'nova',
  ZkSync = 'zksync',
  ConsenSysZk = 'consensyszk',
  Base = 'base'
}

export enum Slug {
  ethereum = 'ethereum',
  kovan = 'kovan',
  goerli = 'goerli',
  staging = 'staging',
  mainnet = 'mainnet',
  arbitrum = 'arbitrum',
  optimism = 'optimism',
  gnosis = 'gnosis',
  polygon = 'polygon',
  nova = 'nova',
  zksync = 'zksync',
  consensyszk = 'consensyszk',
  base = 'base',
}

export enum CanonicalToken {
  ETH = 'ETH',
  MATIC = 'MATIC',
  XDAI = 'XDAI',
  USDC = 'USDC',
  USDT = 'USDT',
  DAI = 'DAI',
  WBTC = 'WBTC',
  sBTC = 'sBTC',
  sETH = 'sETH',
  HOP = 'HOP',
  SNX = 'SNX',
  sUSD = 'sUSD',
  rETH = 'rETH'
}

export enum WrappedToken {
  WETH = 'WETH',
  WMATIC = 'WMATIC',
  WXDAI = 'WXDAI',
}

export enum HToken {
  hETH = 'hETH',
  hMATIC = 'hMATIC',
  hUSDC = 'hUSDC',
  hUSDT = 'hUSDT',
  hDAI = 'hDAI',
  hHop = 'hHOP',
  hrETH = 'hrETH',
}

export type TokenSymbol = CanonicalToken | WrappedToken | HToken | string

export enum TokenIndex {
  CanonicalToken = 0,
  HopBridgeToken = 1
}

export enum BondTransferGasLimit {
  Ethereum = '165000',
  Optimism = '100000000',
  Arbitrum = '2500000',
  Nova = '2500000',
}

export const SettlementGasLimitPerTx: Record<string, number> = {
  ethereum: 5141,
  polygon: 5933,
  gnosis: 3218,
  optimism: 8545,
  arbitrum: 19843,
  nova: 19843,
  zksync: 10000, // TODO
<<<<<<< HEAD
  consensyzk: 10000, // TODO
  base: 10000 // TODO
=======
  consensyszk: 10000 // TODO
>>>>>>> 8c0d6a2b
}

export const LpFeeBps = 4
export const PendingAmountBufferUsd = 50000
export const MinPolygonGasPrice = 30_000_000_000
export const MinPolygonGasLimit = BigNumber.from(1_000_000)

export enum Errors {
  NotEnoughAllowance = 'Not enough allowance. Please call `approve` on the token contract to allow contract to move tokens and make sure you are connected to the correct network.',
  xDaiRebrand = 'NOTICE: xDai has been rebranded to Gnosis. Chain "xdai" is deprecated. Use "gnosis" instead.'
}

export enum EventNames {
  TransferSent = 'TransferSent',
  TransferSentToL2 = 'TransferSentToL2',
}

export const MaxDeadline: number = 9999999999
// Low liquidity or single-chain tokens should have a buffer of appx 10% of their L1 stake
export const LowLiquidityTokens: string[] = ['HOP', 'SNX']
export const LowLiquidityTokenBufferAmountsUsd: Record<string, string> = {
  HOP: '8000',
  SNX: '40000'
}
export const SecondsInDay = 86400<|MERGE_RESOLUTION|>--- conflicted
+++ resolved
@@ -112,12 +112,8 @@
   arbitrum: 19843,
   nova: 19843,
   zksync: 10000, // TODO
-<<<<<<< HEAD
   consensyzk: 10000, // TODO
   base: 10000 // TODO
-=======
-  consensyszk: 10000 // TODO
->>>>>>> 8c0d6a2b
 }
 
 export const LpFeeBps = 4
