--- conflicted
+++ resolved
@@ -141,30 +141,10 @@
       const { transactionHash } = meta
       const l2Bridge = this.bridge as L2Bridge
 
-<<<<<<< HEAD
-      let chainId
-      const commitTransfersFunctionSig = '0x32b949a2'
-      if (data.substr(0, 10) === commitTransfersFunctionSig) {
-        const { destinationChainId } = await l2Bridge.decodeCommitTransfersData(
-          data
-        )
-        chainId = destinationChainId
-      } else {
-        const { chainId: destinationChainId } = await l2Bridge.decodeSendData(
-          data
-        )
-        chainId = destinationChainId
-      }
-      const sourceChainId = await l2Bridge.getChainId()
-      let destinationBridgeAddress = undefined
-      const isExitWatcher = !this.hasSiblingWatcher(chainId)
-      if (!isExitWatcher) {
-=======
       const sourceChainId = await l2Bridge.getChainId()
       let destinationBridgeAddress = undefined
       const isExitWatcher = !this.hasSiblingWatcher(Number(chainId))
-      if(!isExitWatcher) {
->>>>>>> 93ba6b99
+      if (!isExitWatcher) {
         destinationBridgeAddress = await this.getSiblingWatcherByChainId(
           Number(chainId)
         ).bridge.getAddress()
