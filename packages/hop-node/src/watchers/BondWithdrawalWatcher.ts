import '../moduleAlias'
import BNMin from 'src/utils/BNMin'
import BaseWatcher from './classes/BaseWatcher'
import L2Bridge from './classes/L2Bridge'
import Logger from 'src/logger'
import isL1ChainId from 'src/utils/isL1ChainId'
import { BigNumber, Contract } from 'ethers'
import { BonderFeeTooLowError, NonceTooLowError } from 'src/types/error'
import { Transfer } from 'src/db/TransfersDb'
import { TxError } from 'src/constants'

export interface Config {
  chainSlug: string
  tokenSymbol: string
  isL1: boolean
  bridgeContract: Contract
  label: string
  order?: () => number
  dryMode?: boolean
  stateUpdateAddress?: string
}

const BONDER_ORDER_DELAY_MS = 60 * 1000

class BondError extends Error {}

class BondWithdrawalWatcher extends BaseWatcher {
  siblingWatchers: { [chainId: string]: BondWithdrawalWatcher }

  constructor (config: Config) {
    super({
      tag: 'BondWithdrawalWatcher',
      chainSlug: config.chainSlug,
      tokenSymbol: config.tokenSymbol,
      prefix: config.label,
      logColor: 'green',
      order: config.order,
      isL1: config.isL1,
      bridgeContract: config.bridgeContract,
      dryMode: config.dryMode,
      stateUpdateAddress: config.stateUpdateAddress
    })
  }

  async pollHandler () {
    if (this.isL1) {
      return
    }
    await this.checkTransferSentFromDb()
  }

  async checkTransferSentFromDb () {
    const dbTransfers = await this.db.transfers.getUnbondedSentTransfers({
      sourceChainId: await this.bridge.getChainId()
    })
    if (dbTransfers.length) {
      this.logger.debug(
        `checking ${dbTransfers.length} unbonded transfers db items`
      )
    }

    const promises: Promise<any>[] = []
    for (const dbTransfer of dbTransfers) {
      const {
        transferId,
        destinationChainId,
        amount,
        withdrawalBondTxError
      } = dbTransfer
      const logger = this.logger.create({ id: transferId })
      const availableCredit = this.getAvailableCreditForTransfer(destinationChainId, amount)
      if (
        availableCredit?.lt(amount) &&
        withdrawalBondTxError === TxError.NotEnoughLiquidity
      ) {
        logger.debug(
          `invalid credit or liquidity. availableCredit: ${availableCredit.toString()}, amount: ${amount.toString()}`,
          `withdrawalBondTxError: ${withdrawalBondTxError}`
        )

        continue
      }

      logger.debug('db poll completed')
      promises.push(this.checkTransferId(transferId).catch(err => {
        this.logger.error('checkTransferId error:', err)
      }))
    }

    await Promise.all(promises)
  }

  checkTransferId = async (transferId: string) => {
    const dbTransfer = await this.db.transfers.getByTransferId(transferId)
    if (!dbTransfer) {
      this.logger.warn(`transfer id "${transferId}" not found in db`)
      return
    }
    const {
      destinationChainId,
      sourceChainId,
      recipient,
      amount,
      amountOutMin,
      bonderFee,
      transferNonce,
      deadline,
      transferSentTxHash
    } = dbTransfer
    const logger: Logger = this.logger.create({ id: transferId })
    logger.debug('processing bondWithdrawal')
    const sourceL2Bridge = this.bridge as L2Bridge
    const destBridge = this.getSiblingWatcherByChainId(destinationChainId)
      .bridge

    const isTransferSpent = await destBridge.isTransferIdSpent(transferId)
    logger.debug(`processing bondWithdrawal. isTransferSpent: ${isTransferSpent?.toString()}`)
    if (isTransferSpent) {
      logger.warn('transfer already bonded. Adding to db and skipping')
      await this.handleTransferSpentTx(transferId, destBridge)
      return
    }

    const availableCredit = this.getAvailableCreditForTransfer(destinationChainId, amount)
    logger.debug(`processing bondWithdrawal. availableCredit: ${availableCredit?.toString()}`)
    if (availableCredit.lt(amount)) {
      logger.warn(
        `not enough credit to bond withdrawal. Have ${this.bridge.formatUnits(
          availableCredit
        )}, need ${this.bridge.formatUnits(amount)}`
      )
      await this.db.transfers.update(transferId, {
        withdrawalBondTxError: TxError.NotEnoughLiquidity
      })
      return
    }

    await this.handleStateSwitch()
    if (this.isDryOrPauseMode) {
      logger.warn(`dry: ${this.dryMode}, pause: ${this.pauseMode}. skipping bondWithdrawalWatcher`)
      return
    }

    logger.debug('sending bondWithdrawal tx')

    const sourceTx = await sourceL2Bridge.getTransaction(
      transferSentTxHash
    )
    if (!sourceTx) {
      this.logger.warn(`source tx data for tx hash "${transferSentTxHash}" not found. Cannot proceed`)
      return
    }
    const { from: sender, data } = sourceTx
    const attemptSwap = this.bridge.shouldAttemptSwap(amountOutMin, deadline)
    if (attemptSwap && isL1ChainId(destinationChainId)) {
      await this.db.transfers.update(transferId, {
        isBondable: false
      })
      return
    }

    await this.db.transfers.update(transferId, {
      bondWithdrawalAttemptedAt: Date.now()
    })

    try {
      const tx = await this.sendBondWithdrawalTx({
        transferId,
        sender,
        recipient,
        amount,
        transferNonce,
        bonderFee,
        attemptSwap,
        destinationChainId,
        amountOutMin,
        deadline
      })

      const sentChain = attemptSwap ? `destination chain ${destinationChainId}` : 'L1'
      const msg = `sent bondWithdrawal on ${sentChain} (source chain ${sourceChainId}) tx: ${tx.hash}`
      logger.info(msg)
      this.notifier.info(msg)
    } catch (err) {
      logger.log(err.message)
      const isCallExceptionError = /The execution failed due to an exception/gi.test(err.message)
      if (isCallExceptionError) {
        await this.db.transfers.update(transferId, {
          withdrawalBondTxError: TxError.CallException
        })
      }
      if (err instanceof BonderFeeTooLowError) {
        let { withdrawalBondBackoffIndex } = await this.db.transfers.getByTransferId(transferId)
        if (!withdrawalBondBackoffIndex) {
          withdrawalBondBackoffIndex = 0
        }
        withdrawalBondBackoffIndex++
        await this.db.transfers.update(transferId, {
          withdrawalBondTxError: TxError.BonderFeeTooLow,
          withdrawalBondBackoffIndex
        })
        return
      }
      if (err instanceof NonceTooLowError) {
        logger.error('nonce too low. trying again.')
        await this.db.transfers.update(transferId, {
          bondWithdrawalAttemptedAt: 0
        })
      }
      throw err
    }
  }

  sendBondWithdrawalTx = async (params: any) => {
    const {
      transferId,
      destinationChainId,
      recipient,
      amount,
      transferNonce,
      bonderFee,
      attemptSwap,
      amountOutMin,
      deadline
    } = params
    const logger = this.logger.create({ id: transferId })

    logger.debug('amount:', this.bridge.formatUnits(amount))
    logger.debug('recipient:', recipient)
    logger.debug('transferNonce:', transferNonce)
    logger.debug('bonderFee:', this.bridge.formatUnits(bonderFee))

    const dbTransfer = await this.db.transfers.getByTransferId(transferId)
    const {
      gasCost,
      gasPrice,
      tokenUsdPrice,
      chainNativeTokenUsdPrice
    } = await this.getPricesNearTransferEvent(dbTransfer, attemptSwap)
    logger.debug('gasCost:', gasCost?.toString())
    logger.debug('gasPrice:', gasPrice?.toString())
    logger.debug('tokenUsdPrice:', tokenUsdPrice)
    logger.debug('chainNativeTokenUsdPrice:', chainNativeTokenUsdPrice)

    if (attemptSwap) {
      logger.debug(
        `bondWithdrawalAndAttemptSwap destinationChainId: ${destinationChainId}`
      )
      const l2Bridge = this.getSiblingWatcherByChainId(destinationChainId)
        .bridge as L2Bridge
      return l2Bridge.bondWithdrawalAndAttemptSwap(
        recipient,
        amount,
        transferNonce,
        bonderFee,
        amountOutMin,
        deadline,
        gasPrice,
        tokenUsdPrice,
        chainNativeTokenUsdPrice,
        gasCost
      )
    } else {
      logger.debug(`bondWithdrawal chain: ${destinationChainId}`)
      const bridge = this.getSiblingWatcherByChainId(destinationChainId).bridge
      return bridge.bondWithdrawal(
        recipient,
        amount,
        transferNonce,
        bonderFee,
        gasPrice,
        tokenUsdPrice,
        chainNativeTokenUsdPrice,
        gasCost
      )
    }
  }

  async getPricesNearTransferEvent (dbTransfer: Transfer, attemptSwap: boolean): Promise<any> {
    const { destinationChainId } = dbTransfer
    const destinationChain = this.chainIdToSlug(destinationChainId)
    const destinationBridge = this.getSiblingWatcherByChainId(destinationChainId).bridge
    const tokenSymbol = this.tokenSymbol
    const chainNativeTokenSymbol = this.bridge.getChainNativeTokenSymbol(destinationChain)
    const transferSentTimestamp = dbTransfer?.transferSentTimestamp
    let gasCost: BigNumber
    let gasPrice : BigNumber
    let tokenUsdPrice : number
    let chainNativeTokenUsdPrice : number
    if (transferSentTimestamp) {
<<<<<<< HEAD
      const data = await this.db.gasCost.getNearest(destinationChain, this.tokenSymbol, attemptSwap, transferSentTimestamp)
      if (data) {
        gasCost = data.gasCost
        gasPrice = data.gasPrice
        tokenUsdPrice = data.tokenPrice
        chainNativeTokenUsdPrice = data.nativeTokenPrice
=======
      const gasPriceItem = await this.db.gasPrices.getNearest(destinationChain, transferSentTimestamp)
      if (gasPriceItem) {
        gasPrice = gasPriceItem.gasPrice

        const marketGasPrice = await destinationBridge.getGasPrice()
        gasPrice = BNMin(gasPrice, marketGasPrice)
      }
      let tokenPriceItem = await this.db.tokenPrices.getNearest(tokenSymbol, transferSentTimestamp)
      if (tokenPriceItem) {
        tokenUsdPrice = tokenPriceItem.price
      }
      if (tokenSymbol === chainNativeTokenSymbol) {
        chainNativeTokenUsdPrice = tokenUsdPrice
      } else {
        tokenPriceItem = await this.db.tokenPrices.getNearest(chainNativeTokenSymbol, transferSentTimestamp)
        if (tokenPriceItem) {
          chainNativeTokenUsdPrice = tokenPriceItem.price
        }
>>>>>>> 302e8059
      }
    }

    return {
      gasCost,
      gasPrice,
      tokenUsdPrice,
      chainNativeTokenUsdPrice
    }
  }

  // ORU -> L1: (credit - debit - OruToL1PendingAmount - OruToAllUnbondedTransferRoots) / 2
  //    - divide by 2 because `amount` gets added to OruToL1PendingAmount
  // nonORU -> L1: (credit - debit - OruToL1PendingAmount - OruToAllUnbondedTransferRoots)
  // L2 -> L2: (credit - debit)
  getAvailableCreditForTransfer (destinationChainId: number, amount: BigNumber) {
    const availableCredit = this.syncWatcher.getEffectiveAvailableCredit(destinationChainId)
    if (this.syncWatcher.isOruToL1(destinationChainId)) {
      return availableCredit.div(2)
    }

    return availableCredit
  }

  async handleTransferSpentTx (transferId: string, destBridge: any): Promise<void> {
    const logger: Logger = this.logger.create({ id: transferId })
    let didFindEvent = await this.checkBondedWithdrawalEvent(transferId, destBridge)
    if (didFindEvent) {
      logger.debug('bondWithdrawal event found')
      return
    }

    didFindEvent = await this.checkWithdrewEvent(transferId, destBridge)
    if (didFindEvent) {
      logger.debug('withdrew event found')
      return
    }

    logger.warn('no transfer spent event found')
  }

  async checkBondedWithdrawalEvent (transferId: string, destBridge: any): Promise<boolean> {
    const logger: Logger = this.logger.create({ id: transferId })
    const event = await destBridge.getBondedWithdrawalEvent(transferId)
    if (event) {
      const { transactionHash } = event
      const { from: sender } = await destBridge.getTransaction(transactionHash)

      logger.debug('handling missed WithdrawalBonded event')
      logger.debug('transferId:', transferId)
      logger.debug('bonder:', sender)

      await this.db.transfers.update(transferId, {
        isBondable: true,
        withdrawalBonded: true,
        withdrawalBonder: sender,
        isTransferSpent: true,
        transferSpentTxHash: transactionHash
      })
      return true
    }
    return false
  }

  async checkWithdrewEvent (transferId: string, destBridge: any): Promise<boolean> {
    const logger: Logger = this.logger.create({ id: transferId })
    const event = await destBridge.getWithdrewEvent(transferId)
    if (event) {
      const {
        transferId,
        recipient,
        amount,
        transferNonce
      } = event.args
      const { transactionHash } = event

      logger.debug('handling missed Withdrew event')
      logger.debug('transferId:', transferId)
      logger.debug('transactionHash:', transactionHash)
      logger.debug('recipient:', recipient)
      logger.debug('amount:', amount)
      logger.debug('transferNonce:', transferNonce)

      await this.db.transfers.update(transferId, {
        isTransferSpent: true,
        transferSpentTxHash: transactionHash,
        isBondable: false
      })
      return true
    }
    return false
  }
}

export default BondWithdrawalWatcher<|MERGE_RESOLUTION|>--- conflicted
+++ resolved
@@ -1,5 +1,4 @@
 import '../moduleAlias'
-import BNMin from 'src/utils/BNMin'
 import BaseWatcher from './classes/BaseWatcher'
 import L2Bridge from './classes/L2Bridge'
 import Logger from 'src/logger'
@@ -288,33 +287,12 @@
     let tokenUsdPrice : number
     let chainNativeTokenUsdPrice : number
     if (transferSentTimestamp) {
-<<<<<<< HEAD
       const data = await this.db.gasCost.getNearest(destinationChain, this.tokenSymbol, attemptSwap, transferSentTimestamp)
       if (data) {
         gasCost = data.gasCost
         gasPrice = data.gasPrice
         tokenUsdPrice = data.tokenPrice
         chainNativeTokenUsdPrice = data.nativeTokenPrice
-=======
-      const gasPriceItem = await this.db.gasPrices.getNearest(destinationChain, transferSentTimestamp)
-      if (gasPriceItem) {
-        gasPrice = gasPriceItem.gasPrice
-
-        const marketGasPrice = await destinationBridge.getGasPrice()
-        gasPrice = BNMin(gasPrice, marketGasPrice)
-      }
-      let tokenPriceItem = await this.db.tokenPrices.getNearest(tokenSymbol, transferSentTimestamp)
-      if (tokenPriceItem) {
-        tokenUsdPrice = tokenPriceItem.price
-      }
-      if (tokenSymbol === chainNativeTokenSymbol) {
-        chainNativeTokenUsdPrice = tokenUsdPrice
-      } else {
-        tokenPriceItem = await this.db.tokenPrices.getNearest(chainNativeTokenSymbol, transferSentTimestamp)
-        if (tokenPriceItem) {
-          chainNativeTokenUsdPrice = tokenPriceItem.price
-        }
->>>>>>> 302e8059
       }
     }
 
