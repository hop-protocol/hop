import os from 'node:os'
import path from 'node:path'
import { ChainSlug, NetworkSlug, getChain } from '@hop-protocol/sdk'
import { config as globalConfig } from '#config/index.js'
import { mkdirp } from 'mkdirp'

// Assume that a path is a location if it contains a slash
export function getDbPathForNameOrLocation (dbNameOrLocation: string): string {
  if (dbNameOrLocation.includes('/')) {
    return dbNameOrLocation
  }

  const basePath = globalConfig.db.path.replace('~', os.homedir() + '/')
  const pathWithName = basePath + '_' + dbNameOrLocation
  const pathname = path.resolve(pathWithName)
  mkdirp.sync(pathname.replace(path.basename(pathname), ''))
  return pathname
}


// TODO: Get these from more persistent config
<<<<<<< HEAD
export const DEFAULT_START_BLOCK_NUMBER: Record<string, Partial<Record<ChainSlug, number>>> = {
  [NetworkSlug.Mainnet]: {
    [ChainSlug.Ethereum]: 19447854,
    [ChainSlug.Optimism]: 117499078,
    [ChainSlug.Arbitrum]: 190986712,
    [ChainSlug.Base]: 11903793,
    [ChainSlug.Polygon]: 54729294
=======
export const DEFAULT_START_BLOCK_NUMBER: Record<string, Partial<Record<Chain, number>>> = {
  [Network.Mainnet]: {
    [Chain.Ethereum]: 19786200, //19447854,
    [Chain.Optimism]: 119550000, //117499078,
    [Chain.Arbitrum]: 207240000, //190986712,
    [Chain.Base]: 13956000, //11903793,
    [Chain.Polygon]: 56513000, //54729294
>>>>>>> be18550d
  },
  [NetworkSlug.Sepolia]: {
    [ChainSlug.Ethereum]: 5498073,
    [ChainSlug.Optimism]: 9397181,
    [ChainSlug.Arbitrum]: 23788247,
    [ChainSlug.Base]: 7414306
  }
}

export function getDefaultStartBlockNumber (chainId: number): number {
  const chainSlug = getChain(chainId.toString()).slug
  return (DEFAULT_START_BLOCK_NUMBER as any)[globalConfig.network][chainSlug]!
}<|MERGE_RESOLUTION|>--- conflicted
+++ resolved
@@ -19,23 +19,13 @@
 
 
 // TODO: Get these from more persistent config
-<<<<<<< HEAD
 export const DEFAULT_START_BLOCK_NUMBER: Record<string, Partial<Record<ChainSlug, number>>> = {
   [NetworkSlug.Mainnet]: {
-    [ChainSlug.Ethereum]: 19447854,
-    [ChainSlug.Optimism]: 117499078,
-    [ChainSlug.Arbitrum]: 190986712,
-    [ChainSlug.Base]: 11903793,
-    [ChainSlug.Polygon]: 54729294
-=======
-export const DEFAULT_START_BLOCK_NUMBER: Record<string, Partial<Record<Chain, number>>> = {
-  [Network.Mainnet]: {
-    [Chain.Ethereum]: 19786200, //19447854,
-    [Chain.Optimism]: 119550000, //117499078,
-    [Chain.Arbitrum]: 207240000, //190986712,
-    [Chain.Base]: 13956000, //11903793,
-    [Chain.Polygon]: 56513000, //54729294
->>>>>>> be18550d
+    [ChainSlug.Ethereum]: 19786200, //19447854,
+    [ChainSlug.Optimism]: 119550000, //117499078,
+    [ChainSlug.Arbitrum]: 207240000, //190986712,
+    [ChainSlug.Base]: 13956000, //11903793,
+    [ChainSlug.Polygon]: 56513000, //54729294
   },
   [NetworkSlug.Sepolia]: {
     [ChainSlug.Ethereum]: 5498073,
