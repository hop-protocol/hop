--- conflicted
+++ resolved
@@ -1435,11 +1435,7 @@
         } catch (err) {}
         if (validChain) {
           try {
-<<<<<<< HEAD
-            const pendingAmount = this.getPendingAmount(bondableChain, Chain.Ethereum)
-=======
             const pendingAmount = await this.getPendingAmount(bondableChain, Chain.Ethereum)
->>>>>>> baf89158
             if (!pendingAmount) {
               return
             }
