--- conflicted
+++ resolved
@@ -31,8 +31,4 @@
 .env
 
 pgdata
-<<<<<<< HEAD
-
-=======
->>>>>>> 7aaea58f
 /*.txt