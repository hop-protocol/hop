--- conflicted
+++ resolved
@@ -41,11 +41,8 @@
     nova: L2BridgeProps
     zksync: L2BridgeProps
     consensyszk: L2BridgeProps
-<<<<<<< HEAD
     scrollzk: L2BridgeProps
-=======
     base: L2BridgeProps
->>>>>>> 9e2a1e37
   }>
 }
 
