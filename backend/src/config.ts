--- conflicted
+++ resolved
@@ -1,3 +1,5 @@
+import { goerli as goerliAddresses, mainnet as mainnetAddresses } from '@hop-protocol/core/addresses'
+
 require('dotenv').config()
 
 export const network = process.env.NETWORK || 'mainnet'
@@ -14,15 +16,33 @@
   maxConnections: process.env.POSTGRES_MAX_CONNECTIONS ? parseInt(process.env.POSTGRES_MAX_CONNECTIONS, 10) : 10
 }
 
-let enabledTokens = ['USDC', 'USDT', 'DAI', 'MATIC', 'ETH', 'WBTC', 'HOP', 'SNX', 'sUSD', 'rETH', 'MAGIC']
-let enabledChains = ['ethereum', 'gnosis', 'polygon', 'arbitrum', 'optimism', 'nova', 'base']
+const tokenSet = new Set([])
+const chainSet = new Set([])
 
-if (isGoerli) {
-  enabledTokens = ['USDC', 'ETH', 'HOP', 'USDT', 'DAI', 'UNI']
-  enabledChains = ['ethereum', 'polygon', 'optimism', 'arbitrum', 'linea', 'base']
+const addresses = isGoerli ? goerliAddresses : mainnetAddresses
+for (const token in addresses.bridges) {
+  tokenSet.add(token)
+
+  for (const chain in addresses.bridges[token]) {
+    chainSet.add(chain)
+  }
+}
+
+let enabledTokens = Array.from(tokenSet)
+let enabledChains = Array.from(chainSet)
+
+if (process.env.ENABLED_TOKENS) {
+  enabledTokens = process.env.ENABLED_TOKENS.split(',').map((token: any) => token.trim()).filter(Boolean)
+}
+
+if (process.env.ENABLED_CHAINS) {
+  enabledChains = process.env.ENABLED_CHAINS.split(',').map((chain: any) => chain.trim()).filter(Boolean)
 }
 
 export { enabledTokens, enabledChains }
+
+console.log('enabledTokens:', enabledTokens)
+console.log('enabledChains:', enabledChains)
 
 export const rpcUrls = {
   gnosis: process.env.GNOSIS_RPC,
@@ -66,12 +86,8 @@
     optimism: 60,
     arbitrum: 60,
     gnosis: 60,
-<<<<<<< HEAD
-    nova: 60
-=======
     nova: 60,
     base: 60
->>>>>>> 8d8303ed
   },
   gnosis: {
     ethereum: 4,
