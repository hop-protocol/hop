import AMM from './AMM'
import Base, { BaseConstructorOptions, ChainProviders } from './Base'
import Chain from './models/Chain'
import Token from './Token'
import TokenModel from './models/Token'
import { L1_ERC20_Bridge__factory } from '@hop-protocol/core/contracts/factories/generated/L1_ERC20_Bridge__factory'
import { L1_HomeAMBNativeToErc20__factory } from '@hop-protocol/core/contracts/factories/static/L1_HomeAMBNativeToErc20__factory'
import { L2_AmmWrapper__factory } from '@hop-protocol/core/contracts/factories/generated/L2_AmmWrapper__factory'
import { L2_Bridge } from '@hop-protocol/core/contracts/generated/L2_Bridge'
import { L2_Bridge__factory } from '@hop-protocol/core/contracts/factories/generated/L2_Bridge__factory'
import { Multicall } from './Multicall'

import { ApiKeys, PriceFeedFromS3 } from './priceFeed'
import {
  BigNumber,
  BigNumberish,
  Signer,
  constants,
  ethers
} from 'ethers'
import {
  BondTransferGasLimit,
  CanonicalToken,
  ChainSlug,
  Errors,
  HToken,
  LowLiquidityTokenBufferAmountsUsd,
  LowLiquidityTokens,
  NetworkSlug,
  PendingAmountBufferUsd,
  SettlementGasLimitPerTx,
  TokenIndex,
  TokenSymbol
} from './constants'
import { TAmount, TChain, TProvider, TTime, TTimeSlot, TToken } from './types'
import { WithdrawalProof } from './utils/WithdrawalProof'
import { bondableChains, metadata } from './config'
import { getAddress as checksumAddress, formatUnits, parseEther, parseUnits } from 'ethers/lib/utils'

const s3FileCache : Record<string, any> = {}
let s3FileCacheTimestamp: number = 0
const cacheExpireMs = 1 * 60 * 1000

export type HopBridgeConstructorOptions = {
  token: TToken,
} & BaseConstructorOptions

type SendL1ToL2Input = {
  destinationChain: Chain
  sourceChain: Chain
  relayer?: string
  relayerFee?: TAmount
  amount: TAmount
  amountOutMin?: TAmount
  deadline?: BigNumberish
  recipient?: string
  checkAllowance?: boolean
}

type SendL2ToL1Input = {
  destinationChain: Chain
  sourceChain: Chain
  amount: TAmount
  amountOutMin: TAmount
  destinationAmountOutMin?: TAmount
  deadline?: BigNumberish
  destinationDeadline?: BigNumberish
  bonderFee?: TAmount
  recipient?: string
  checkAllowance?: boolean
}

type SendL2ToL2Input = {
  destinationChain: Chain
  sourceChain: Chain
  amount: TAmount
  amountOutMin: TAmount
  destinationAmountOutMin?: TAmount
  bonderFee?: TAmount
  deadline?: BigNumberish
  destinationDeadline?: BigNumberish
  recipient?: string
  checkAllowance?: boolean
}

type SendOptions = {
  deadline: BigNumberish
  relayer: string
  relayerFee: TAmount
  recipient: string
  amountOutMin: TAmount
  bonderFee: TAmount
  destinationAmountOutMin: TAmount
  destinationDeadline: BigNumberish
  checkAllowance?: boolean
}

type AddLiquidityOptions = {
  minToMint: TAmount
  deadline: BigNumberish
}

type RemoveLiquidityOptions = {
  amount0Min: TAmount
  amount1Min: TAmount
  deadline: BigNumberish
}

type RemoveLiquidityOneTokenOptions = {
  amountMin: TAmount
  deadline: BigNumberish
}

type RemoveLiquidityImbalanceOptions = {
  maxBurnAmount: TAmount
  deadline: BigNumberish
}

/**
 * Class representing Hop bridge.
 * @namespace HopBridge
 */
class HopBridge extends Base {
  private tokenSymbol: TokenSymbol

  /** Source Chain model */
  public sourceChain: Chain

  /** Destination Chain model */
  public destinationChain: Chain

  /** Default deadline for transfers */
  public defaultDeadlineMinutes = 7 * 24 * 60 // 1 week

  priceFeed: PriceFeedFromS3
  priceFeedApiKeys: ApiKeys | null = null
  doesUseAmm: boolean

  /**
   * @desc Instantiates Hop Bridge.
   * Returns a new Hop Bridge instance.
   * @param networkOrOptionsObject - L1 network name (e.g. 'mainnet', 'goerli')
   * @param signer - Ethers `Signer` for signing transactions.
   * @param token - Token symbol or model
   * @returns HopBridge SDK instance.
   * @example
   *```js
   *import { HopBridge, Chain, Token } from '@hop-protocol/sdk'
   *import { Wallet } from 'ethers'
   *
   *const signer = new Wallet(privateKey)
   *const bridge = new HopBridge('mainnet', signer, Token.USDC, Chain.Optimism, Chain.Gnosis)
   *```
   */
  constructor (
    networkOrOptionsObject: string | HopBridgeConstructorOptions,
    signer?: TProvider,
    token?: TToken,
    chainProviders?: ChainProviders
  ) {
    super(networkOrOptionsObject, signer, chainProviders)

    if (networkOrOptionsObject instanceof Object) {
      const options = networkOrOptionsObject as HopBridgeConstructorOptions
      if (signer || token || chainProviders) {
        throw new Error('expected only single options parameter')
      }
      token = options.token
    }

    if (token instanceof Token || token instanceof TokenModel) {
      this.tokenSymbol = token.symbol
    } else if (typeof token === 'string') {
      this.tokenSymbol = token
    }

    if (!token) {
      throw new Error('token is required')
    }

    this.priceFeed = new PriceFeedFromS3(this.priceFeedApiKeys)
    this.doesUseAmm = this.tokenSymbol !== CanonicalToken.HOP
    if (this.network === NetworkSlug.Goerli) {
      const nonAmmAssets = this.getNonAmmAssets()
      this.doesUseAmm = !nonAmmAssets.has(this.tokenSymbol)
    }
  }

  /**
   * @desc Returns hop bridge instance with signer connected. Used for adding or changing signer.
   * @param signer - Ethers `Signer` for signing transactions.
   * @returns New HopBridge SDK instance with connected signer.
   * @example
   *```js
   *import { Hop, Token } from '@hop-protocol/sdk'
   *import { Wallet } from 'ethers'
   *
   *const signer = new Wallet(privateKey)
   *let hop = new Hop()
   * // ...
   *const bridge = hop.bridge(Token.USDC).connect(signer)
   *```
   */
  public connect (signer: Signer): HopBridge {
    const hopBridge = new HopBridge({
      network: this.network,
      signer,
      token: this.tokenSymbol,
      chainProviders: this.chainProviders,
      baseConfigUrl: this.baseConfigUrl,
      configFileFetchEnabled: this.configFileFetchEnabled,
      blocklist: this.blocklist,
      debugTimeLogsEnabled: this.debugTimeLogsEnabled,
      debugTimeLogsCacheEnabled: this.debugTimeLogsCacheEnabled,
      debugTimeLogsCache: this.debugTimeLogsCache
    })

    // port over exiting properties
    if (this.priceFeedApiKeys) {
      hopBridge.setPriceFeedApiKeys(this.priceFeedApiKeys)
    }
    hopBridge.baseConfigUrl = this.baseConfigUrl
    hopBridge.configFileFetchEnabled = this.configFileFetchEnabled

    return hopBridge
  }

  public getL1Token (): any {
    return this.toCanonicalToken(this.tokenSymbol, this.network, Chain.Ethereum)
  }

  public getCanonicalToken (chain: TChain): any {
    return this.toCanonicalToken(this.tokenSymbol, this.network, chain)
  }

  public getL2HopToken (chain: TChain): any {
    return this.toHopToken(this.tokenSymbol, this.network, chain)
  }

  public toCanonicalToken (
    token: TToken,
    network: string,
    chain: TChain
  ): Token {
    token = this.toTokenModel(token)
    chain = this.toChainModel(chain)
    let { name, symbol, decimals, image } = metadata.tokens[token.canonicalSymbol]

    if (chain.equals(Chain.Gnosis) && token.symbol === CanonicalToken.DAI) {
      symbol = CanonicalToken.XDAI
    }

    let address
    if (chain.isL1) {
      address = this.getL1CanonicalTokenAddress(token.symbol, chain)
    } else {
      address = this.getL2CanonicalTokenAddress(token.symbol, chain)
    }

    return new Token({
      network,
      chain,
      address,
      decimals,
      symbol: symbol as never,
      name,
      image,
      signer: this.signer,
      chainProviders: this.chainProviders,
      baseConfigUrl: this.baseConfigUrl,
      configFileFetchEnabled: this.configFileFetchEnabled,
      blocklist: this.blocklist,
      debugTimeLogsEnabled: this.debugTimeLogsEnabled,
      debugTimeLogsCacheEnabled: this.debugTimeLogsCacheEnabled,
      debugTimeLogsCache: this.debugTimeLogsCache
    })
  }

  public toHopToken (
    token: TToken,
    network: string,
    chain: TChain
  ): Token {
    chain = this.toChainModel(chain)
    token = this.toTokenModel(token)
    if (chain.isL1) {
      throw new Error('Hop tokens do not exist on layer 1')
    }

    const { name, decimals, image } = metadata.tokens[token.canonicalSymbol]
    const address = this.getL2HopBridgeTokenAddress(token.symbol, chain)

    let formattedSymbol = token.canonicalSymbol as HToken
    let formattedName = name
    if (this.doesUseAmm) {
      formattedSymbol = `h${formattedSymbol}` as HToken
      formattedName = `Hop ${formattedName}`
    }

    return new Token({
      network,
      chain,
      address,
      decimals,
      symbol: formattedSymbol,
      name: formattedName,
      image,
      signer: this.signer,
      chainProviders: this.chainProviders,
      baseConfigUrl: this.baseConfigUrl,
      configFileFetchEnabled: this.configFileFetchEnabled,
      blocklist: this.blocklist,
      debugTimeLogsEnabled: this.debugTimeLogsEnabled,
      debugTimeLogsCacheEnabled: this.debugTimeLogsCacheEnabled,
      debugTimeLogsCache: this.debugTimeLogsCache
    })
  }

  /**
   * @desc Send tokens to another chain.
   * @param tokenAmount - Token amount to send denominated in smallest unit.
   * @param sourceChain - Source chain model.
   * @param destinationChain - Destination chain model.
   * @returns Ethers Transaction object.
   * @example
   *```js
   *import { Hop, Chain, Token } from '@hop-protocol/sdk'
   *
   *const hop = new Hop()
   *const bridge = hop.connect(signer).bridge(Token.USDC)
   *\// send 1 USDC token from Optimism -> Gnosis
   *const tx = await bridge.send('1000000000000000000', Chain.Optimism, Chain.Gnosis)
   *console.log(tx.hash)
   *```
   */
  public async send (
    tokenAmount: TAmount,
    sourceChain?: TChain,
    destinationChain?: TChain,
    options: Partial<SendOptions> = {}
  ): Promise<any> {
    sourceChain = this.toChainModel(sourceChain)
    const populatedTx = await this.populateSendTx(
      tokenAmount,
      sourceChain,
      destinationChain,
      {
        ...options,
        checkAllowance: true
      }
    )

    let balance: BigNumber
    const canonicalToken = this.getCanonicalToken(sourceChain)
    if (this.isNativeToken(sourceChain)) {
      balance = await canonicalToken.getNativeTokenBalance()
    } else {
      balance = await canonicalToken.balanceOf()
    }

    if (balance.lt(tokenAmount)) {
      throw new Error(Errors.NotEnoughAllowance)
    }

    const [availableLiquidity, requiredLiquidity] = await Promise.all([
      this.getFrontendAvailableLiquidity(
        sourceChain,
        destinationChain
      ),
      this.getRequiredLiquidity(tokenAmount, sourceChain)
    ])

    const isAvailable = availableLiquidity.gte(requiredLiquidity)
    if (!isAvailable) {
      throw new Error('Insufficient liquidity available by bonder. Try again in a few minutes')
    }

    await this.checkConnectedChain(this.signer, sourceChain)

    const recipient = options?.recipient ?? await this.getSignerAddress()
    const willFail = await this.willTransferFail(sourceChain, destinationChain, recipient)
    if (willFail) {
      throw new Error('Transfer will fail at the destination. Make sure recipient can receive asset.')
    }

    return this.sendTransaction(populatedTx, sourceChain)
  }

  public async populateSendTx (
    tokenAmount: TAmount,
    sourceChain?: TChain,
    destinationChain?: TChain,
    options: Partial<SendOptions> = {}
  ):Promise<any> {
    tokenAmount = BigNumber.from(tokenAmount.toString())
    if (!sourceChain) {
      sourceChain = this.sourceChain
    }
    if (!destinationChain) {
      destinationChain = this.destinationChain
    }
    if (!sourceChain) {
      throw new Error('source chain is required')
    }
    if (!destinationChain) {
      throw new Error('destination chain is required')
    }

    sourceChain = this.toChainModel(sourceChain)
    destinationChain = this.toChainModel(destinationChain)
    tokenAmount = BigNumber.from(tokenAmount.toString())

    // L1 -> L1 or L2
    if (sourceChain.isL1) {
      // L1 -> L1
      if (destinationChain.isL1) {
        throw new Error('Cannot send from layer 1 to layer 1')
      }
      // L1 -> L2
      const [bonderAddress, relayerFee] = await Promise.all([
        this.getBonderAddress(sourceChain, destinationChain),
        options?.relayerFee ? Promise.resolve(options.relayerFee) : this.getTotalFee(tokenAmount, sourceChain, destinationChain)
      ])
      return this.populateSendL1ToL2Tx({
        destinationChain: destinationChain,
        sourceChain,
        relayer: options?.relayer ?? bonderAddress,
        relayerFee,
        amount: tokenAmount,
        amountOutMin: options?.amountOutMin ?? 0,
        deadline: options?.deadline,
        recipient: options?.recipient,
        checkAllowance: options?.checkAllowance
      })
    }
    // else:
    // L2 -> L1 or L2
    let bonderFee = options?.bonderFee
    if (!bonderFee) {
      bonderFee = await this.getTotalFee(
        tokenAmount,
        sourceChain,
        destinationChain
      )
    }

    // L2 -> L1
    if (destinationChain.isL1) {
      return this.populateSendL2ToL1Tx({
        destinationChain: destinationChain,
        sourceChain,
        amount: tokenAmount,
        bonderFee,
        recipient: options?.recipient,
        amountOutMin: options?.amountOutMin,
        deadline: options?.deadline,
        destinationAmountOutMin: options?.destinationAmountOutMin,
        destinationDeadline: options?.destinationDeadline,
        checkAllowance: options?.checkAllowance
      })
    }

    // L2 -> L2
    return this.populateSendL2ToL2Tx({
      destinationChain: destinationChain,
      sourceChain,
      amount: tokenAmount,
      bonderFee,
      recipient: options?.recipient,
      amountOutMin: options?.amountOutMin,
      deadline: options?.deadline,
      destinationAmountOutMin: options?.destinationAmountOutMin,
      destinationDeadline: options?.destinationDeadline,
      checkAllowance: options?.checkAllowance
    })
  }

  public async estimateSendGasLimit (
    tokenAmount: TAmount,
    sourceChain: TChain,
    destinationChain: TChain,
    options: Partial<SendOptions> = {}
  ): Promise<BigNumber> {
    const populatedTx = await this.populateSendTx(tokenAmount, sourceChain, destinationChain, options)
    return this.getEstimatedGasLimit(sourceChain, destinationChain, populatedTx)
  }

  private async getEstimatedGasLimit (
    sourceChain: TChain,
    destinationChain: TChain,
    populatedTx: any
  ) : Promise<BigNumber> {
    sourceChain = this.toChainModel(sourceChain)
    if (!populatedTx.from) {
      // a `from` address is required if using only provider (not signer)
      populatedTx.from = await this.getGasEstimateFromAddress(sourceChain, destinationChain)
    }
    const provider = await this.getSignerOrProvider(sourceChain)
    try {
      return await this.estimateGas(provider, populatedTx)
    } catch (err: any) {
      console.warn('hop sdk getEstimatedGasLimit error estimating gas limit. trying fixed gasLimit for estimateGas')
      return await this.estimateGas(provider, {
        ...populatedTx,
        gasLimit: sourceChain.equals(Chain.Arbitrum) ? 1_000_000 : 500_000
      })
    }
  }

  public async getSendEstimatedGasCost (
    tokenAmount: TAmount,
    sourceChain: TChain,
    destinationChain: TChain,
    options: Partial<SendOptions> = {}
  ) : Promise<BigNumber> {
    sourceChain = this.toChainModel(sourceChain)
    const populatedTx = await this.populateSendTx(tokenAmount, sourceChain, destinationChain, options)
    const [estimatedGasLimit, gasPrice] = await Promise.all([
      this.getEstimatedGasLimit(sourceChain, destinationChain, populatedTx),
      this.getGasPrice(sourceChain.provider)
    ])
    return gasPrice.mul(estimatedGasLimit)
  }

  public getSendApprovalAddress (
    sourceChain: TChain,
    isHTokenTransfer: boolean = false,
    destinationChain?: TChain // this param was later added hence it's after the boolean param for backward compatibility
  ) : string {
    sourceChain = this.toChainModel(sourceChain)

    if (sourceChain.equals(Chain.Ethereum)) {
      return this.getL1BridgeAddress(this.tokenSymbol, sourceChain)
    }

    const ammWrapperAddress = this.getL2AmmWrapperAddress(
      this.tokenSymbol,
      sourceChain
    )
    const l2BridgeAddress = this.getL2BridgeAddress(
      this.tokenSymbol,
      sourceChain
    )

    let approvalAddress: string
    if (isHTokenTransfer || !this.doesUseAmm) {
      approvalAddress = l2BridgeAddress
    } else {
      approvalAddress = ammWrapperAddress
    }
    return approvalAddress
  }

  public async populateSendApprovalTx (
    tokenAmount: TAmount,
    sourceChain: TChain,
    isHTokenTransfer: boolean = false,
    destinationChain?: TChain // this param was later added hence it's after the boolean param for backward compatibility
  ):Promise<any> {
    sourceChain = this.toChainModel(sourceChain)
    const spender = this.getSendApprovalAddress(sourceChain, isHTokenTransfer, destinationChain)
    const isNativeToken = this.isNativeToken(sourceChain)
    if (isNativeToken) {
      return null
    }
    let token
    if (sourceChain.isL1) {
      token = this.getL1Token()
    } else if (isHTokenTransfer) {
      token = this.getL2HopToken(sourceChain)
    } else {
      token = this.getCanonicalToken(sourceChain)
    }
    const populatedTx = await token.populateApproveTx(spender, tokenAmount)
    return populatedTx
  }

  public async sendApproval (
    tokenAmount: TAmount,
    sourceChain: TChain,
    destinationChain: TChain,
    isHTokenTransfer: boolean = false
  ) : Promise<any> {
    sourceChain = this.toChainModel(sourceChain)
    const populatedTx = await this.populateSendApprovalTx(tokenAmount, sourceChain, isHTokenTransfer, destinationChain)
    if (populatedTx) {
      await this.checkConnectedChain(this.signer, sourceChain)
      return this.sendTransaction(populatedTx, sourceChain)
    }
  }

  public async sendHToken (
    tokenAmount: TAmount,
    sourceChain: TChain,
    destinationChain: TChain,
    options: Partial<SendOptions> = {}
  ) : Promise<any> {
    sourceChain = this.toChainModel(sourceChain)
    const populatedTx = await this.populateSendHTokensTx(tokenAmount, sourceChain, destinationChain, options)
    await this.checkConnectedChain(this.signer, sourceChain)
    return this.sendTransaction(populatedTx, sourceChain)
  }

  public async estimateSendHTokensGasLimit (
    tokenAmount: TAmount,
    sourceChain: TChain,
    destinationChain: TChain,
    options: Partial<SendOptions> = {}
  ) : Promise<BigNumber> {
    const populatedTx = await this.populateSendHTokensTx(tokenAmount, sourceChain, destinationChain, options)
    return this.getEstimatedGasLimit(sourceChain, destinationChain, populatedTx)
  }

  public async populateSendHTokensTx (
    tokenAmount: TAmount,
    sourceChain: TChain,
    destinationChain: TChain,
    options: Partial<SendOptions> = {}
  ):Promise<any> {
    if (!sourceChain) {
      throw new Error('source chain is required')
    }
    if (!destinationChain) {
      throw new Error('destination chain is required')
    }

    sourceChain = this.toChainModel(sourceChain)
    destinationChain = this.toChainModel(destinationChain)
    if (sourceChain.isL1 && destinationChain.isL1) {
      throw new Error('sourceChain and destinationChain cannot both be L1')
    } else if (!sourceChain.isL1 && !destinationChain.isL1) {
      throw new Error('Sending hToken L2 to L2 is not currently supported')
    }

    if (
      options?.deadline ||
      options?.amountOutMin ||
      options?.destinationDeadline ||
      options?.destinationAmountOutMin
    ) {
      throw new Error('Invalid sendHToken option')
    }

    let defaultBonderFee = BigNumber.from(0)
    if (!sourceChain.isL1) {
      defaultBonderFee = await this.getTotalFee(
        tokenAmount,
        sourceChain,
        destinationChain
      )
    }

    let recipient = options?.recipient ?? await this.getSignerAddress()
    if (!recipient) {
      throw new Error('recipient is required')
    }
    recipient = checksumAddress(recipient)

    const bonderFee = options?.bonderFee
      ? BigNumber.from(options?.bonderFee)
      : defaultBonderFee
    const amountOutMin = BigNumber.from(0)
    const deadline = BigNumber.from(0)
    const relayer = await this.getBonderAddress(sourceChain, destinationChain)
    if (!relayer) {
      throw new Error('Relayer address is required')
    }

    if (sourceChain.isL1) {
      if (bonderFee.gt(0) && !this.relayerFeeEnabled[destinationChain.slug]) {
        throw new Error('Bonder fee should be 0 when sending from L1 to L2 and relayer fee is disabled')
      }

      const l1Bridge = await this.getL1Bridge(sourceChain.provider)
      const isPaused = await l1Bridge.isChainIdPaused(destinationChain.chainId)
      if (isPaused) {
        throw new Error(`deposits to destination chain "${destinationChain.name}" are currently paused. Please check official announcement channels for status updates.`)
      }

      const isNativeToken = this.isNativeToken(sourceChain)
      const value = isNativeToken ? tokenAmount : undefined

      if (!this.isValidRelayerAndRelayerFee(relayer, bonderFee)) {
        throw new Error('Bonder fee should be 0 when sending from L1 to L2 and relayer is not set')
      }
      const txOptions = [
        destinationChain.chainId,
        recipient,
        tokenAmount,
        amountOutMin,
        deadline,
        relayer,
        bonderFee,
        {
          ...(await this.txOverrides(Chain.Ethereum, destinationChain)),
          value
        }
      ] as const

      const tx = await l1Bridge.populateTransaction.sendToL2(...txOptions)
      return tx
    } else {
      if (bonderFee.eq(0)) {
        throw new Error('Send at least the minimum Bonder fee')
      }

      const txOptions = [
        destinationChain.chainId,
        recipient,
        tokenAmount,
        bonderFee,
        amountOutMin,
        deadline,
        await this.txOverrides(sourceChain)
      ] as const

      const l2Bridge = await this.getL2Bridge(sourceChain, sourceChain.provider)
      return l2Bridge.populateTransaction.send(...txOptions)
    }
  }

  public getTokenSymbol (): string {
    return this.tokenSymbol
  }

  public getTokenImage (): string {
    return this.getL1Token()?.image
  }

  getTokenDecimals ():number {
    const token = this.toTokenModel(this.tokenSymbol)
    return token.decimals
  }

  async getTokenBalance (chain: TChain, address?: string):Promise<BigNumber> {
    const token = this.getCanonicalToken(chain)
    return token.balanceOf(address)
  }

  public async getSendData (
    amountIn: BigNumberish,
    sourceChain: TChain,
    destinationChain: TChain,
    isHTokenSend: boolean = false
  ) : Promise<any> {
    amountIn = BigNumber.from(amountIn)
    sourceChain = this.toChainModel(sourceChain)
    destinationChain = this.toChainModel(destinationChain)

    const amountInNoSlippage = BigNumber.from(1000)
    const lpFees = this.getLpFees(amountIn, sourceChain, destinationChain)

    const [
      hTokenAmount,
      amountOutNoSlippage,
      bonderFeeRelative,
      destinationTxFeeData,
      feeBps,
      availableLiquidity
    ] = await Promise.all([
      this.calcToHTokenAmount(amountIn, sourceChain, isHTokenSend),
      this.getAmountOut(amountInNoSlippage, sourceChain, destinationChain),
      this.getBonderFeeRelative(amountIn, sourceChain, destinationChain, isHTokenSend),
      this.getDestinationTransactionFeeData(sourceChain, destinationChain),
      this.getFeeBps(this.tokenSymbol, destinationChain),
      !sourceChain?.isL1 ? this.getFrontendAvailableLiquidity(sourceChain, destinationChain) : Promise.resolve(null)
    ])

    const {
      destinationTxFee,
      rate: tokenPriceRate,
      chainNativeTokenPrice,
      tokenPrice,
      destinationChainGasPrice
    } = destinationTxFeeData

    let amountOutWithoutFee : BigNumber
    let adjustedBonderFee = BigNumber.from(0)
    let adjustedDestinationTxFee = BigNumber.from(0)
    let totalFee = BigNumber.from(0)
    if (sourceChain.isL1) {
      if (this.relayerFeeEnabled[destinationChain.slug]) {
        adjustedBonderFee = BigNumber.from(0)
        adjustedDestinationTxFee = destinationTxFee
        totalFee = adjustedBonderFee.add(adjustedDestinationTxFee)
      }
      amountOutWithoutFee = await this.calcFromHTokenAmount(hTokenAmount, destinationChain)
    } else {
      let bonderFeeAbsolute : BigNumber
      if (isHTokenSend) {
        // fees do not need to be adjusted for AMM slippage when sending hTokens
        adjustedBonderFee = bonderFeeRelative
        adjustedDestinationTxFee = destinationTxFee
        ;([amountOutWithoutFee, bonderFeeAbsolute] = await Promise.all([
          this.calcFromHTokenAmount(hTokenAmount, destinationChain),
          this.getBonderFeeAbsolute(sourceChain)
        ]))
      } else {
        // adjusted fee is the fee in the canonical token after adjusting for the hToken price
        ;([[amountOutWithoutFee, adjustedBonderFee, adjustedDestinationTxFee], bonderFeeAbsolute] = await Promise.all([
          this.calcFromHTokenAmountMulticall(destinationChain, [hTokenAmount, bonderFeeRelative, destinationTxFee]),
          this.getBonderFeeAbsolute(sourceChain)
        ]))
      }

      // enforce bonderFeeAbsolute after adjustment
      adjustedBonderFee = adjustedBonderFee.gt(bonderFeeAbsolute) ? adjustedBonderFee : bonderFeeAbsolute
      totalFee = adjustedBonderFee.add(adjustedDestinationTxFee)
    }

    const sourceToken = this.getCanonicalToken(sourceChain)
    const destToken = this.getCanonicalToken(destinationChain)

    const rate = this.getRate(
      amountIn,
      amountOutWithoutFee,
      sourceToken,
      destToken
    )

    const marketRate = this.getRate(
      amountInNoSlippage,
      amountOutNoSlippage,
      sourceToken,
      destToken
    )

    const priceImpact = this.getPriceImpact(rate, marketRate)

    const relayFeeEth = BigNumber.from(0)
    let estimatedReceived = amountOutWithoutFee
    if (totalFee.gt(0)) {
      estimatedReceived = estimatedReceived.sub(totalFee)
    }

    if (estimatedReceived.lt(0)) {
      estimatedReceived = BigNumber.from(0)
    }

    let isLiquidityAvailable = true
    if (availableLiquidity) {
      isLiquidityAvailable = availableLiquidity.gte(hTokenAmount)
    }

    const lpFeeBps = this.getLpFeeBps(destinationChain)

    return {
      amountIn,
      sourceChain,
      destinationChain,
      isHTokenSend,
      amountOut: amountOutWithoutFee,
      rate,
      priceImpact,
      requiredLiquidity: hTokenAmount,
      lpFees,
      bonderFeeRelative,
      adjustedBonderFee,
      destinationTxFee,
      adjustedDestinationTxFee,
      totalFee,
      estimatedReceived,
      feeBps,
<<<<<<< HEAD
      lpFeeBps,
      tokenPriceRate: destinationTxFeeData.rate,
      chainNativeTokenPrice: destinationTxFeeData.chainNativeTokenPrice,
      tokenPrice: destinationTxFeeData.tokenPrice,
      destinationChainGasPrice: destinationTxFeeData.destinationChainGasPrice,
=======
      lpFeeBps: LpFeeBps,
      tokenPriceRate,
      chainNativeTokenPrice,
      tokenPrice,
      destinationChainGasPrice,
>>>>>>> 2994d50c
      relayFeeEth,
      isLiquidityAvailable
    }
  }

  getSendDataAmountOutMins (getSendDataResponse: any, slippageTolerance: number): any {
    const { sourceChain, destinationChain, requiredLiquidity, amountIn, amountOut, totalFee } = getSendDataResponse

    const amountOutMin = this.calcAmountOutMin(amountOut, slippageTolerance)

    // l1->l2
    if (sourceChain.isL1) {
      return {
        amount: amountIn,
        amountOutMin: amountOutMin.sub(totalFee),
        destinationAmountOutMin: null,
        deadline: this.defaultDeadlineSeconds,
        destinationDeadline: null
      }
    }

    // l2->l1
    if (destinationChain.isL1) {
      return {
        amount: amountIn,
        amountOutMin: amountOutMin.sub(totalFee),
        destinationAmountOutMin: BigNumber.from(0),
        deadline: this.defaultDeadlineSeconds,
        destinationDeadline: 0
      }
    }

    // l2->l2
    return {
      amount: amountIn,
      amountOutMin: this.calcAmountOutMin(requiredLiquidity, slippageTolerance).sub(totalFee),
      destinationAmountOutMin: amountOutMin.sub(totalFee),
      deadline: this.defaultDeadlineSeconds,
      destinationDeadline: this.defaultDeadlineSeconds
    }
  }

  public async getAmmData (
    chain: TChain,
    amountIn: BigNumberish,
    isToHToken: boolean,
    slippageTolerance: number
  ) :Promise<any> {
    chain = this.toChainModel(chain)
    amountIn = BigNumber.from(amountIn)
    const canonicalToken = this.getCanonicalToken(chain)
    const hToken = this.getL2HopToken(chain)

    const sourceToken = isToHToken ? canonicalToken : hToken
    const destToken = isToHToken ? hToken : canonicalToken

    const amountInNoSlippage = BigNumber.from(1000)
    let amountOut : BigNumber
    let amountOutNoSlippage : BigNumber
    if (isToHToken) {
      ;([amountOut, amountOutNoSlippage] = await this.calcToHTokenAmountMulticall(chain, [amountIn, amountInNoSlippage]))
    } else {
      ;([amountOut, amountOutNoSlippage] = await this.calcFromHTokenAmountMulticall(chain, [amountIn, amountInNoSlippage]))
    }

    const rate = this.getRate(amountIn, amountOut, sourceToken, destToken)

    const marketRate = this.getRate(
      amountInNoSlippage,
      amountOutNoSlippage,
      sourceToken,
      destToken
    )

    const priceImpact = this.getPriceImpact(rate, marketRate)
    const oneDestBN = ethers.utils.parseUnits('1', sourceToken.decimals)
    const amountOutMin = this.calcAmountOutMin(amountOut, slippageTolerance)

    // Divide by 10000 at the end so that the amount isn't floored at 0
    const lpFee = this.getLpFeeBps(chain)
    const lpFeeBN = parseUnits(lpFee.toString(), destToken.decimals)
    const lpFeeAmount = amountIn
      .mul(lpFeeBN)
      .div(oneDestBN)
      .div(10000)

    return {
      rate,
      priceImpact,
      amountOutMin,
      lpFeeAmount
    }
  }

  public async getTotalFee (
    amountIn: BigNumberish,
    sourceChain: TChain,
    destinationChain: TChain
  ): Promise<BigNumber> {
    const { totalFee } = await this.getSendData(
      amountIn,
      sourceChain,
      destinationChain
    )

    return totalFee
  }

  public getLpFees (
    amountIn: BigNumberish,
    sourceChain: TChain,
    destinationChain: TChain
  ): BigNumber {
    sourceChain = this.toChainModel(sourceChain)
    destinationChain = this.toChainModel(destinationChain)

    let lpFeeBpsBn = BigNumber.from(0)
    if (!sourceChain.isL1) {
      const lpFee = this.getLpFeeBps(sourceChain)
      lpFeeBpsBn = lpFeeBpsBn.add(lpFee)
    }
    if (!destinationChain.isL1) {
      const lpFee = this.getLpFeeBps(destinationChain)
      lpFeeBpsBn = lpFeeBpsBn.add(lpFee)
    }

    amountIn = BigNumber.from(amountIn)
    const lpFees = amountIn.mul(lpFeeBpsBn).div(10000)

    return lpFees
  }

  public async getDestinationTransactionFee (
    sourceChain: TChain,
    destinationChain: TChain
  ): Promise<BigNumber> {
    sourceChain = this.toChainModel(sourceChain)
    destinationChain = this.toChainModel(destinationChain)

    const { destinationTxFee } = await this.getDestinationTransactionFeeData(sourceChain, destinationChain)
    return destinationTxFee
  }

  public async getDestinationTransactionFeeData (
    sourceChain: TChain,
    destinationChain: TChain
  ): Promise<any> {
    sourceChain = this.toChainModel(sourceChain)
    destinationChain = this.toChainModel(destinationChain)

    if (sourceChain.isL1 && !this.relayerFeeEnabled[destinationChain.slug]) {
      return {
        destinationTxFee: BigNumber.from(0),
        rate: null,
        chainNativeTokenPrice: null,
        tokenPrice: null,
        destinationChainGasPrice: null
      }
    }

    const timeStart = Date.now()
    const isRelayerFee = sourceChain.isL1 && this.relayerFeeEnabled[destinationChain.slug]
    const canonicalToken = this.getCanonicalToken(sourceChain)
    const chainNativeToken = this.getChainNativeToken(destinationChain)
    const [chainNativeTokenPrice, tokenPrice, destinationChainGasPrice, bondTransferGasLimit, l1FeeInWei, relayerFee] = await Promise.all([
      this.getPriceByTokenSymbol(
        chainNativeToken.symbol
      ),
      this.getPriceByTokenSymbol(
        canonicalToken.symbol
      ),
      this.getGasPrice(destinationChain.provider),
      this.estimateBondWithdrawalGasLimit(
        sourceChain,
        destinationChain
      ),
      (destinationChain.equals(Chain.Optimism) || destinationChain.equals(Chain.Base)) ? this.getOptimismL1Fee(sourceChain, destinationChain) : Promise.resolve(BigNumber.from(0)),
      isRelayerFee ? this.getRelayerFee(destinationChain, this.tokenSymbol) : Promise.resolve(undefined)
    ])

    const rate = chainNativeTokenPrice / tokenPrice

    // Include the cost to settle an individual transfer
    const settlementGasLimitPerTx: number = SettlementGasLimitPerTx[destinationChain.slug]
    if (!settlementGasLimitPerTx) {
      throw new Error(`settlementGasLimitPerTx not found for chain "${destinationChain.slug}"`)
    }
    const bondTransferGasLimitWithSettlement = bondTransferGasLimit.add(settlementGasLimitPerTx)

    const oneEth = parseEther('1')
    let destinationTxFee = relayerFee
    if (!destinationTxFee) {
      const rateBN = parseUnits(
        rate.toFixed(canonicalToken.decimals),
        canonicalToken.decimals
      )
      const txFeeInWei = destinationChainGasPrice.mul(bondTransferGasLimitWithSettlement).add(l1FeeInWei)
      destinationTxFee = txFeeInWei.mul(rateBN).div(oneEth)
    }

    if (
      destinationChain.equals(Chain.Ethereum) ||
      destinationChain.equals(Chain.Optimism) ||
      destinationChain.equals(Chain.Arbitrum) ||
      destinationChain.equals(Chain.Nova) ||
      destinationChain.equals(Chain.Linea) ||
      destinationChain.equals(Chain.Base)
    ) {
      const multiplier = parseEther(this.getDestinationFeeGasPriceMultiplier().toString())
      if (multiplier.gt(0)) {
        destinationTxFee = destinationTxFee.mul(multiplier).div(oneEth)
      }
    }

    this.debugTimeLog('getDestinationTransactionFeeData', timeStart)

    return {
      destinationTxFee,
      rate,
      chainNativeTokenPrice,
      tokenPrice,
      destinationChainGasPrice
    }
  }

  async getOptimismL1Fee (
    sourceChain: TChain,
    destinationChain: TChain
  ) : Promise<BigNumber> {
    try {
      const timeStart = Date.now()
      const [gasLimit, { data, to }] = await Promise.all([
        this.estimateBondWithdrawalGasLimit(sourceChain, destinationChain),
        this.populateBondWithdrawalTx(sourceChain, destinationChain)
      ])
      const l1FeeInWei = await this.estimateOptimismL1FeeFromData(gasLimit, data, to)
      this.debugTimeLog('getOptimismL1Fee', timeStart)
      return l1FeeInWei
    } catch (err) {
      console.error(err)
      return BigNumber.from(0)
    }
  }

  async willTransferFail (
    sourceChain: TChain,
    destinationChain: TChain,
    recipient: string
  ): Promise<any> {
    sourceChain = this.toChainModel(sourceChain)
    destinationChain = this.toChainModel(destinationChain)
    try {
      const isDestinationNativeToken = this.isNativeToken(destinationChain)
      if (!isDestinationNativeToken) {
        return false
      }
      if (sourceChain.isL1) {
        if (destinationChain.equals(Chain.ZkSync)) {
          // TODO
        } else if (destinationChain.equals(Chain.Linea)) {
          // TODO
        } else if (destinationChain.equals(Chain.ScrollZk)) {
          // TODO
        } else if (destinationChain.equals(Chain.Base)) {
          // TODO
        } else if (destinationChain.equals(Chain.PolygonZk)) {
          // TODO
        } else {
          const bonderAddress = await this.getBonderAddress(sourceChain, destinationChain)
          await this.estimateGas(destinationChain.provider, {
            value: BigNumber.from('1'),
            from: bonderAddress,
            to: recipient
          })
        }
        return false
      } else {
        const [bonderAddress, populatedTx] = await Promise.all([
          this.getBonderAddress(sourceChain, destinationChain),
          this.populateBondWithdrawalTx(sourceChain, destinationChain, recipient)
        ])
        populatedTx.from = bonderAddress
        await this.estimateGas(destinationChain.provider, populatedTx)
        return false
      }
    } catch (err) {
      console.error('willTransferFail error:', err)
      return true
    }
  }

  async estimateBondWithdrawalGasLimit (
    sourceChain: TChain,
    destinationChain: TChain
  ): Promise<any> {
    destinationChain = this.toChainModel(destinationChain)
    try {
      const timeStart = Date.now()
      const populatedTx = await this.populateBondWithdrawalTx(sourceChain, destinationChain)
      const estimatedGas = await this.estimateGas(destinationChain.provider, populatedTx)
      this.debugTimeLog('estimateBondWithdrawalGasLimit', timeStart)
      return estimatedGas
    } catch (err) {
      console.error(err, {
        destinationChain
      })
      let bondTransferGasLimit: string = BondTransferGasLimit.Ethereum
      if (destinationChain.equals(Chain.Optimism)) {
        bondTransferGasLimit = BondTransferGasLimit.Optimism
      } else if (destinationChain.equals(Chain.Arbitrum)) {
        bondTransferGasLimit = BondTransferGasLimit.Arbitrum
      } else if (destinationChain.equals(Chain.Nova)) {
        bondTransferGasLimit = BondTransferGasLimit.Nova
      } else if (destinationChain.equals(Chain.Base)) {
        bondTransferGasLimit = BondTransferGasLimit.Base
      } else if (destinationChain.equals(Chain.Linea)) {
        bondTransferGasLimit = BondTransferGasLimit.Linea
      }
      return BigNumber.from(bondTransferGasLimit)
    }
  }

  async populateBondWithdrawalTx (
    sourceChain: TChain,
    destinationChain: TChain,
    recipient?: string
  ): Promise<any> {
    destinationChain = this.toChainModel(destinationChain)
    let destinationBridge
    if (destinationChain.isL1) {
      destinationBridge = await this.getL1Bridge()
    } else {
      destinationBridge = await this.getL2Bridge(destinationChain)
    }
    destinationBridge = destinationBridge.connect(destinationChain.provider)
    const bonder = await this.getBonderAddress(sourceChain, destinationChain)
    const amount = BigNumber.from(10)
    const amountOutMin = BigNumber.from(0)
    const bonderFee = BigNumber.from(1)
    const deadline = this.defaultDeadlineSeconds
    const transferNonce = `0x${'0'.repeat(64)}`
    if (!recipient) {
      recipient = `0x${'1'.repeat(40)}`
    }
    const attemptSwap = this.shouldAttemptSwap(amountOutMin, deadline)
    if (attemptSwap && !destinationChain.isL1) {
      const payload = [
        recipient,
        amount,
        transferNonce,
        bonderFee,
        amountOutMin,
        deadline,
        {
          from: bonder
        }
      ] as const
      const timeStart = Date.now()
      const populatedTx = await (destinationBridge as L2_Bridge).populateTransaction.bondWithdrawalAndDistribute(
        ...payload
      )
      this.debugTimeLog('populateBondWithdrawalTx', timeStart)

      return populatedTx
    } else {
      const payload = [
        recipient,
        amount,
        transferNonce,
        bonderFee,
        {
          from: bonder
        }
      ] as const
      const timeStart = Date.now()
      const populatedTx = destinationBridge.populateTransaction.bondWithdrawal(
        ...payload
      )
      this.debugTimeLog('populateBondWithdrawalTx', timeStart)
      return populatedTx
    }
  }

  /**
   * @desc Estimate token amount out.
   * @param tokenAmountIn - Token amount input.
   * @param sourceChain - Source chain model.
   * @param destinationChain - Destination chain model.
   * @returns Amount as BigNumber.
   * @example
   *```js
   *import { Hop, Chain } from '@hop-protocol/sdk'
   *
   *const hop = new Hop()
   *const bridge = hop.connect(signer).bridge('USDC')
   *const amountOut = await bridge.getAmountOut('1000000000000000000', Chain.Optimism, Chain.Gnosis)
   *console.log(amountOut)
   *```
   */
  public async getAmountOut (
    tokenAmountIn: TAmount,
    sourceChain?: TChain,
    destinationChain?: TChain
  ) : Promise<BigNumber> {
    tokenAmountIn = BigNumber.from(tokenAmountIn.toString())
    sourceChain = this.toChainModel(sourceChain)
    destinationChain = this.toChainModel(destinationChain)

    const timeStart = Date.now()
    const hTokenAmount = await this.calcToHTokenAmount(
      tokenAmountIn,
      sourceChain
    )
    const amountOut = await this.calcFromHTokenAmount(
      hTokenAmount,
      destinationChain
    )

    this.debugTimeLog('getAmountOut', timeStart)

    return amountOut
  }

  /**
   * @desc Estimate the bonder liquidity needed at the destination.
   * @param tokenAmountIn - Token amount input.
   * @param sourceChain - Source chain model.
   * @returns Amount as BigNumber.
   * @example
   *```js
   *import { Hop, Chain } from '@hop-protocol/sdk'
   *
   *const hop = new Hop()
   *const bridge = hop.connect(signer).bridge('USDC')
   *const requiredLiquidity = await bridge.getRequiredLiquidity('1000000000000000000', Chain.Optimism, Chain.Gnosis)
   *console.log(requiredLiquidity)
   *```
   */
  public async getRequiredLiquidity (
    tokenAmountIn: TAmount,
    sourceChain: TChain
  ): Promise<BigNumber> {
    tokenAmountIn = BigNumber.from(tokenAmountIn.toString())
    sourceChain = this.toChainModel(sourceChain)

    if (sourceChain.equals(Chain.Ethereum)) {
      return BigNumber.from(0)
    }

    const hTokenAmount = await this.calcToHTokenAmount(
      tokenAmountIn,
      sourceChain
    )

    return hTokenAmount
  }

  public async getAvailableLiquidity (
    destinationChain: TChain,
    bonder: string
  ): Promise<BigNumber> {
    const [credit, debit] = await Promise.all([
      this.getCredit(destinationChain, bonder),
      this.getTotalDebit(destinationChain, bonder)
    ])

    const availableLiquidity = credit.sub(debit)
    return availableLiquidity
  }

  /**
   * @desc Returns available liquidity for Hop bridge at specified chain.
   * @param sourceChain - Source chain model.
   * @param destinationChain - Destination chain model.
   * @returns Available liquidity as BigNumber.
   */
  public async getFrontendAvailableLiquidity (
    sourceChain: TChain,
    destinationChain: TChain
  ): Promise<BigNumber> {
    if (!(this.isSupportedAsset(sourceChain) && this.isSupportedAsset(destinationChain))) {
      return BigNumber.from(0)
    }

    sourceChain = this.toChainModel(sourceChain)
    destinationChain = this.toChainModel(destinationChain)
    const token = this.toTokenModel(this.tokenSymbol)
    let [availableLiquidity, unbondedTransferRootAmount, tokenPrice] = await Promise.all([
      this.getBaseAvailableCreditIncludingVault(
        sourceChain,
        destinationChain
      ),
      this.getUnbondedTransferRootAmount(
        sourceChain,
        destinationChain
      ),
      this.getPriceByTokenSymbol(token.canonicalSymbol)
    ])

    // fetch on-chain if the data is not available from worker json file
    if (availableLiquidity == null) {
      const bonder = await this.getBonderAddress(sourceChain, destinationChain)
      availableLiquidity = await this.getAvailableLiquidity(destinationChain, bonder)
    }

    if (destinationChain.isL1) {
      let pendingAmounts = BigNumber.from(0)
      await Promise.all(bondableChains.map(async (bondableChain: string) => {
        let validChain = false
        try {
          validChain = !!this.getL2BridgeAddress(this.tokenSymbol, bondableChain)
        } catch (err) {}
        if (validChain) {
          const bondableBridge = await this.getBridgeContract(bondableChain)
          const pendingAmount = await bondableBridge.pendingAmountForChainId(Chain.Ethereum.chainId)
          pendingAmounts = pendingAmounts.add(pendingAmount)
        }
      }))

      const isLowLiquidityToken = LowLiquidityTokens.includes(token.canonicalSymbol)
      const buffer: string = isLowLiquidityToken ? LowLiquidityTokenBufferAmountsUsd[this.tokenSymbol] : PendingAmountBufferUsd?.toString()
      const tokenPriceBn = parseUnits(tokenPrice.toString(), token.decimals)
      const bufferAmountBn = parseUnits(buffer, token.decimals)
      const precision = parseUnits('1', token.decimals)
      const bufferAmountTokensBn = bufferAmountBn.div(tokenPriceBn).mul(precision)

      availableLiquidity = availableLiquidity
        .sub(pendingAmounts)
        .sub(unbondedTransferRootAmount)
        .sub(bufferAmountTokensBn)

      if (this.isOruToL1(sourceChain, destinationChain)) {
        availableLiquidity = availableLiquidity.div(2)
      }
    }

    if (availableLiquidity.lt(0)) {
      return BigNumber.from(0)
    }

    return availableLiquidity
  }

  private isOruToL1 (sourceChain: Chain, destinationChain: Chain): boolean {
    return destinationChain.isL1 && bondableChains.includes(sourceChain.slug)
  }

  async getBonderAvailableLiquidityData (): Promise<any> {
    const cached = s3FileCache[this.network]
    const isExpired = s3FileCacheTimestamp + cacheExpireMs < Date.now()
    if (cached && !isExpired) {
      return cached
    }
    const data = await this.fetchBonderAvailableLiquidityDataWithIpfsFallback()
    if (data) {
      s3FileCache[this.network] = data
      s3FileCacheTimestamp = Date.now()
    }
    return data
  }

  async getUnbondedTransferRootAmount (
    sourceChain: TChain,
    destinationChain: TChain
  ) : Promise<BigNumber> {
    sourceChain = this.toChainModel(sourceChain)
    destinationChain = this.toChainModel(destinationChain)
    try {
      const data = await this.getBonderAvailableLiquidityData()
      if (data) {
        const tokenData = data?.[this.tokenSymbol]
        const _unbondedTransferRootAmount = tokenData?.unbondedTransferRootAmounts?.[sourceChain.slug]?.[destinationChain.slug]
        if (_unbondedTransferRootAmount) {
          return BigNumber.from(_unbondedTransferRootAmount)
        }
      }
    } catch (err) {
      console.error(err)
    }

    return BigNumber.from(0)
  }

  private async getBaseAvailableCreditIncludingVault (
    sourceChain: TChain,
    destinationChain: TChain
  ) : Promise<BigNumber | undefined> {
    sourceChain = this.toChainModel(sourceChain)
    destinationChain = this.toChainModel(destinationChain)
    try {
      const data = await this.getBonderAvailableLiquidityData()
      if (data) {
        const tokenData = data?.[this.tokenSymbol]
        const _baseAvailableCreditIncludingVault = tokenData?.baseAvailableCreditIncludingVault?.[sourceChain.slug]?.[destinationChain.slug]
        if (_baseAvailableCreditIncludingVault) {
          return BigNumber.from(_baseAvailableCreditIncludingVault)
        }
      }
    } catch (err) {
      console.error(err)
    }
  }

  public async getVaultBalance (
    destinationChain: TChain,
    bonder: string
  ): Promise<BigNumber> {
    destinationChain = this.toChainModel(destinationChain)
    try {
      const data = await this.getBonderAvailableLiquidityData()
      if (data) {
        const tokenData = data?.[this.tokenSymbol]
        const _vaultBalance = tokenData?.bonderVaultBalance?.[bonder]?.[destinationChain.slug]
        if (_vaultBalance) {
          return BigNumber.from(_vaultBalance)
        }
      }
    } catch (err) {
      console.error(err)
    }
    return BigNumber.from(0)
  }

  /**
   * @desc Returns bridge contract instance for specified chain.
   * @param chain - chain model.
   * @returns Ethers contract instance.
   */
  public async getBridgeContract (chain: TChain): Promise<ethers.Contract> {
    chain = this.toChainModel(chain)
    return chain.isL1 ? this.getL1Bridge() : this.getL2Bridge(chain)
  }

  /**
   * @desc Returns total credit that bonder holds on Hop bridge at specified chain.
   * @param sourceChain - Chain model.
   * @returns Total credit as BigNumber.
   */
  public async getCredit (
    sourceChain: TChain,
    bonder: string
  ): Promise<BigNumber> {
    const bridge = await this.getBridgeContract(sourceChain)
    return bridge.getCredit(bonder)
  }

  /**
   * @desc Returns total debit, including sliding window debit, that bonder holds on Hop bridge at specified chain.
   * @param sourceChain - Chain model.
   * @returns Total debit as BigNumber.
   */
  public async getTotalDebit (
    sourceChain: TChain,
    bonder: string
  ): Promise<BigNumber> {
    const bridge = await this.getBridgeContract(sourceChain)
    return bridge.getDebitAndAdditionalDebit(bonder)
  }

  /**
   * @desc Returns total debit that bonder holds on Hop bridge at specified chain.
   * @param sourceChain - Chain model.
   * @returns Total debit as BigNumber.
   */
  public async getDebit (
    sourceChain: TChain,
    bonder: string
  ): Promise<BigNumber> {
    const bridge = await this.getBridgeContract(sourceChain)
    return bridge.getRawDebit(bonder)
  }

  /**
   * @desc Sends transaction to execute swap on Saddle contract.
   * @param sourceChain - Source chain model.
   * @param toHop - Converts to Hop token only if set to true.
   * @param amount - Amount of token to swap.
   * @param minAmountOut - Minimum amount of tokens to receive in order
   * for transaction to be successful.
   * @param deadline - Transaction deadline in seconds.
   * @returns Ethers transaction object.
   */
  public async execSaddleSwap (
    sourceChain: TChain,
    toHop: boolean,
    amount: TAmount,
    minAmountOut: TAmount,
    deadline: BigNumberish
  ) : Promise<any> {
    sourceChain = this.toChainModel(sourceChain)
    let tokenIndexFrom: number
    let tokenIndexTo: number

    const l2CanonicalTokenAddress = this.getL2CanonicalTokenAddress(
      this.tokenSymbol,
      sourceChain
    )
    if (!l2CanonicalTokenAddress) {
      throw new Error(`source chain "${sourceChain.slug}" is unsupported`)
    }
    const l2HopBridgeTokenAddress = this.getL2HopBridgeTokenAddress(
      this.tokenSymbol,
      sourceChain
    )
    if (!l2HopBridgeTokenAddress) {
      throw new Error(`source chain "${sourceChain.slug}" is unsupported`)
    }

    const amm = this.getAmm(sourceChain)
    const saddleSwap = await amm.getSaddleSwap()
    const [canonicalTokenIndex, hopTokenIndex] = await Promise.all([
      saddleSwap.getTokenIndex(l2CanonicalTokenAddress).then((index: BigNumber) => Number(index.toString())),
      saddleSwap.getTokenIndex(l2HopBridgeTokenAddress).then((index: BigNumber) => Number(index.toString()))
    ])

    if (toHop) {
      tokenIndexFrom = canonicalTokenIndex
      tokenIndexTo = hopTokenIndex
    } else {
      tokenIndexFrom = hopTokenIndex
      tokenIndexTo = canonicalTokenIndex
    }

    return saddleSwap.swap(
      tokenIndexFrom,
      tokenIndexTo,
      amount,
      minAmountOut,
      deadline
    )
  }

  /**
   * @desc Returns Hop L1 Bridge Ethers contract instance.
   * @param signer - Ethers signer
   * @returns Ethers contract instance.
   */
  public async getL1Bridge (signer: TProvider = this.signer): Promise<any> {
    const bridgeAddress = this.getL1BridgeAddress(
      this.tokenSymbol,
      Chain.Ethereum
    )
    if (!bridgeAddress) {
      throw new Error(`token "${this.tokenSymbol}" is unsupported`)
    }
    const provider = await this.getSignerOrProvider(Chain.Ethereum, signer)
    return L1_ERC20_Bridge__factory.connect(bridgeAddress, provider)
  }

  /**
   * @desc Returns Hop L2 Bridge Ethers contract instance.
   * @param chain - Chain model.
   * @param signer - Ethers signer
   * @returns Ethers contract instance.
   */
  public async getL2Bridge (chain: TChain, signer: TProvider = this.signer): Promise<any> {
    chain = this.toChainModel(chain)
    const bridgeAddress = this.getL2BridgeAddress(this.tokenSymbol, chain)
    if (!bridgeAddress) {
      throw new Error(
        `token "${this.tokenSymbol}" on chain "${chain.slug}" is unsupported`
      )
    }
    const provider = await this.getSignerOrProvider(chain, signer)
    return L2_Bridge__factory.connect(bridgeAddress, provider)
  }

  public getAmm (chain: TChain) {
    chain = this.toChainModel(chain)
    if (chain.isL1) {
      throw new Error('No AMM exists on L1')
    }

    return new AMM({
      network: this.network,
      tokenSymbol: this.tokenSymbol,
      chain,
      signer: this.signer,
      chainProviders: this.chainProviders,
      baseConfigUrl: this.baseConfigUrl,
      configFileFetchEnabled: this.configFileFetchEnabled,
      blocklist: this.blocklist,
      debugTimeLogsEnabled: this.debugTimeLogsEnabled,
      debugTimeLogsCacheEnabled: this.debugTimeLogsCacheEnabled,
      debugTimeLogsCache: this.debugTimeLogsCache
    })
  }

  /**
   * @desc Returns Hop Bridge AMM wrapper Ethers contract instance.
   * @param chain - Chain model.
   * @param signer - Ethers signer
   * @returns Ethers contract instance.
   */
  public async getAmmWrapper (chain: TChain, signer: TProvider = this.signer): Promise<any> {
    chain = this.toChainModel(chain)
    const ammWrapperAddress = this.getL2AmmWrapperAddress(
      this.tokenSymbol,
      chain
    )
    if (!ammWrapperAddress) {
      throw new Error(
        `token "${this.tokenSymbol}" on chain "${chain.slug}" is unsupported`
      )
    }
    const provider = await this.getSignerOrProvider(chain, signer)
    return L2_AmmWrapper__factory.connect(ammWrapperAddress, provider)
  }

  /**
   * @desc Returns Hop Bridge Saddle reserve amounts.
   * @param chain - Chain model.
   * @returns Array containing reserve amounts for canonical token
   * and hTokens.
   */
  public async getSaddleSwapReserves (chain: TChain = this.sourceChain): Promise<BigNumber[]> {
    const amm = this.getAmm(chain)
    const saddleSwap = await amm.getSaddleSwap()
    return Promise.all([
      saddleSwap.getTokenBalance(0),
      saddleSwap.getTokenBalance(1)
    ])
  }

  public async getReservesTotal (chain: TChain = this.sourceChain): Promise<BigNumber> {
    const [reserve0, reserve1] = await this.getSaddleSwapReserves(chain)
    return reserve0.add(reserve1)
  }

  public async getTvl (chain: TChain = this.sourceChain) {
    return this.getReservesTotal(chain)
  }

  public async getTvlUsd (chain: TChain = this.sourceChain): Promise<number> {
    const token = this.toTokenModel(this.tokenSymbol)
    const [tvl, tokenPrice] = await Promise.all([
      this.getTvl(chain),
      this.getPriceByTokenSymbol(token.canonicalSymbol)
    ])
    if (tvl.lte(0)) {
      return 0
    }
    const tvlFormatted = this.formatUnits(tvl)
    let tvlUsd = tvlFormatted * tokenPrice
    if (tvlUsd < 0) {
      tvlUsd = 0
    }

    return tvlUsd
  }

  /**
   * @desc Returns Hop Bridge Saddle Swap LP Token Ethers contract instance.
   * @param chain - Chain model.
   * @param signer - Ethers signer
   * @returns Ethers contract instance.
   */
  public getSaddleLpToken (
    chain: TChain,
    signer: TProvider = this.signer
  ) : Token {
    // ToDo: Remove ability to pass in signer like other token getters
    chain = this.toChainModel(chain)
    const saddleLpTokenAddress = this.getL2SaddleLpTokenAddress(
      this.tokenSymbol,
      chain
    )
    if (!saddleLpTokenAddress) {
      throw new Error(
        `token "${this.tokenSymbol}" on chain "${chain.slug}" is unsupported`
      )
    }

    // ToDo: Get actual saddle LP token symbol and name
    return new Token({
      network: this.network,
      chain,
      address: saddleLpTokenAddress,
      decimals: 18,
      symbol: `${this.tokenSymbol} LP` as TokenSymbol,
      name: `${this.tokenSymbol} LP`,
      image: '',
      signer,
      chainProviders: this.chainProviders,
      baseConfigUrl: this.baseConfigUrl,
      configFileFetchEnabled: this.configFileFetchEnabled,
      blocklist: this.blocklist,
      debugTimeLogsEnabled: this.debugTimeLogsEnabled,
      debugTimeLogsCacheEnabled: this.debugTimeLogsCacheEnabled,
      debugTimeLogsCache: this.debugTimeLogsCache
    })
  }

  /**
   * @desc Sends transaction to add liquidity to AMM.
   * @param amount0Desired - Amount of token #0 in smallest unit
   * @param amount1Desired - Amount of token #1 in smallest unit
   * @param chain - Chain model of desired chain to add liquidity to.
   * @param options - Method options.
   * @returns Ethers transaction object.
   */
  public async addLiquidity (
    amount0Desired: TAmount,
    amount1Desired: TAmount,
    chain?: TChain,
    options: Partial<AddLiquidityOptions> = {}
  ) :Promise<any> {
    if (!chain) {
      chain = this.sourceChain
    }
    amount0Desired = BigNumber.from(amount0Desired.toString())
    chain = this.toChainModel(chain)

    const amm = new AMM({
      network: this.network,
      tokenSymbol: this.tokenSymbol,
      chain,
      signer: this.signer,
      chainProviders: this.chainProviders,
      baseConfigUrl: this.baseConfigUrl,
      configFileFetchEnabled: this.configFileFetchEnabled,
      blocklist: this.blocklist,
      debugTimeLogsEnabled: this.debugTimeLogsEnabled,
      debugTimeLogsCacheEnabled: this.debugTimeLogsCacheEnabled,
      debugTimeLogsCache: this.debugTimeLogsCache
    })
    return amm.addLiquidity(
      amount0Desired,
      amount1Desired,
      options.minToMint,
      options.deadline
    )
  }

  /**
   * @desc Sends transaction to remove liquidity from AMM.
   * @param liquidityTokenAmount - Amount of LP tokens to burn.
   * @param chain - Chain model of desired chain to add liquidity to.
   * @param options - Method options.
   * @returns Ethers transaction object.
   */
  public async removeLiquidity (
    liquidityTokenAmount: TAmount,
    chain?: TChain,
    options: Partial<RemoveLiquidityOptions> = {}
  ) : Promise<any> {
    if (!chain) {
      chain = this.sourceChain
    }
    chain = this.toChainModel(chain)
    const amm = new AMM({
      network: this.network,
      tokenSymbol: this.tokenSymbol,
      chain,
      signer: this.signer,
      chainProviders: this.chainProviders,
      baseConfigUrl: this.baseConfigUrl,
      configFileFetchEnabled: this.configFileFetchEnabled,
      blocklist: this.blocklist,
      debugTimeLogsEnabled: this.debugTimeLogsEnabled,
      debugTimeLogsCacheEnabled: this.debugTimeLogsCacheEnabled,
      debugTimeLogsCache: this.debugTimeLogsCache
    })
    return amm.removeLiquidity(
      liquidityTokenAmount,
      options.amount0Min,
      options.amount1Min,
      options.deadline
    )
  }

  public async removeLiquidityOneToken (
    lpTokenAmount: TAmount,
    tokenIndex: number,
    chain?: TChain,
    options: Partial<RemoveLiquidityOneTokenOptions> = {}
  ) : Promise<any> {
    if (!chain) {
      chain = this.sourceChain
    }
    chain = this.toChainModel(chain)
    const amm = new AMM({
      network: this.network,
      tokenSymbol: this.tokenSymbol,
      chain,
      signer: this.signer,
      chainProviders: this.chainProviders,
      baseConfigUrl: this.baseConfigUrl,
      configFileFetchEnabled: this.configFileFetchEnabled,
      blocklist: this.blocklist,
      debugTimeLogsEnabled: this.debugTimeLogsEnabled,
      debugTimeLogsCacheEnabled: this.debugTimeLogsCacheEnabled,
      debugTimeLogsCache: this.debugTimeLogsCache
    })
    return amm.removeLiquidityOneToken(
      lpTokenAmount,
      tokenIndex,
      options?.amountMin,
      options?.deadline
    )
  }

  public async removeLiquidityImbalance (
    token0Amount: TAmount,
    token1Amount: TAmount,
    chain?: TChain,
    options: Partial<RemoveLiquidityImbalanceOptions> = {}
  ) : Promise<any> {
    if (!chain) {
      chain = this.sourceChain
    }
    chain = this.toChainModel(chain)
    const amm = new AMM({
      network: this.network,
      tokenSymbol: this.tokenSymbol,
      chain,
      signer: this.signer,
      chainProviders: this.chainProviders,
      baseConfigUrl: this.baseConfigUrl,
      configFileFetchEnabled: this.configFileFetchEnabled,
      blocklist: this.blocklist,
      debugTimeLogsEnabled: this.debugTimeLogsEnabled,
      debugTimeLogsCacheEnabled: this.debugTimeLogsCacheEnabled,
      debugTimeLogsCache: this.debugTimeLogsCache
    })
    return amm.removeLiquidityImbalance(
      token0Amount,
      token1Amount,
      options?.maxBurnAmount,
      options?.deadline
    )
  }

  public async calculateWithdrawOneToken (
    tokenAmount: TAmount,
    tokenIndex: number,
    chain?: TChain
  ) {
    if (!chain) {
      chain = this.sourceChain
    }
    chain = this.toChainModel(chain)
    const amm = new AMM({
      network: this.network,
      tokenSymbol: this.tokenSymbol,
      chain,
      signer: this.signer,
      chainProviders: this.chainProviders,
      baseConfigUrl: this.baseConfigUrl,
      configFileFetchEnabled: this.configFileFetchEnabled,
      blocklist: this.blocklist,
      debugTimeLogsEnabled: this.debugTimeLogsEnabled,
      debugTimeLogsCacheEnabled: this.debugTimeLogsCacheEnabled,
      debugTimeLogsCache: this.debugTimeLogsCache
    })
    return amm.calculateRemoveLiquidityOneToken(
      tokenAmount,
      tokenIndex
    )
  }

  /**
   * @readonly
   * @desc The default deadline to use in seconds.
   * @returns Deadline in seconds
   */
  public get defaultDeadlineSeconds (): number {
    return (Date.now() / 1000 + this.defaultDeadlineMinutes * 60) | 0
  }

  /**
   * @readonly
   * @desc The time slot for the current time.
   * @param {Object} time - Unix timestamp (in seconds) to get the time slot.
   * @returns {Object} Time slot for the given time as BigNumber.
   */
  public async getTimeSlot (time: TTime): Promise<BigNumber> {
    const bridge = await this.getL1Bridge()
    time = BigNumber.from(time.toString())

    return bridge.getTimeSlot(time)
  }

  /**
   * @readonly
   * @desc The challenge period.
   * @returns {Object} The challenge period for the bridge as BigNumber.
   */
  public async challengePeriod (): Promise<BigNumber> {
    const bridge = await this.getL1Bridge()

    return bridge.challengePeriod()
  }

  /**
   * @readonly
   * @desc The size of the time slots.
   * @returns {Object} The size of the time slots for the bridge as BigNumber.
   */
  public async timeSlotSize (): Promise<BigNumber> {
    const bridge = await this.getL1Bridge()

    return bridge.TIME_SLOT_SIZE()
  }

  /**
   * @readonly
   * @desc The amount bonded for a time slot for a bonder.
   * @param timeSlot - Time slot to get.
   * @param bonder - Address of the bonder to check.
   * @returns Amount bonded for the bonder for the given time slot as BigNumber.
   */
  public async timeSlotToAmountBonded (
    timeSlot: TTimeSlot,
    bonder: string
  ): Promise<BigNumber> {
    const bridge = await this.getL1Bridge()
    timeSlot = BigNumber.from(timeSlot.toString())

    return bridge.timeSlotToAmountBonded(timeSlot, bonder)
  }

  private async getTokenIndexes (path: string[], chain: TChain) : Promise<number[]> {
    const amm = this.getAmm(chain)
    const saddleSwap = await amm.getSaddleSwap()
    const [tokenIndexFrom, tokenIndexTo] = await Promise.all([
      saddleSwap.getTokenIndex(path[0]).then((index: BigNumber) => Number(index.toString())),
      saddleSwap.getTokenIndex(path[1]).then((index: BigNumber) => Number(index.toString()))
    ])

    return [tokenIndexFrom, tokenIndexTo]
  }

  private async populateSendL1ToL2Tx (input: SendL1ToL2Input) : Promise<any> {
    let {
      destinationChain,
      sourceChain,
      relayer,
      relayerFee,
      amount,
      amountOutMin,
      deadline,
      recipient,
      checkAllowance
    } = input
    if (!sourceChain.isL1) {
      // ToDo: Don't pass in sourceChain since it will always be L1
      throw new Error('sourceChain must be L1')
    }
    if (await this.getIsBridgeDeprecated(this.tokenSymbol)) {
      throw new Error('This bridge is deprecated')
    }
    if (!relayer) {
      throw new Error('relayer is required')
    }

    const destinationChainId = destinationChain.chainId
    deadline = deadline === undefined ? this.defaultDeadlineSeconds : deadline
    amountOutMin = BigNumber.from((amountOutMin || 0).toString())
    recipient = recipient || await this.getSignerAddress()
    if (!recipient) {
      throw new Error('recipient is required')
    }
    recipient = checksumAddress(recipient)

    const isNativeToken = this.isNativeToken(sourceChain)
    let l1Bridge = await this.getL1Bridge(sourceChain.provider)

    if (checkAllowance) {
      await this.checkConnectedChain(this.signer, sourceChain)
      l1Bridge = await this.getL1Bridge(this.signer)
      const spender = l1Bridge.address
      if (!isNativeToken) {
        const l1Token = this.getL1Token()
        const allowance = await l1Token.allowance(spender)
        if (allowance.lt(BigNumber.from(amount))) {
          throw new Error(Errors.NotEnoughAllowance)
        }
      }
    }

    if (amountOutMin.lt(0)) {
      amountOutMin = BigNumber.from(0)
    }

    const value = isNativeToken ? amount : undefined
    relayerFee = BigNumber.from(relayerFee || 0)

    if (!this.isValidRelayerAndRelayerFee(relayer, relayerFee)) {
      throw new Error('Bonder fee should be 0 when sending from L1 to L2 and relayer is not set')
    }

    const isPaused = await l1Bridge.isChainIdPaused(destinationChain.chainId)
    if (isPaused) {
      throw new Error(`deposits to destination chain "${destinationChain.name}" are currently paused. Please check official announcement channels for status updates.`)
    }

    const txOptions = [
      destinationChainId,
      recipient,
      amount || 0,
      amountOutMin,
      deadline,
      relayer,
      relayerFee,
      {
        ...(await this.txOverrides(Chain.Ethereum, destinationChain)),
        value
      }
    ] as const

    const tx = await l1Bridge.populateTransaction.sendToL2(
      ...txOptions
    )

    return tx
  }

  private async populateSendL2ToL1Tx (input: SendL2ToL1Input): Promise<any> {
    let {
      destinationChain,
      sourceChain,
      amount,
      bonderFee,
      recipient,
      amountOutMin,
      deadline,
      checkAllowance
    } = input
    const destinationChainId = destinationChain.chainId
    deadline = deadline === undefined ? this.defaultDeadlineSeconds : deadline
    amountOutMin = BigNumber.from((amountOutMin || 0).toString())

    // Destination values will always be 0 going to L1
    const destinationDeadline = BigNumber.from(0)
    const destinationAmountOutMin = BigNumber.from(0)

    if (!destinationChain.isL1) {
      throw new Error('All transfers populated here must be sent to L1')
    }

    recipient = recipient || await this.getSignerAddress()
    if (!recipient) {
      throw new Error('recipient is required')
    }
    recipient = checksumAddress(recipient)

    const ammWrapper = await this.getAmmWrapper(sourceChain, sourceChain.provider)
    const l2Bridge = await this.getL2Bridge(sourceChain, sourceChain.provider)
    const attemptSwapAtSource = this.shouldAttemptSwap(amountOutMin, deadline)
    const spender = attemptSwapAtSource ? ammWrapper.address : l2Bridge.address

    if (BigNumber.from(bonderFee).gt(amount)) {
      throw new Error(`amount must be greater than bonder fee. amount: ${amount.toString()}, bonderFee: ${bonderFee.toString()}`)
    }

    const isNativeToken = this.isNativeToken(sourceChain)

    if (checkAllowance) {
      await this.checkConnectedChain(this.signer, sourceChain)
      if (!isNativeToken) {
        const l2CanonicalToken = this.getCanonicalToken(sourceChain)
        const allowance = await l2CanonicalToken.allowance(spender)
        if (allowance.lt(BigNumber.from(amount))) {
          throw new Error(Errors.NotEnoughAllowance)
        }
      }
    }

    if (amountOutMin.lt(0)) {
      amountOutMin = BigNumber.from(0)
    }

    const txOptions = [
      destinationChainId,
      recipient,
      amount,
      bonderFee
    ] as const

    if (attemptSwapAtSource) {
      const additionalOptions = [
        amountOutMin,
        deadline,
        destinationAmountOutMin,
        destinationDeadline,
        {
          ...(await this.txOverrides(sourceChain)),
          value: isNativeToken ? amount : undefined
        }
      ] as const

      return ammWrapper.populateTransaction.swapAndSend(
        ...txOptions,
        ...additionalOptions
      )
    }

    const additionalOptions = [
      destinationAmountOutMin,
      destinationDeadline,
      {
        ...(await this.txOverrides(sourceChain)),
        value: isNativeToken ? amount : undefined
      }
    ] as const

    return l2Bridge.populateTransaction.send(
      ...txOptions,
      ...additionalOptions
    )
  }

  private async populateSendL2ToL2Tx (input: SendL2ToL2Input): Promise<any> {
    let {
      destinationChain,
      sourceChain,
      amount,
      destinationAmountOutMin,
      bonderFee,
      deadline,
      destinationDeadline,
      amountOutMin,
      recipient,
      checkAllowance
    } = input
    const destinationChainId = destinationChain.chainId
    deadline = deadline || this.defaultDeadlineSeconds
    destinationDeadline = destinationDeadline || this.defaultDeadlineSeconds
    amountOutMin = BigNumber.from((amountOutMin || 0).toString())
    destinationAmountOutMin = BigNumber.from(
      (destinationAmountOutMin || 0).toString()
    )
    if (BigNumber.from(bonderFee).gt(amount)) {
      throw new Error('Amount must be greater than bonder fee')
    }

    recipient = recipient || await this.getSignerAddress()
    if (!recipient) {
      throw new Error('recipient is required')
    }
    recipient = checksumAddress(recipient)

    const ammWrapper = await this.getAmmWrapper(sourceChain, sourceChain.provider)
    const l2Bridge = await this.getL2Bridge(sourceChain, sourceChain.provider)
    const attemptSwapAtSource = this.shouldAttemptSwap(amountOutMin, deadline)
    const spender = attemptSwapAtSource ? ammWrapper.address : l2Bridge.address
    const isNativeToken = this.isNativeToken(sourceChain)

    if (checkAllowance) {
      await this.checkConnectedChain(this.signer, sourceChain)
      if (!isNativeToken) {
        const l2CanonicalToken = this.getCanonicalToken(sourceChain)
        const allowance = await l2CanonicalToken.allowance(spender)
        if (allowance.lt(BigNumber.from(amount))) {
          throw new Error(Errors.NotEnoughAllowance)
        }
      }
    }

    if (amountOutMin.lt(0)) {
      amountOutMin = BigNumber.from(0)
    }

    if (destinationAmountOutMin.lt(0)) {
      destinationAmountOutMin = BigNumber.from(0)
    }

    const txOptions = [
      destinationChainId,
      recipient,
      amount,
      bonderFee
    ] as const

    if (attemptSwapAtSource) {
      const additionalOptions = [
        amountOutMin,
        deadline,
        destinationAmountOutMin,
        destinationDeadline,
        {
          ...(await this.txOverrides(sourceChain)),
          value: isNativeToken ? amount : undefined
        }
      ] as const

      return ammWrapper.populateTransaction.swapAndSend(
        ...txOptions,
        ...additionalOptions
      )
    }

    const additionalOptions = [
      destinationAmountOutMin,
      destinationDeadline,
      {
        ...(await this.txOverrides(sourceChain)),
        value: isNativeToken ? amount : undefined
      }
    ] as const

    return l2Bridge.populateTransaction.send(
      ...txOptions,
      ...additionalOptions
    )
  }

  private async calcToHTokenAmount (
    amount: TAmount,
    chain: Chain,
    isHTokenSend: boolean = false
  ): Promise<BigNumber> {
    if (!this.doesUseAmm || isHTokenSend) {
      return BigNumber.from(amount)
    }
    amount = BigNumber.from(amount.toString())
    if (chain.isL1) {
      return amount
    }

    if (amount.eq(0)) {
      return BigNumber.from(0)
    }

    const amm = this.getAmm(chain)
    const timeStart = Date.now()
    const amountOut = await amm.calculateSwap(
      TokenIndex.CanonicalToken,
      TokenIndex.HopBridgeToken,
      amount
    )

    this.debugTimeLog('calcToHTokenAmount', timeStart)

    return amountOut
  }

  private async calcFromHTokenAmount (
    amount: TAmount,
    chain: Chain
  ): Promise<BigNumber> {
    if (!this.doesUseAmm) {
      return BigNumber.from(amount)
    }
    amount = BigNumber.from(amount.toString())
    if (chain.isL1) {
      return BigNumber.from(amount)
    }

    if (amount.eq(0)) {
      return BigNumber.from(0)
    }

    const amm = this.getAmm(chain)
    const timeStart = Date.now()
    const amountOut = await amm.calculateSwap(
      TokenIndex.HopBridgeToken,
      TokenIndex.CanonicalToken,
      amount
    )

    this.debugTimeLog('calcFromHTokenAmount', timeStart)

    return amountOut
  }

  private async calcSwapAmountMulticall (
    chain: TChain,
    tokenIndexes: number[],
    amountIns: BigNumberish[]
  ): Promise<BigNumber[]> {
    chain = this.toChainModel(chain)
    if (!this.doesUseAmm) {
      return amountIns.map((amount: BigNumberish) => BigNumber.from(amount))
    }
    if (chain.isL1) {
      return amountIns.map((amount: BigNumberish) => BigNumber.from(amount))
    }

    const multicall = new Multicall({ network: this.network })
    const amm = this.getAmm(chain)
    const saddleSwap = await amm.getSaddleSwap()
    const options = amountIns.map((amountIn: any, index: number) => {
      return {
        skip: BigNumber.from(amountIn).eq(0),
        address: saddleSwap.address,
        abi: saddleSwap.interface.fragments,
        method: 'calculateSwap',
        args: [tokenIndexes[0], tokenIndexes[1], amountIn],
        index
      }
    })
    const result = await multicall.multicall(chain.slug, options.filter((option: any) => !option.skip))
    const items = result.map((values: any) => BigNumber.from(values[0]))
    const skipped = options.filter((option: any) => option.skip)
    skipped.sort((a, b) => a.index - b.index)
    for (const skip of skipped) {
      items.splice(skip.index, 0, BigNumber.from(0))
    }
    return items
  }

  async calcToHTokenAmountMulticall (
    chain: TChain,
    amountIns: BigNumberish[]
  ): Promise<BigNumber[]> {
    return this.calcSwapAmountMulticall(chain, [TokenIndex.CanonicalToken, TokenIndex.HopBridgeToken], amountIns)
  }

  async calcFromHTokenAmountMulticall (
    chain: TChain,
    amountIns: BigNumberish[]
  ): Promise<BigNumber[]> {
    return this.calcSwapAmountMulticall(chain, [TokenIndex.HopBridgeToken, TokenIndex.CanonicalToken], amountIns)
  }

  private async getBonderFeeRelative (
    amountIn: TAmount,
    sourceChain: TChain,
    destinationChain: TChain,
    isHTokenSend: boolean = false
  ) : Promise<BigNumber> {
    sourceChain = this.toChainModel(sourceChain)
    destinationChain = this.toChainModel(destinationChain)

    if (sourceChain.isL1) {
      // Relayer fees are handled in the destination fee
      return BigNumber.from(0)
    }

    const timeStart = Date.now()
    const [hTokenAmount, feeBps] = await Promise.all([
      this.calcToHTokenAmount(
        amountIn,
        sourceChain,
        isHTokenSend
      ),
      this.getFeeBps(this.tokenSymbol, destinationChain)
    ])

    this.debugTimeLog('getBonderFeeRelative', timeStart)

    const bonderFeeRelative = hTokenAmount.mul(feeBps).div(10000)
    return bonderFeeRelative
  }

  public async getBonderFeeAbsolute (sourceChain: TChain): Promise<BigNumber> {
    sourceChain = this.toChainModel(sourceChain)
    const token = this.toTokenModel(this.tokenSymbol)

    if (sourceChain.isL1) {
      // Bonder fees are not relevant on L2
      return BigNumber.from(0)
    }

    const timeStart = Date.now()
    let onChainBonderFeeAbsolutePromise : any
    if (token.canonicalSymbol === TokenModel.ETH) {
      if (Chain.Gnosis.equals(sourceChain) || Chain.Polygon.equals(sourceChain)) {
        const l2Bridge = await this.getL2Bridge(sourceChain)
        onChainBonderFeeAbsolutePromise = l2Bridge.minBonderFeeAbsolute()
      }
    }

    if (this.network !== NetworkSlug.Mainnet) {
      const l2Bridge = await this.getL2Bridge(sourceChain)
      onChainBonderFeeAbsolutePromise = l2Bridge.minBonderFeeAbsolute()
    }

    const [tokenPrice, onChainBonderFeeAbsolute] = await Promise.all([
      this.getPriceByTokenSymbol(token.canonicalSymbol),
      onChainBonderFeeAbsolutePromise ?? Promise.resolve(BigNumber.from(0))
    ])
    this.debugTimeLog('getBonderFeeAbsolute', timeStart)

    const minBonderFeeUsd = 0.25
    const minBonderFeeAbsolute = parseUnits(
      (minBonderFeeUsd / tokenPrice).toFixed(token.decimals),
      token.decimals
    )

    const absoluteFee = onChainBonderFeeAbsolute.gt(minBonderFeeAbsolute) ? onChainBonderFeeAbsolute : minBonderFeeAbsolute

    return absoluteFee
  }

  private getRate (
    amountIn: BigNumber,
    amountOut: BigNumber,
    sourceToken: Token,
    destToken: Token
  ) : number {
    let rateBN
    if (amountIn.eq(0)) {
      rateBN = BigNumber.from(0)
    } else {
      const oneSourceBN = ethers.utils.parseUnits('1', sourceToken.decimals)

      rateBN = amountOut.mul(oneSourceBN).div(amountIn)
    }

    const rate = Number(ethers.utils.formatUnits(rateBN, destToken.decimals))

    return rate
  }

  private getPriceImpact (rate: number, marketRate: number) : number {
    return ((marketRate - rate) / marketRate) * 100
  }

  private async checkConnectedChain (signer: TProvider, chain: Chain): Promise<void> {
    const connectedChainId = await (signer as Signer)?.getChainId()
    if (connectedChainId !== chain.chainId) {
      throw new Error(`invalid connected chain ID "${connectedChainId}". Make sure web3 signer provider is connected to source chain from network "${chain.slug}" chain ID "${chain.chainId}"`)
    }
  }

  // Gnosis AMB bridge
  async getAmbBridge (chain: TChain): Promise<any> {
    chain = this.toChainModel(chain)
    if (chain.equals(Chain.Ethereum)) {
      const address = this.getL1AmbBridgeAddress(this.tokenSymbol, Chain.Gnosis)
      const provider = await this.getSignerOrProvider(Chain.Ethereum)
      return L1_HomeAMBNativeToErc20__factory.connect(address, provider)
    }
    const address = this.getL2AmbBridgeAddress(this.tokenSymbol, Chain.Gnosis)
    const provider = await this.getSignerOrProvider(Chain.Gnosis)
    return L1_HomeAMBNativeToErc20__factory.connect(address, provider)
  }

  getChainNativeToken (chain: TChain): any {
    chain = this.toChainModel(chain)
    if (chain?.equals(Chain.Polygon)) {
      return this.toTokenModel(CanonicalToken.MATIC)
    } else if (chain?.equals(Chain.Gnosis)) {
      return this.toTokenModel(CanonicalToken.DAI)
    }

    return this.toTokenModel(CanonicalToken.ETH)
  }

  isNativeToken (chain?: TChain) : boolean {
    const token = this.getCanonicalToken(chain || this.sourceChain)
    return token.isNativeToken
  }

  async getEthBalance (chain: TChain = this.sourceChain, address?: string): Promise<BigNumber> {
    chain = this.toChainModel(chain)
    address = address ?? await this.getSignerAddress()
    if (!address) {
      throw new Error('address is required')
    }
    return chain.provider.getBalance(address)
  }

  isSupportedAsset (chain: TChain) :boolean {
    try {
      chain = this.toChainModel(chain)
      const supported = this.getSupportedAssets()
      const token = this.toTokenModel(this.tokenSymbol)
      return !!supported[chain?.slug]?.[token.canonicalSymbol] ?? false
    } catch (err: any) {
      console.error(err)
    }
    return false
  }

  async getBonderAddress (sourceChain: TChain, destinationChain: TChain): Promise<string> {
    return await this._getBonderAddress(this.tokenSymbol, sourceChain, destinationChain)
  }

  async getMessengerWrapperAddress (destinationChain: TChain): Promise<string> {
    return await this._getMessengerWrapperAddress(this.tokenSymbol, destinationChain)
  }

  shouldAttemptSwap (amountOutMin: BigNumber, deadline: BigNumberish): boolean {
    if (!this.doesUseAmm) {
      return false
    }
    deadline = BigNumber.from(deadline?.toString() || 0)
    return amountOutMin?.gt(0) || deadline?.gt(0)
  }

  private async getGasEstimateFromAddress (sourceChain: TChain, destinationChain: TChain): Promise<any> {
    let address = await this.getSignerAddress()
    if (!address) {
      address = await this.getBonderAddress(sourceChain, destinationChain)
    }
    return address
  }

  async withdraw (
    chain: TChain,
    recipient: string,
    amount: BigNumberish,
    transferNonce: string,
    bonderFee: BigNumberish,
    amountOutMin: BigNumberish,
    deadline: number,
    transferRootHash: string,
    rootTotalAmount: BigNumberish,
    transferIdTreeIndex: number,
    siblings: string[],
    totalLeaves: number
  ) {
    chain = this.toChainModel(chain)
    await this.checkConnectedChain(this.signer, chain)
    const populatedTx = await this.populateWithdrawTx(
      chain,
      recipient,
      amount,
      transferNonce,
      bonderFee,
      amountOutMin,
      deadline,
      transferRootHash,
      rootTotalAmount,
      transferIdTreeIndex,
      siblings,
      totalLeaves
    )
    return this.sendTransaction(populatedTx, chain)
  }

  async populateWithdrawTx (
    chain: TChain,
    recipient: string,
    amount: BigNumberish,
    transferNonce: string,
    bonderFee: BigNumberish,
    amountOutMin: BigNumberish,
    deadline: number,
    transferRootHash: string,
    rootTotalAmount: BigNumberish,
    transferIdTreeIndex: number,
    siblings: string[],
    totalLeaves: number
  ) {
    chain = this.toChainModel(chain)
    const txOptions = await this.txOverrides(chain)
    const args = [
      recipient,
      amount,
      transferNonce,
      bonderFee,
      amountOutMin,
      deadline,
      transferRootHash,
      rootTotalAmount,
      transferIdTreeIndex,
      siblings,
      totalLeaves,
      txOptions
    ] as const

    const bridge = await this.getBridgeContract(chain)
    return bridge.populateTransaction.withdraw(...args)
  }

  async populateWithdrawTransferTx (sourceChain: TChain, destinationChain: TChain, transferIdOrTransactionHash: string): Promise<any> {
    sourceChain = this.toChainModel(sourceChain)
    const wp = new WithdrawalProof(this.network, transferIdOrTransactionHash)
    await wp.generateProof()
    await wp.checkWithdrawable()
    const {
      recipient,
      amount,
      transferNonce,
      bonderFee,
      amountOutMin,
      deadline,
      transferRootHash,
      rootTotalAmount,
      transferIdTreeIndex,
      siblings,
      totalLeaves
    } = wp.getTxPayload()
    return this.populateWithdrawTx(
      wp.transfer.destinationChain,
      recipient,
      amount,
      transferNonce,
      bonderFee,
      amountOutMin,
      deadline,
      transferRootHash!,
      rootTotalAmount!,
      transferIdTreeIndex!,
      siblings!,
      totalLeaves!
    )
  }

  async withdrawTransfer (sourceChain: TChain, destinationChain: TChain, transferIdOrTransactionHash: string): Promise<any> {
    sourceChain = this.toChainModel(sourceChain)
    destinationChain = this.toChainModel(destinationChain)
    const populatedTx = await this.populateWithdrawTransferTx(sourceChain, destinationChain, transferIdOrTransactionHash)
    return this.sendTransaction(populatedTx, destinationChain)
  }

  async getWithdrawProof (sourceChain: TChain, destinationChain: TChain, transferIdOrTransactionHash: string): Promise<any> {
    sourceChain = this.toChainModel(sourceChain)
    const wp = new WithdrawalProof(this.network, transferIdOrTransactionHash)
    return wp.generateProof()
  }

  setPriceFeedApiKeys (apiKeys: ApiKeys = {}): void {
    this.priceFeedApiKeys = apiKeys
    this.priceFeed.setApiKeys(this.priceFeedApiKeys)
  }

  async needsApproval (
    amount: TAmount,
    sourceChain: TChain,
    address?: string,
    destinationChain?: TChain // this param was later added hence it's after the address param for backward compatibility
  ): Promise<boolean> {
    const token = this.getCanonicalToken(sourceChain)
    const isHTokenTransfer = false
    const spender = this.getSendApprovalAddress(sourceChain, isHTokenTransfer, destinationChain)
    return token.needsApproval(spender, amount, address)
  }

  async needsHTokenApproval (
    amount: TAmount,
    sourceChain: TChain,
    address?: string,
    destinationChain?: TChain // this param was later added hence it's after the address param for backward compatibility
  ): Promise<boolean> {
    const token = this.getCanonicalToken(sourceChain)
    const isHTokenTransfer = true
    const spender = this.getSendApprovalAddress(sourceChain, isHTokenTransfer, destinationChain)
    return token.needsApproval(spender, amount, address)
  }

  parseUnits (value: TAmount, decimals?: number):BigNumber {
    value = value.toString() || '0'
    const token = this.toTokenModel(this.tokenSymbol)
    return parseUnits(value, decimals ?? token.decimals)
  }

  formatUnits (value: TAmount, decimals?: number):number {
    value = value.toString() || '0'
    const token = this.toTokenModel(this.tokenSymbol)
    return Number(formatUnits(value, decimals ?? token.decimals))
  }

  calcAmountOutMin (amountOut: TAmount, slippageTolerance: number): BigNumber {
    amountOut = BigNumber.from(amountOut.toString())
    const slippageToleranceBps = slippageTolerance * 100
    const minBps = Math.ceil(10000 - slippageToleranceBps)
    return amountOut.mul(minBps).div(10000)
  }

  async isDestinationChainPaused (destinationChain: TChain): Promise<boolean> {
    destinationChain = this.toChainModel(destinationChain)
    const l1Bridge = await this.getL1Bridge()
    const isPaused = await l1Bridge.isChainIdPaused(destinationChain.chainId)
    return isPaused
  }

  // chains that the asset supports
  get supportedChains (): string[] {
    const supported = new Set()
    const token = this.toTokenModel(this.tokenSymbol)
    for (const chain in this.chains) {
      if (this.addresses[token.canonicalSymbol][chain]) {
        supported.add(chain)
      }
    }
    return Array.from(supported) as string[]
  }

  // L2 chains that the asset supports to LP
  get supportedLpChains (): string[] {
    const token = this.toTokenModel(this.tokenSymbol)
    const supported = new Set()
    const nonAmmAssets = this.getNonAmmAssets()
    for (const chain of this.supportedChains) {
      if (chain === ChainSlug.Ethereum || token.canonicalSymbol === TokenModel.HOP) {
        continue
      }
      if (nonAmmAssets.has(token.canonicalSymbol)) {
        continue
      }
      supported.add(chain)
    }
    return Array.from(supported) as string[]
  }

  getSupportedLpChains (): string[] {
    return this.supportedLpChains
  }

  getNonAmmAssets (): Set<string> {
    const list = new Set([CanonicalToken.HOP])
    if (this.network === NetworkSlug.Goerli) {
      list.add(CanonicalToken.USDT)
      list.add(CanonicalToken.DAI)
      list.add(CanonicalToken.UNI)
    }

    return list
  }

  async getAccountLpBalance (chain: TChain, account?: string): Promise<BigNumber> {
    const lpToken = this.getSaddleLpToken(chain)
    const balance = await lpToken.balanceOf(account)
    return balance
  }

  async getAccountLpCanonicalBalance (chain: TChain, account?: string): Promise<BigNumber> {
    const token = this.toTokenModel(this.tokenSymbol)
    const lpToken = this.getSaddleLpToken(chain)
    const balance = await lpToken.balanceOf(account)
    const amm = this.getAmm(chain)
    const virtualPrice = await amm.getVirtualPrice()
    const canonicalBalance = balance.mul(virtualPrice).div(parseUnits('1', 18))
    return canonicalBalance
  }

  async getAccountLpCanonicalBalanceUsd (chain: TChain, account?: string) {
    const token = this.toTokenModel(this.tokenSymbol)
    const [balance, tokenPrice] = await Promise.all([
      this.getAccountLpCanonicalBalance(chain, account),
      this.priceFeed.getPriceByTokenSymbol(token.canonicalSymbol)
    ])
    if (balance.lte(0)) {
      return 0
    }
    const balanceFormatted = this.formatUnits(balance, 18)
    let balanceUsd = balanceFormatted * tokenPrice
    if (balanceUsd < 0) {
      balanceUsd = 0
    }
    return balanceUsd
  }

  async getPriceByTokenSymbol (tokenSymbol: string) {
    const timeStart = Date.now()
    const price = await this.priceFeed.getPriceByTokenSymbol(tokenSymbol)
    this.debugTimeLog('getPriceByTokenSymbol', timeStart)
    return price
  }

  private async isValidRelayerAndRelayerFee (relayer: string, relayerFee: BigNumber): Promise<boolean> {
    return (
      relayer !== constants.AddressZero ||
      relayerFee.eq(0)
    )
  }

  // TODO: This is a temporary solution. Should retrieve from onchain and cache value.
  private getLpFeeBps (chain: Chain): BigNumber {
    const defaultFeeBps = 4
    const customFeeBps: Record<string, number> = {
      [Chain.PolygonZk.slug]: 1,
      [Chain.Nova.slug]: 1
    }

    if (customFeeBps[chain.slug]) {
      return BigNumber.from(customFeeBps[chain.slug])
    }
    return BigNumber.from(defaultFeeBps)
  }
}

export default HopBridge<|MERGE_RESOLUTION|>--- conflicted
+++ resolved
@@ -861,19 +861,11 @@
       totalFee,
       estimatedReceived,
       feeBps,
-<<<<<<< HEAD
       lpFeeBps,
-      tokenPriceRate: destinationTxFeeData.rate,
-      chainNativeTokenPrice: destinationTxFeeData.chainNativeTokenPrice,
-      tokenPrice: destinationTxFeeData.tokenPrice,
-      destinationChainGasPrice: destinationTxFeeData.destinationChainGasPrice,
-=======
-      lpFeeBps: LpFeeBps,
       tokenPriceRate,
       chainNativeTokenPrice,
       tokenPrice,
       destinationChainGasPrice,
->>>>>>> 2994d50c
       relayFeeEth,
       isLiquidityAvailable
     }
