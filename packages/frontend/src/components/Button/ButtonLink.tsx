--- conflicted
+++ resolved
@@ -1,14 +1,8 @@
-import Box from '@material-ui/core/Box'
 import React from 'react'
 import { StyledButton } from 'src/components/Button/StyledButton'
-<<<<<<< HEAD
-import { StyledLink } from 'src/components/Link/StyledLink'
-import { SvgImg } from 'src/components/ui/SvgImg'
-=======
 import { SvgImg } from 'src/components/ui/SvgImg'
 import { StyledLink } from 'src/components/Link/StyledLink'
 import Box from '@material-ui/core/Box'
->>>>>>> 9b681498
 
 interface ButtonLinkProps {
   href: string
