import GasBoostDb from './GasBoostDb'
import GasPricesDb from './GasPricesDb'
import SyncStateDb from './SyncStateDb'
import TokenPricesDb from './TokenPricesDb'
import TransferRootsDb from './TransferRootsDb'
import TransfersDb from './TransfersDb'

// these are the db instances (initialized only once).
// gas prices and token prices db are global (not token specific)
let gasPricesDb: GasPricesDb | null = null
let tokenPricesDb: TokenPricesDb | null = null

// dbSets are token specific instances
const dbSets : {[db: string]: {[tokenSymbol: string]: any}} = {
  gasBoostDb: {},
  syncStateDb: {},
  transfersDb: {},
  transferRootsDb: {}
}

export const getGasPricesDb = () => {
  if (!gasPricesDb) {
    gasPricesDb = new GasPricesDb('gasPrices')
  }
  return gasPricesDb
}

export const getTokenPricesDb = () => {
  if (!tokenPricesDb) {
    tokenPricesDb = new TokenPricesDb('tokenPrices')
  }
  return tokenPricesDb
}

export type Db = GasBoostDb | GasPricesDb | SyncStateDb | TokenPricesDb | TransferRootsDb | TransfersDb
export type DbSet = {
  gasBoost: GasBoostDb,
  syncState: SyncStateDb,
  transfers: TransfersDb,
  transferRoots: TransferRootsDb,
  gasPrices: GasPricesDb,
  tokenPrices : TokenPricesDb,
}

export function getDbSet (tokenSymbol: string): DbSet {
  if (!tokenSymbol) {
    throw new Error('token symbol is required to namespace leveldbs')
  }

  // lazy instantiate with getters
  return {
<<<<<<< HEAD
    get gasBoost (): GasBoostDb {
      if (!gasBoostDb) {
        gasBoostDb = new GasBoostDb('gasBoost')
=======
    get gasBoost () {
      if (!dbSets.gasBoostDb[tokenSymbol]) {
        dbSets.gasBoostDb[tokenSymbol] = new GasBoostDb('gasBoost')
>>>>>>> 77acbd67
      }
      return dbSets.gasBoostDb[tokenSymbol]
    },
<<<<<<< HEAD
    get syncState (): SyncStateDb {
      if (!syncStateDb) {
        syncStateDb = new SyncStateDb('state', tokenSymbol)
=======
    get syncState () {
      if (!dbSets.syncStateDb[tokenSymbol]) {
        dbSets.syncStateDb[tokenSymbol] = new SyncStateDb('state', tokenSymbol)
>>>>>>> 77acbd67
      }
      return dbSets.syncStateDb[tokenSymbol]
    },
<<<<<<< HEAD
    get transfers () : TransfersDb {
      if (!transfersDb) {
        transfersDb = new TransfersDb('transfers', tokenSymbol)
=======
    get transfers () {
      if (!dbSets.transfersDb[tokenSymbol]) {
        dbSets.transfersDb[tokenSymbol] = new TransfersDb('transfers', tokenSymbol)
>>>>>>> 77acbd67
      }
      return dbSets.transfersDb[tokenSymbol]
    },
<<<<<<< HEAD
    get transferRoots () : TransferRootsDb {
      if (!transferRootsDb) {
        transferRootsDb = new TransferRootsDb('transferRoots', tokenSymbol)
=======
    get transferRoots () {
      if (!dbSets.transferRootsDb[tokenSymbol]) {
        dbSets.transferRootsDb[tokenSymbol] = new TransferRootsDb('transferRoots', tokenSymbol)
>>>>>>> 77acbd67
      }
      return dbSets.transferRootsDb[tokenSymbol]
    },
    get gasPrices () : GasPricesDb {
      return getGasPricesDb()
    },
    get tokenPrices () : TokenPricesDb {
      return getTokenPricesDb()
    }
  }
}

export default { getDbSet, getGasPricesDb, getTokenPricesDb }<|MERGE_RESOLUTION|>--- conflicted
+++ resolved
@@ -49,51 +49,27 @@
 
   // lazy instantiate with getters
   return {
-<<<<<<< HEAD
     get gasBoost (): GasBoostDb {
-      if (!gasBoostDb) {
-        gasBoostDb = new GasBoostDb('gasBoost')
-=======
-    get gasBoost () {
       if (!dbSets.gasBoostDb[tokenSymbol]) {
         dbSets.gasBoostDb[tokenSymbol] = new GasBoostDb('gasBoost')
->>>>>>> 77acbd67
       }
       return dbSets.gasBoostDb[tokenSymbol]
     },
-<<<<<<< HEAD
-    get syncState (): SyncStateDb {
-      if (!syncStateDb) {
-        syncStateDb = new SyncStateDb('state', tokenSymbol)
-=======
-    get syncState () {
+    get syncState () : SyncStateDb {
       if (!dbSets.syncStateDb[tokenSymbol]) {
         dbSets.syncStateDb[tokenSymbol] = new SyncStateDb('state', tokenSymbol)
->>>>>>> 77acbd67
       }
       return dbSets.syncStateDb[tokenSymbol]
     },
-<<<<<<< HEAD
     get transfers () : TransfersDb {
-      if (!transfersDb) {
-        transfersDb = new TransfersDb('transfers', tokenSymbol)
-=======
-    get transfers () {
       if (!dbSets.transfersDb[tokenSymbol]) {
         dbSets.transfersDb[tokenSymbol] = new TransfersDb('transfers', tokenSymbol)
->>>>>>> 77acbd67
       }
       return dbSets.transfersDb[tokenSymbol]
     },
-<<<<<<< HEAD
     get transferRoots () : TransferRootsDb {
-      if (!transferRootsDb) {
-        transferRootsDb = new TransferRootsDb('transferRoots', tokenSymbol)
-=======
-    get transferRoots () {
       if (!dbSets.transferRootsDb[tokenSymbol]) {
         dbSets.transferRootsDb[tokenSymbol] = new TransferRootsDb('transferRoots', tokenSymbol)
->>>>>>> 77acbd67
       }
       return dbSets.transferRootsDb[tokenSymbol]
     },
