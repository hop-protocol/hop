import path from 'path'
import fs from 'fs'
import BlockDater from 'ethereum-block-by-date'
import { BigNumber, providers, Contract, constants } from 'ethers'
import {
  formatUnits,
  parseEther,
  formatEther,
  parseUnits
} from 'ethers/lib/utils'
import { DateTime } from 'luxon'
import Db from './Db'
import {
  ethereumRpc,
  gnosisRpc,
  gnosisArchiveRpc,
  polygonRpc,
  optimismRpc,
  arbitrumRpc,
  etherscanApiKeys
} from './config'
import { mainnet as mainnetAddresses } from '@hop-protocol/core/addresses'
import { erc20Abi } from '@hop-protocol/core/abi'
import { createObjectCsvWriter } from 'csv-writer'
import { chunk } from 'lodash'
import { parse } from 'comment-json'

const jsonData = parse(
  fs
    .readFileSync(path.resolve(__dirname, 'data/bonder_profits.json'))
    .toString()
) as any

const {
  arbitrumAliases,
  oldArbitrumAliases
} = require('./data/arbitrum_alises.json')
const { wethAddresses } = require('./data/weth_addresses.json')

const etherscanUrls: Record<string, string> = {
  ethereum: 'https://api.etherscan.io',
  polygon: 'https://api.polygonscan.com',
  optimism: 'https://api-optimistic.etherscan.io',
  arbitrum: 'https://api.arbiscan.io',
  gnosis: 'https://blockscout.com/poa/xdai'
}

const wait = (t: number) =>
  new Promise(resolve => setTimeout(() => resolve(null), t))

const allProviders: Record<string, any> = {
  ethereum: new providers.StaticJsonRpcProvider(ethereumRpc),
  gnosis: new providers.StaticJsonRpcProvider(gnosisRpc),
  polygon: new providers.StaticJsonRpcProvider(polygonRpc),
  optimism: new providers.StaticJsonRpcProvider(optimismRpc),
  arbitrum: new providers.StaticJsonRpcProvider(arbitrumRpc)
}

const allArchiveProviders: Record<string, any> = {
  gnosis: gnosisArchiveRpc
    ? new providers.StaticJsonRpcProvider(gnosisArchiveRpc)
    : undefined
}

type Options = {
  days?: number
  offsetDays?: number
  startDate?: string
  endDate?: string
  tokens?: string[]
  trackBonderProfit?: boolean
  trackBonderFees?: boolean
  trackBonderTxFees?: boolean
}

class BonderStats {
  db = new Db()
  days: number = 1
  offsetDays: number = 0
  startDate?: DateTime
  endDate?: DateTime
  tokens: string[] = ['ETH', 'USDC', 'USDT', 'DAI', 'MATIC', 'WBTC']
  chains = ['ethereum', 'polygon', 'gnosis', 'optimism', 'arbitrum']
  trackOnlyProfit = false
  trackOnlyTxFees = false
  trackOnlyFees = false

  tokenDecimals: Record<string, number> = {
    USDC: 6,
    USDT: 6,
    DAI: 18,
    MATIC: 18,
    ETH: 18,
    WBTC: 8
  }

  constructor (options: Options = {}) {
    if (options.days) {
      this.days = options.days
    }
    if (options.offsetDays) {
      this.offsetDays = options.offsetDays
    }
    if (options.startDate) {
      this.startDate = DateTime.fromISO(options.startDate)
        .toUTC()
        .startOf('day')
    }
    if (options.endDate) {
      this.endDate = DateTime.fromISO(options.endDate)
        .toUTC()
        .startOf('day')
    }
    if (this.startDate && this.endDate) {
      this.offsetDays = 0
      this.days = this.endDate.diff(this.startDate, ['days']).days
      if (this.days < 0) {
        throw new Error('invalid date range')
      }
    }
    if (options.tokens) {
      this.tokens = options.tokens
    }

    this.trackOnlyProfit = !!options.trackBonderProfit
    this.trackOnlyTxFees = !!options.trackBonderTxFees
    this.trackOnlyFees = !!options.trackBonderFees

    console.log(
      `trackOnlyProfit: ${this.trackOnlyProfit}, trackOnlyTxFees: ${this.trackOnlyTxFees}, trackOnlyFees: ${this.trackOnlyFees}`
    )

    process.once('uncaughtException', async err => {
      console.error('uncaughtException:', err)
      this.cleanUp()
      process.exit(0)
    })

    process.once('SIGINT', () => {
      this.cleanUp()
    })
  }

  cleanUp () {
    // console.log('closing db')
    // this.db.close()
  }

  async trackBonderFee () {
    for (const token of this.tokens) {
      const days = Array(this.days)
        .fill(0)
        .map((n, i) => n + i)
      const chunkSize = 10
      const allChunks = chunk(days, chunkSize)
      const csv: any[] = []
      for (const chunks of allChunks) {
        csv.push(
          ...(await Promise.all(
            chunks.map(async (day: number) => {
              return this.trackBonderFeeDay(day, token)
            })
          ))
        )
      }
    }
  }

  async trackBonderFeeDay (day: number, token: string) {
    const now = DateTime.utc()
    const date = now.minus({ days: day }).startOf('day')
    const startDate = Math.floor(date.toSeconds())
    const endDate = Math.floor(date.endOf('day').toSeconds())
    const isoDate = date.toISO()

    const dbData: Record<string, any> = {}
    let totalFees = BigNumber.from(0)
    for (const chain of this.chains) {
      let chainFees = BigNumber.from(0)
      if (chain === 'ethereum') {
        continue
      }
      const items = await this.fetchTransferSents(
        chain,
        token,
        startDate,
        endDate
      )
      for (const { bonderFee } of items) {
        chainFees = chainFees.add(BigNumber.from(bonderFee))
      }
      totalFees = totalFees.add(chainFees)
      const chainFeesFormatted = Number(
        formatUnits(chainFees, this.tokenDecimals[token])
      )
      dbData[`${chain}FeesAmount`] = chainFeesFormatted
      console.log(day, 'chain bonder fees', isoDate, chain, chainFeesFormatted)
    }
    const totalFeesFormatted = Number(
      formatUnits(totalFees, this.tokenDecimals[token])
    )
    dbData.totalFeesAmount = totalFeesFormatted
    console.log(day, 'total bonder fees', isoDate, totalFeesFormatted)

    try {
      await this.db.upsertBonderFees(
        token,
        dbData.polygonFeesAmount,
        dbData.gnosisFeesAmount,
        dbData.arbitrumFeesAmount,
        dbData.optimismFeesAmount,
        dbData.ethereumFeesAmount,
        dbData.totalFeesAmount,
        startDate
      )
      console.log(
        day,
        'upserted',
        token,
        startDate,
        DateTime.fromSeconds(startDate).toISO()
      )
    } catch (err) {
      if (!err.message.includes('UNIQUE constraint failed')) {
        throw err
      }
    }
  }

  async run () {
    while (true) {
      try {
        if (this.trackOnlyProfit) {
          await this.trackProfit()
        } else if (this.trackOnlyTxFees) {
          await this.trackBonderTxFees()
        } else if (this.trackOnlyFees) {
          await this.trackBonderFee()
        } else {
          await Promise.all([
            this.trackProfit(),
            this.trackBonderFee(),
            this.trackBonderTxFees()
          ])
        }
        break
      } catch (err) {
        console.error(err)
      }
    }
  }

  async trackBonderTxFeeDay (day: number, token: string) {
    const now = DateTime.utc()
    const date = now.minus({ days: day }).startOf('day')
    const startDate = Math.floor(date.toSeconds())
    const endDate = Math.floor(date.endOf('day').toSeconds())
    const isoDate = date.toISO()
    const address = Object.keys(jsonData[token])[0]
    if (!address) {
      throw new Error(`no address found for token "${token}"`)
    }

    const prices = await this.getTokenPrices()
    const priceMap: any = {}
    for (const _token in prices) {
      const dates = prices[_token].reverse().map((x: any) => x[0])
      const nearest = this.nearestDate(dates, startDate)
      const price = prices[_token][nearest][1]
      priceMap[_token] = price
    }

    const dbData: Record<string, any> = {}
    await Promise.all(
      this.chains.map(async (chain: string) => {
        let chainFees = BigNumber.from(0)
        const gasFees = await this.fetchBonderTxFees(
          address,
          chain,
          startDate,
          endDate
        )
        const chainFeesFormatted = Number(formatEther(gasFees))
        dbData[`${chain}TxFees`] = chainFeesFormatted
        console.log(chain, chainFeesFormatted)
      })
    )

    const ethPrice = priceMap.ETH
    const maticPrice = priceMap.MATIC
    const xdaiPrice = 1
    dbData.ethPrice = ethPrice
    dbData.maticPrice = maticPrice
    dbData.xdaiPrice = xdaiPrice
    dbData.totalFees =
      Number(dbData.polygonTxFees || 0) * maticPrice +
      Number(dbData.gnosisTxFees || 0) * xdaiPrice +
      (Number(dbData.arbitrumTxFees || 0) +
        Number(dbData.optimismTxFees || 0) +
        Number(dbData.ethereumTxFees || 0)) *
        ethPrice
    console.log(dbData.totalFees)

    try {
      await this.db.upsertBonderTxFees(
        token,
        dbData.polygonTxFees,
        dbData.gnosisTxFees,
        dbData.arbitrumTxFees,
        dbData.optimismTxFees,
        dbData.ethereumTxFees,
        dbData.totalFees,
        dbData.ethPrice,
        dbData.maticPrice,
        dbData.xdaiPrice,
        startDate
      )
      console.log(day, 'upserted', token, startDate)
    } catch (err) {
      if (!err.message.includes('UNIQUE constraint failed')) {
        throw err
      }
    }
  }

  async trackBonderTxFees () {
    for (const token of this.tokens) {
      console.log('tracking bonder tx fees', token)
      const days = Array(this.days)
        .fill(0)
        .map((n, i) => n + i)
      for (const day of days) {
        await this.trackBonderTxFeeDay(day, token)
      }
    }
  }

  async getTokenPrices () {
    const priceDays = 365
    const pricesArr = await Promise.all([
      this.getPriceHistory('usd-coin', priceDays),
      this.getPriceHistory('tether', priceDays),
      this.getPriceHistory('dai', priceDays),
      this.getPriceHistory('ethereum', priceDays),
      this.getPriceHistory('matic-network', priceDays),
      this.getPriceHistory('wrapped-bitcoin', priceDays)
    ])
    const prices: Record<string, any> = {
      USDC: pricesArr[0],
      USDT: pricesArr[1],
      DAI: pricesArr[2],
      ETH: pricesArr[3],
      MATIC: pricesArr[4],
      WBTC: pricesArr[5]
    }

    return prices
  }

  async trackProfitDay (day: number, token: string, prices: any) {
    for (const bonderAddress in jsonData[token]) {
      const bonderData = jsonData[token][bonderAddress]

      console.log('day:', day)
      let now = this.endDate ?? DateTime.utc()
      let date = now.minus({ days: day + this.offsetDays }).startOf('day')
      console.log('date:', date.toISO())
      const timestamp = Math.floor(date.toSeconds())
      const isoDate = date.toISO()
      console.log('date:', isoDate)

      const priceMap: any = {}
      for (const _token in prices) {
        const dates = prices[_token].reverse().map((x: any) => x[0])
        const nearest = this.nearestDate(dates, timestamp)
        const price = prices[_token][nearest][1]
        priceMap[_token] = price
      }

      const { bonderBalances, dbData } = await this.fetchBonderBalances(
        token,
        timestamp,
        priceMap
      )

      const initialAggregateBalanceInAssetToken = BigNumber.from(0)
      const initialAggregateNativeBalance = BigNumber.from(0)

      const initialCanonicalAmounts = bonderData.initialCanonicalAmounts
      let initialCanonicalAmount = BigNumber.from(0)
      for (const date in initialCanonicalAmounts) {
        const ts = this.parseConfigDateToStartOfNextDayUnix(date)
        if (ts <= timestamp) {
          const amounts = this.amountsToArray(
            initialCanonicalAmounts[date],
            token
          )
          for (const amount of amounts) {
            initialCanonicalAmount = initialCanonicalAmount.add(amount)
            console.log(
              ts,
              'subtract initial canonical amount',
              amount.toString()
            )
          }
        }
      }

      const depositAmounts = bonderData.depositAmounts
      let depositAmount = BigNumber.from(0)
      let depositEvent: any = null
      for (const date in depositAmounts) {
        const ts = this.parseConfigDateToStartOfNextDayUnix(date)
        if (ts <= timestamp) {
          const amounts = this.amountsToArray(depositAmounts[date], token)
          for (const amount of amounts) {
            depositAmount = depositAmount.add(amount)
            console.log('HERE', ts, timestamp)
            if (ts === timestamp) {
              if (!depositEvent) {
                depositEvent = BigNumber.from(0)
              }
              depositEvent = depositEvent.add(amount)
            }
            console.log(ts, 'subtract deposit amount', amount.toString())
          }
        }
      }

      const stakedAmounts = bonderData.stakedAmounts
      let stakedAmount = BigNumber.from(0)
      for (const date in stakedAmounts) {
        const ts = this.parseConfigDateToStartOfNextDayUnix(date)
        if (ts <= timestamp) {
          const amounts = this.amountsToArray(stakedAmounts[date], token)
          for (const amount of amounts) {
            stakedAmount = stakedAmount.add(amount)
            console.log(ts, 'subtract staked amount', amount.toString())
          }
        }
      }

      const unstakedAmounts = bonderData.unstakedAmounts
      let unstakedAmount = BigNumber.from(0)
      for (const date in unstakedAmounts) {
        const ts = this.parseConfigDateToStartOfNextDayUnix(date)
        if (ts <= timestamp) {
          const amounts = this.amountsToArray(unstakedAmounts[date], token)
          for (const amount of amounts) {
            unstakedAmount = unstakedAmount.add(amount)
            console.log(ts, 'subtract unstaked amount', amount.toString())
          }
        }
      }

      const unstakedEthAmounts = bonderData.unstakedEthAmounts
      let unstakedEthAmount = BigNumber.from(0)
      for (const date in unstakedEthAmounts) {
        const ts = this.parseConfigDateToStartOfNextDayUnix(date)
        if (ts <= timestamp) {
          const amounts = this.amountsToArray(unstakedEthAmounts[date], 'ETH')
          for (const amount of amounts) {
            unstakedEthAmount = unstakedEthAmount.add(amount)
            console.log(ts, 'subtract unstaked amount ETH', amount.toString())
          }
        }
      }

      const restakedProfits = bonderData.restakedProfits
      let restakedAmount = BigNumber.from(0)
      for (const date in restakedProfits) {
        const ts = this.parseConfigDateToStartOfNextDayUnix(date)
        if (ts <= timestamp) {
          const amounts = this.amountsToArray(restakedProfits[date], token)
          for (const amount of amounts) {
            restakedAmount = restakedAmount.add(amount)
            console.log(ts, 'add restaked amount', amount.toString())
          }
        }
      }

      const withdrawnAmounts = bonderData.withdrawnAmounts
      let withdrawnAmount = BigNumber.from(0)
      for (const date in withdrawnAmounts) {
        const ts = this.parseConfigDateToStartOfNextDayUnix(date)
        if (ts <= timestamp) {
          const amounts = this.amountsToArray(withdrawnAmounts[date], token)
          for (const amount of amounts) {
            withdrawnAmount = withdrawnAmount.add(amount)
            console.log(ts, 'subtract withdrawn amount', amount.toString())
          }
        }
      }

      const { resultFormatted } = await this.computeResult({
        token,
        initialAggregateBalanceInAssetToken,
        initialAggregateNativeBalance,
        restakedAmount,
        unstakedAmount,
        bonderBalances,
        priceMap
      })

      const {
        resultFormatted: result2Formatted,
        ethAmountsFormatted
      } = await this.computeResult2({
        token,
        initialAggregateBalanceInAssetToken,
        initialAggregateNativeBalance,
        restakedAmount,
        unstakedAmount,
        unstakedEthAmount,
        bonderBalances,
        priceMap
      })

      dbData.unstakedAmount = Number(
        formatUnits(unstakedAmount, this.tokenDecimals[token])
      )

      dbData.unstakedEthAmount = Number(formatEther(unstakedEthAmount))

      dbData.restakedAmount = Number(
        formatUnits(restakedAmount, this.tokenDecimals[token])
      )

      dbData.depositAmount = Number(
        formatUnits(depositAmount, this.tokenDecimals[token])
      )

      dbData.withdrawnAmount = Number(
        formatUnits(withdrawnAmount, this.tokenDecimals[token])
      )

      dbData.stakedAmount = Number(
        formatUnits(stakedAmount, this.tokenDecimals[token])
      )

      dbData.initialCanonicalAmount = Number(
        formatUnits(initialCanonicalAmount, this.tokenDecimals[token])
      )

      console.log('results', token, timestamp, resultFormatted)

      dbData.xdaiPriceUsd = 1

      const { resultFormatted: result3Formatted } = await this.computeResult3({
        token,
        dbData
      })

      console.log('result3', token, timestamp, result3Formatted)

      dbData.bonderAddress = bonderAddress.toLowerCase()

      if (depositEvent) {
        depositEvent = Number(
          formatUnits(depositEvent, this.tokenDecimals[token])
        )
      }

      try {
        await this.db.upsertBonderBalances(
          token,
          dbData.polygonBlockNumber,
          dbData.polygonCanonicalAmount,
          dbData.polygonHTokenAmount,
          dbData.polygonNativeAmount,
          dbData.gnosisBlockNumber,
          dbData.gnosisCanonicalAmount,
          dbData.gnosisHTokenAmount,
          dbData.gnosisNativeAmount,
          dbData.arbitrumBlockNumber,
          dbData.arbitrumCanonicalAmount,
          dbData.arbitrumHTokenAmount,
          dbData.arbitrumNativeAmount,
          dbData.arbitrumAliasAmount,
          dbData.optimismBlockNumber,
          dbData.optimismCanonicalAmount,
          dbData.optimismHTokenAmount,
          dbData.optimismNativeAmount,
          dbData.ethereumBlockNumber,
          dbData.ethereumCanonicalAmount,
          dbData.ethereumNativeAmount,
          dbData.unstakedAmount,
          dbData.restakedAmount,
          dbData.ethPriceUsd,
          dbData.maticPriceUsd,
          resultFormatted,
          timestamp,
          result2Formatted,
          ethAmountsFormatted,
          dbData.xdaiPriceUsd,
          dbData.depositAmount,
          dbData.stakedAmount,
          dbData.initialCanonicalAmount,
          result3Formatted,
          dbData.arbitrumWethAmount,
          dbData.withdrawnAmount,
          dbData.unstakedEthAmount,
          dbData.bonderAddress,
          depositEvent
        )
        console.log(
          day,
          'upserted bonder balance',
          token,
          timestamp,
          DateTime.fromSeconds(timestamp).toISO(),
          result3Formatted
        )
      } catch (err) {
        if (!err.message.includes('UNIQUE constraint failed')) {
          throw err
        }
      }

      return dbData
    }
  }

  async trackProfit () {
    console.log('days:', this.days)
    console.log('chains:', this.chains)
    console.log('tokens:', this.tokens)

    const prices = await this.getTokenPrices()

    for (const token of this.tokens) {
      const days = Array(this.days)
        .fill(0)
        .map((n, i) => n + i)
      const chunkSize = 10
      const allChunks = chunk(days, chunkSize)
      const csv: any[] = []
      for (const chunks of allChunks) {
        csv.push(
          ...(await Promise.all(
            chunks.map(async (day: number) => {
              return this.trackProfitDay(day, token, prices)
            })
          ))
        )
      }

      const data = Object.values(csv)
      const headers = Object.keys(data[0])
      const rows = Object.values(data)
      const csvPath = path.resolve(__dirname, '../', `${token}.csv`)
      const csvWriter = createObjectCsvWriter({
        path: csvPath,
        header: headers.map(id => {
          return { id, title: id }
        })
      })

      await csvWriter.writeRecords(rows)
      console.log(`wrote ${csvPath}`)
    }
  }

  async fetchBonderBalances (token: string, timestamp: number, priceMap: any) {
    let retries = 0
    while (true) {
      try {
        const bonders = (mainnetAddresses as any).bonders
        const bonderMap = bonders[token]
        const bonderBalances: any = {}
        const dbData: any = {}
        const chainPromises: any[] = []

        for (const sourceChain in bonderMap) {
          for (const destinationChain in bonderMap[sourceChain]) {
            chainPromises.push(
              new Promise(async (resolve, reject) => {
                try {
                  const chain = destinationChain
                  let provider = allProviders[chain]
                  const archiveProvider = allArchiveProviders[chain] || provider
                  const bonder = bonderMap[sourceChain][destinationChain]
                  if (bonderBalances[chain]) {
                    resolve(null)
                    return
                  }
                  if (!bonderBalances[chain]) {
                    bonderBalances[chain] = {
                      canonical: BigNumber.from(0),
                      hToken: BigNumber.from(0),
                      native: BigNumber.from(0),
                      alias: BigNumber.from(0)
                    }
                  }
                  const bridgeMap = (mainnetAddresses as any).bridges[token][
                    chain
                  ]
                  const tokenAddress =
                    bridgeMap.l2CanonicalToken ?? bridgeMap.l1CanonicalToken
                  const hTokenAddress = bridgeMap.l2HopBridgeToken
                  const tokenContract = new Contract(
                    tokenAddress,
                    erc20Abi,
                    archiveProvider
                  )
                  const hTokenContract = hTokenAddress
                    ? new Contract(hTokenAddress, erc20Abi, archiveProvider)
                    : null

                  console.log(
                    `fetching daily bonder balance stat, chain: ${chain}, token: ${token}, timestamp: ${timestamp}`
                  )

                  const blockDater = new BlockDater(provider)
                  const date = DateTime.fromSeconds(timestamp).toJSDate()
                  const info = await blockDater.getDate(date)
                  if (!info) {
                    throw new Error('no info')
                  }
                  const blockTag = info.block
                  const balancePromises: Promise<any>[] = []

                  if (tokenAddress !== constants.AddressZero) {
                    balancePromises.push(
                      tokenContract.balanceOf(bonder, {
                        blockTag
                      })
                    )
                  } else {
                    balancePromises.push(Promise.resolve(0))
                  }

                  if (hTokenContract) {
                    balancePromises.push(
                      hTokenContract.balanceOf(bonder, {
                        blockTag
                      })
                    )
                  } else {
                    balancePromises.push(Promise.resolve(0))
                  }

                  balancePromises.push(
                    archiveProvider.getBalance(bonder, blockTag)
                  )

                  if (chain === 'arbitrum') {
                    let aliasAddress = arbitrumAliases[token]
                    if (token === 'DAI' && timestamp < 1650092400) {
                      aliasAddress = oldArbitrumAliases[token]
                    }
                    if (token === 'ETH' && timestamp < 1650067200) {
                      aliasAddress = oldArbitrumAliases[token]
                    }
                    balancePromises.push(
                      archiveProvider.getBalance(aliasAddress, blockTag)
                    )
                  } else {
                    balancePromises.push(Promise.resolve(0))
                  }

                  const [
                    balance,
                    hBalance,
                    native,
                    aliasBalance
                  ] = await Promise.all(balancePromises)

                  bonderBalances[chain].canonical = balance
                  bonderBalances[chain].hToken = hBalance
                  bonderBalances[chain].native = native
                  bonderBalances[chain].alias = aliasBalance

                  dbData[`${chain}BlockNumber`] = blockTag
                  dbData[`${chain}CanonicalAmount`] = balance
                    ? Number(
                        formatUnits(
                          balance.toString(),
                          this.tokenDecimals[token]
                        )
                      )
                    : 0
                  dbData[`${chain}NativeAmount`] = native
                    ? Number(formatEther(native.toString()))
                    : 0

                  dbData.ethPriceUsd = Number(priceMap['ETH'])
                  dbData.maticPriceUsd = Number(priceMap['MATIC'])
                  if (chain !== 'ethereum') {
                    dbData[`${chain}HTokenAmount`] = hBalance
                      ? Number(
                          formatUnits(
                            hBalance.toString(),
                            this.tokenDecimals[token]
                          )
                        )
                      : 0
                  }
                  if (chain === 'arbitrum') {
                    dbData[`${chain}AliasAmount`] = aliasBalance
                      ? Number(formatEther(aliasBalance.toString()))
                      : 0
                    console.log(
                      `${chain} ${token} alias balance`,
                      Number(formatEther(aliasBalance.toString()))
                    )
                  }

                  if (chain === 'arbitrum') {
                    const wethAddress = wethAddresses[chain]
                    const wethContract = new Contract(
                      wethAddress,
                      erc20Abi,
                      provider
                    )

                    const wethBalance = await wethContract.balanceOf(bonder, {
                      blockTag
                    })

                    console.log('weth bal', wethBalance.toString())

                    dbData[`${chain}WethAmount`] = Number(
                      formatEther(wethBalance.toString())
                    )
                  }

                  // NOTE: this is to account for offset issue with unstake/stake timestamps
                  // TODO: move to config
                  /*
                  if (
<<<<<<< HEAD
                    token === 'ETH' &&
                    timestamp > 1656486000 &&
                    timestamp < 1656658800 &&
                    dbData.ethereumNativeAmount > 1400
                  ) {
                    dbData.ethereumNativeAmount =
                      dbData.ethereumNativeAmount - 1400
                  }
                  */

                  // NOTE: this is to account for offset issue with unstake/stake timestamps
                  // TODO: move to config
                  if (
=======
>>>>>>> 756b42bf
                    token === 'USDT' &&
                    timestamp > 1657177200 &&
                    timestamp < 1657350000 &&
                    dbData.ethereumCanonicalAmount > 228588.2
                  ) {
                    dbData.ethereumCanonicalAmount =
                      dbData.ethereumCanonicalAmount - 228588.2
                  }

                  // NOTE: this is to account for offset issue with unstake/stake timestamps
                  // TODO: move to config
                  if (
                    token === 'USDC' &&
                    timestamp > 1654239600 &&
                    timestamp < 1654412400 &&
                    dbData.ethereumCanonicalAmount > 1998270.56
                  ) {
                    dbData.ethereumCanonicalAmount =
                      dbData.ethereumCanonicalAmount - 1998270.56
                  }

                  // NOTE: this is to account for offset issue with unstake/stake timestamps
                  // TODO: move to config
                  if (
                    token === 'DAI' &&
                    timestamp > 1656486000 &&
                    timestamp < 1656658800 &&
                    dbData.ethereumCanonicalAmount < 1500000
                  ) {
                    dbData.ethereumCanonicalAmount =
                      dbData.ethereumCanonicalAmount + 1500000
                  }

                  console.log(
                    `done fetching daily bonder fee stat, chain: ${chain}`
                  )

                  resolve(null)
                } catch (err) {
                  reject(err)
                }
              })
            )
          }
        }

        await Promise.all(chainPromises)

        console.log('done fetching timestamp balances')
        return { bonderBalances, dbData }
      } catch (err) {
        console.error('fetch balances error', err.message)
        const shouldRetry = this.shouldRetry(err.message)
        if (!shouldRetry) {
          throw err
        }
        if (retries > 10) {
          throw new Error('max retries reached')
        }
        console.log('retrying')
        await wait(2 * 1000)
      }
      retries++
    }
  }

  // TODO: remove this
  async computeResult (data: any = {}) {
    const {
      token,
      initialAggregateBalanceInAssetToken,
      initialAggregateNativeBalance,
      restakedAmount,
      unstakedAmount,
      bonderBalances,
      priceMap
    } = data
    let aggregateBalance = initialAggregateBalanceInAssetToken
      .sub(unstakedAmount)
      .add(restakedAmount)
    const nativeBalances: Record<string, any> = {}
    for (const chain of this.chains) {
      nativeBalances[chain] = BigNumber.from(0)
    }

    for (const chain in bonderBalances) {
      const { canonical, hToken, native, alias } = bonderBalances[chain]
      aggregateBalance = aggregateBalance.add(canonical).add(hToken)
      nativeBalances[chain] = native.add(alias)
    }
    const nativeTokenDiffs: Record<string, any> = {}
    for (const chain of this.chains) {
      nativeTokenDiffs[chain] = nativeBalances[chain].sub(
        initialAggregateNativeBalance?.[chain] ?? 0
      )
    }
    const nativeTokenDiffsInToken: Record<string, any> = {}
    for (const chain of this.chains) {
      const multiplier = parseEther('1')
      const nativeSymbol = this.getChainNativeTokenSymbol(chain)
      const nativeTokenPriceUsdWei = parseEther(
        priceMap[nativeSymbol].toString()
      )
      const tokenPriceUsdWei = parseEther(priceMap[token].toString())
      const nativeTokenDecimals = this.tokenDecimals[nativeSymbol]
      const rate = nativeTokenPriceUsdWei.mul(multiplier).div(tokenPriceUsdWei)
      const exponent = nativeTokenDecimals - this.tokenDecimals[token]

      const diff = nativeTokenDiffs[chain]
      const resultInTokenWei = diff.mul(rate).div(multiplier)
      const resultInToken = resultInTokenWei.div(
        BigNumber.from(10).pow(exponent)
      )
      nativeTokenDiffsInToken[chain] = resultInToken.sub(
        initialAggregateNativeBalance?.[chain] ?? 0
      )
    }
    let nativeTokenDiffSum = BigNumber.from(0)
    for (const chain of this.chains) {
      nativeTokenDiffSum = nativeTokenDiffSum.add(
        nativeTokenDiffsInToken[chain]
      )
    }
    let result = aggregateBalance.add(nativeTokenDiffSum)
    if (result.lt(0)) {
      result = BigNumber.from(0)
    }
    const resultFormatted = Number(
      formatUnits(result.toString(), this.tokenDecimals[token])
    )

    return {
      result,
      resultFormatted
    }
  }

  // TODO: remove this
  async computeResult2 (data: any = {}) {
    const {
      token,
      initialAggregateBalanceInAssetToken,
      initialAggregateNativeBalance,
      restakedAmount,
      unstakedAmount,
      unstakedEthAmount,
      bonderBalances,
      priceMap
    } = data
    let aggregateBalanceToken = initialAggregateBalanceInAssetToken
      .sub(unstakedAmount)
      .add(restakedAmount)
    const nativeBalances: Record<string, any> = {}
    for (const chain of this.chains) {
      nativeBalances[chain] = BigNumber.from(0)
    }

    for (const chain in bonderBalances) {
      const { canonical, hToken, native, alias } = bonderBalances[chain]
      aggregateBalanceToken = aggregateBalanceToken.add(canonical).add(hToken)
      nativeBalances[chain] = native.add(alias)
    }
    const nativeTokenDiffs: Record<string, any> = {}
    for (const chain of this.chains) {
      nativeTokenDiffs[chain] = nativeBalances[chain].sub(
        initialAggregateNativeBalance?.[chain] ?? 0
      )
    }

    let ethAmounts = BigNumber.from(0).sub(unstakedEthAmount)

    const nonEthNativeTokenDiffsInToken: Record<string, any> = {}
    for (const chain of this.chains) {
      const multiplier = parseEther('1')
      const nativeSymbol = this.getChainNativeTokenSymbol(chain)
      if (nativeSymbol === 'ETH') {
        ethAmounts = ethAmounts.add(nativeTokenDiffs[chain])
        continue
      }
      const nativeTokenPriceUsdWei = parseEther(
        priceMap[nativeSymbol].toString()
      )
      const tokenPriceUsdWei = parseEther(priceMap[token].toString())
      const nativeTokenDecimals = this.tokenDecimals[nativeSymbol]
      const rate = nativeTokenPriceUsdWei.mul(multiplier).div(tokenPriceUsdWei)
      const exponent = nativeTokenDecimals - this.tokenDecimals[token]

      const diff = nativeTokenDiffs[chain]
      const resultInTokenWei = diff.mul(rate).div(multiplier)
      const resultInToken = resultInTokenWei.div(
        BigNumber.from(10).pow(exponent)
      )
      nonEthNativeTokenDiffsInToken[chain] = resultInToken.sub(
        initialAggregateNativeBalance?.[chain] ?? 0
      )
    }

    let nonEthNativeTokenDiffSum = BigNumber.from(0)
    for (const chain of this.chains) {
      nonEthNativeTokenDiffSum = nonEthNativeTokenDiffSum.add(
        nonEthNativeTokenDiffsInToken[chain] ?? BigNumber.from(0)
      )
    }

    let result = aggregateBalanceToken.add(nonEthNativeTokenDiffSum)
    if (result.lt(0)) {
      result = BigNumber.from(0)
    }
    const resultFormatted = Number(
      formatUnits(result.toString(), this.tokenDecimals[token])
    )

    const ethAmountsFormatted = Number(formatUnits(ethAmounts.toString(), 18))

    return {
      result,
      resultFormatted,
      ethAmounts,
      ethAmountsFormatted
    }
  }

  async computeResult3 (data: any = {}) {
    const { token, dbData } = data

    const totalBalances =
      dbData.restakedAmount +
      dbData.polygonCanonicalAmount +
      dbData.polygonHTokenAmount +
      dbData.gnosisCanonicalAmount +
      dbData.gnosisHTokenAmount +
      dbData.arbitrumCanonicalAmount +
      dbData.arbitrumHTokenAmount +
      dbData.optimismCanonicalAmount +
      dbData.optimismHTokenAmount +
      dbData.ethereumCanonicalAmount +
      (dbData.stakedAmount - dbData.unstakedAmount) -
      dbData.initialCanonicalAmount -
      dbData.unstakedEthAmount * dbData.ethPriceUsd
    const totalDeposits = dbData.depositAmount - dbData.withdrawnAmount

    let nativeStartingTokenAmount = 0
    if (token === 'DAI') {
      // TODO: move to config
      nativeStartingTokenAmount = 10.58487 * dbData.ethPriceUsd
    }
    if (token === 'USDC') {
      // TODO: move to config
      nativeStartingTokenAmount = 15.09 * dbData.ethPriceUsd
    }
    let nativeTokenDebt =
      dbData.polygonNativeAmount * dbData.maticPriceUsd +
      dbData.gnosisNativeAmount * dbData.xdaiPriceUsd +
      (dbData.ethereumNativeAmount +
        dbData.optimismNativeAmount +
        dbData.arbitrumNativeAmount +
        dbData.arbitrumAliasAmount) *
        dbData.ethPriceUsd

    if (token === 'ETH') {
      nativeTokenDebt =
        (dbData.polygonNativeAmount * dbData.maticPriceUsd) /
          dbData.ethPriceUsd +
        (dbData.gnosisNativeAmount * 1) / dbData.ethPriceUsd +
        (dbData.ethereumNativeAmount +
          dbData.optimismNativeAmount +
          dbData.arbitrumNativeAmount +
          dbData.arbitrumAliasAmount)
    }

    nativeTokenDebt = nativeStartingTokenAmount - nativeTokenDebt
    const result = totalBalances - totalDeposits - nativeTokenDebt
    const resultFormatted = result

    return {
      resultFormatted
    }
  }

  async getPriceHistory (coinId: string, days: number) {
    const url = `https://api.coingecko.com/api/v3/coins/${coinId}/market_chart?vs_currency=usd&days=${days}&interval=daily`
    return fetch(url)
      .then(res => res.json())
      .then(json => {
        if (!json.prices) {
          console.log(json)
        }
        return json.prices.map((data: any[]) => {
          data[0] = Math.floor(data[0] / 1000)
          return data
        })
      })
  }

  getChainNativeTokenSymbol (chain: string) {
    if (chain === 'polygon') {
      return 'MATIC'
    } else if (chain === 'gnosis') {
      return 'DAI'
    }

    return 'ETH'
  }

  nearestDate (dates: any[], target: any) {
    if (!target) {
      target = Date.now()
    } else if (target instanceof Date) {
      target = target.getTime()
    }

    var nearest = Infinity
    var winner = -1

    dates.forEach(function (date, index) {
      if (date instanceof Date) date = date.getTime()
      var distance = Math.abs(date - target)
      if (distance < nearest) {
        nearest = distance
        winner = index
      }
    })

    return winner
  }

  getGraphUrl (chain: string) {
    if (chain == 'gnosis') {
      chain = 'xdai'
    }

    return `https://api.thegraph.com/subgraphs/name/hop-protocol/hop-${chain}`
  }

  async queryFetch (url: string, query: string, variables?: any) {
    const res = await fetch(url, {
      method: 'POST',
      headers: {
        'Content-Type': 'application/json',
        Accept: 'application/json'
      },
      body: JSON.stringify({
        query,
        variables: variables || {}
      })
    })
    const jsonRes = await res.json()
    if (!jsonRes.data) {
      throw new Error(jsonRes.errors[0].message)
    }
    return jsonRes.data
  }

  async fetchTransferSents (
    chain: string,
    token: string,
    startDate: number,
    endDate: number
  ) {
    const query = `
      query TransferSents($token: String, $startDate: Int, $endDate: Int) {
        transferSents(
          where: {
            token: $token,
            timestamp_gte: $startDate,
            timestamp_lt: $endDate
          },
          orderBy: timestamp,
          orderDirection: desc,
          first: 1000
        ) {
          id
          token
          bonderFee
        }
      }
    `
    const url = this.getGraphUrl(chain)
    const data = await this.queryFetch(url, query, {
      token,
      startDate,
      endDate
    })

    if (!data) {
      return []
    }

    return data.transferSents
  }

  async fetchBonderTxFees (
    address: string,
    chain: string,
    startDate: number,
    endDate: number
  ) {
    const provider = allProviders[chain]
    const blockDater = new BlockDater(provider)
    const date = DateTime.fromSeconds(startDate - 86400).toJSDate()
    let retries = 0
    while (true) {
      try {
        const info = await blockDater.getDate(date)
        if (!info) {
          throw new Error('no info')
        }
        const startBlock = info.block
        const endBlock = 99999999
        const url = this.getEtherscanUrl(chain, address, startBlock, endBlock)

        const res = await fetch(url)
        const json = await res.json()
        if (json.message === 'NOTOK') {
          throw new Error(json.result)
        }

        let totalGasCost = BigNumber.from(0)
        for (const key in json.result) {
          const tx = json.result[key]
          const timestamp = Number(tx.timeStamp)
          if (!(timestamp >= startDate && timestamp < endDate)) {
            continue
          }
          if (tx.from.toLowerCase() !== address.toLowerCase()) {
            continue
          }
          const gasCost = BigNumber.from(tx.gasUsed).mul(tx.gasPrice)
          totalGasCost = totalGasCost.add(gasCost)
        }
        return totalGasCost
      } catch (err) {
        console.error('fetch error', err.message)
        const shouldRetry = this.shouldRetry(err.message)
        if (!shouldRetry) {
          throw err
        }
        if (retries > 10) {
          throw new Error('max retries reached')
        }
        console.log('retrying')
        await wait(2 * 1000)
      }
      retries++
    }
  }

  shouldRetry (errMsg: string) {
    const rateLimitErrorRegex = /(rate limit|too many concurrent requests|exceeded|socket hang up)/i
    const timeoutErrorRegex = /(timeout|time-out|time out|timedout|timed out)/i
    const connectionErrorRegex = /(ETIMEDOUT|ENETUNREACH|ECONNRESET|ECONNREFUSED|SERVER_ERROR)/i
    const badResponseErrorRegex = /(bad response|response error|missing response|processing response error|invalid json response body)/i
    const revertErrorRegex = /revert/i

    const isRateLimitError = rateLimitErrorRegex.test(errMsg)
    const isTimeoutError = timeoutErrorRegex.test(errMsg)
    const isConnectionError = connectionErrorRegex.test(errMsg)
    const isBadResponseError = badResponseErrorRegex.test(errMsg)

    // a connection error, such as 'ECONNREFUSED', will cause ethers to return a "missing revert data in call exception" error,
    // so we want to exclude server connection errors from actual contract call revert errors.
    const isRevertError =
      revertErrorRegex.test(errMsg) && !isConnectionError && !isTimeoutError

    const shouldRetry =
      (isRateLimitError ||
        isTimeoutError ||
        isConnectionError ||
        isBadResponseError) &&
      !isRevertError

    return shouldRetry
  }

  getEtherscanUrl (
    chain: string,
    address: string,
    startBlock: number,
    endBlock: number
  ) {
    const baseUrl = etherscanUrls[chain]
    const url = `${baseUrl}/api?module=account&action=txlist&address=${address}&startblock=${startBlock}&endblock=${endBlock}&sort=asc&apikey=${etherscanApiKeys[
      chain
    ] || ''}`
    return url
  }

  parseConfigDateToStartOfNextDayUnix (date: string) {
    return Math.floor(
      DateTime.fromISO(date)
        .toUTC()
        .plus({days: 1})
        .startOf('day')
        .toSeconds()
    )
  }

  amountsToArray (amount: string | string[], token: string) {
    let arr = [amount]
    if (Array.isArray(amount)) {
      arr = amount
    }

    return arr.map((value: string) =>
      parseUnits(value, this.tokenDecimals[token])
    )
  }
}

export default BonderStats<|MERGE_RESOLUTION|>--- conflicted
+++ resolved
@@ -825,26 +825,10 @@
                     )
                   }
 
-                  // NOTE: this is to account for offset issue with unstake/stake timestamps
-                  // TODO: move to config
-                  /*
-                  if (
-<<<<<<< HEAD
-                    token === 'ETH' &&
-                    timestamp > 1656486000 &&
-                    timestamp < 1656658800 &&
-                    dbData.ethereumNativeAmount > 1400
-                  ) {
-                    dbData.ethereumNativeAmount =
-                      dbData.ethereumNativeAmount - 1400
-                  }
-                  */
 
                   // NOTE: this is to account for offset issue with unstake/stake timestamps
                   // TODO: move to config
                   if (
-=======
->>>>>>> 756b42bf
                     token === 'USDT' &&
                     timestamp > 1657177200 &&
                     timestamp < 1657350000 &&
