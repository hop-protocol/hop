--- conflicted
+++ resolved
@@ -253,18 +253,14 @@
 
 export function startChallengeWatchers (config: GetChallengeWatchersConfig) {
   const watchers = getChallengeWatchers(config)
-<<<<<<< HEAD
-  watchers.forEach(async (watcher: Watcher) => watcher.start())
-=======
-  const starts = watchers.map(async (watcher: Watcher) => watcher.start())
->>>>>>> 3aabd426
+  watchers.forEach(async (watcher: Watcher) => await watcher.start())
   const stop = () => {
     return watchers.map(async (watcher: Watcher) => {
-      return watcher.stop()
+      return await watcher.stop()
     })
   }
 
-  return { starts, stop, watchers }
+  return { stop, watchers }
 }
 
 function getChallengeWatchers (config: GetChallengeWatchersConfig) {
