import React, { FC, useState, useMemo, useEffect, ChangeEvent } from 'react'
import Button from 'src/components/buttons/Button'
import SendIcon from '@material-ui/icons/Send'
import Box from '@material-ui/core/Box'
import ArrowDownIcon from '@material-ui/icons/ArrowDownwardRounded'
import SendAmountSelectorCard from 'src/pages/Send/SendAmountSelectorCard'
import Alert from 'src/components/alert/Alert'
import TxStatusModal from 'src/components/modal/TxStatusModal'
import DetailRow from 'src/components/InfoTooltip/DetailRow'
import { BigNumber } from 'ethers'
import { formatUnits } from 'ethers/lib/utils'
import Network from 'src/models/Network'
import { useWeb3Context } from 'src/contexts/Web3Context'
import { useApp } from 'src/contexts/AppContext'
import logger from 'src/logger'
import { commafy, findMatchingBridge, sanitizeNumericalString, toTokenDisplay, toUsdDisplay } from 'src/utils'
import useSendData from 'src/pages/Send/useSendData'
import AmmDetails from 'src/components/AmmDetails'
import FeeDetails from 'src/components/InfoTooltip/FeeDetails'
import { hopAppNetwork, isGoerli, showRewards } from 'src/config'
import InfoTooltip from 'src/components/InfoTooltip'
import { ChainSlug } from '@hop-protocol/sdk'
import { amountToBN, formatError } from 'src/utils/format'
import { getTransferTimeString } from 'src/utils/getTransferTimeString'
import { useSendStyles } from './useSendStyles'
import SendHeader from './SendHeader'
import CustomRecipientDropdown from './CustomRecipientDropdown'
import { Div, Flex } from 'src/components/ui'
import { useSendTransaction } from './useSendTransaction'
import {
  useAssets,
  useAsyncMemo,
  useFeeConversions,
  useApprove,
  useQueryParams,
  useNeedsTokenForFee,
  useBalance,
  useEstimateTxCost,
  useTxResult,
  useSufficientBalance,
  useDisableTxs,
  useGnosisSafeTransaction,
} from 'src/hooks'
import { ButtonsWrapper } from 'src/components/buttons/ButtonsWrapper'
import useAvailableLiquidity from './useAvailableLiquidity'
import useIsSmartContractWallet from 'src/hooks/useIsSmartContractWallet'
import { ExternalLink } from 'src/components/Link'
import { FeeRefund } from './FeeRefund'
import IconButton from '@material-ui/core/IconButton'

const Send: FC = () => {
  const styles = useSendStyles()
  const {
    networks,
    txConfirm,
    txHistory,
    sdk,
    bridges,
    selectedBridge,
    setSelectedBridge,
    settings,
  } = useApp()
  const { slippageTolerance, deadline } = settings
<<<<<<< HEAD
  const { connectedNetworkId, checkConnectedNetworkId, address } = useWeb3Context()
=======
  const { checkConnectedNetworkId, address, connectedNetworkId } = useWeb3Context()
>>>>>>> 62c52b92
  const { queryParams, updateQueryParams } = useQueryParams()
  const [fromNetwork, _setFromNetwork] = useState<Network>()
  const [toNetwork, _setToNetwork] = useState<Network>()
  const [fromTokenAmount, setFromTokenAmount] = useState<string>()
  const [toTokenAmount, setToTokenAmount] = useState<string>()
  const [approving, setApproving] = useState<boolean>(false)
  const [amountOutMinDisplay, setAmountOutMinDisplay] = useState<string>()
  const [amountOutMinUsdDisplay, setAmountOutMinUsdDisplay] = useState<string>()
  const [warning, setWarning] = useState<any>(null)
  const [error, setError] = useState<string | null | undefined>(null)
  const [noLiquidityWarning, setNoLiquidityWarning] = useState<any>(null)
  const [minimumSendWarning, setMinimumSendWarning] = useState<string | null | undefined>(null)
  const [info, setInfo] = useState<string | null | undefined>(null)
  const [isLiquidityAvailable, setIsLiquidityAvailable] = useState<boolean>(true)
  const [customRecipient, setCustomRecipient] = useState<string>('')
  const [manualWarning, setManualWarning] = useState<string>('')
  const { isSmartContractWallet } = useIsSmartContractWallet()
  const [manualError, setManualError] = useState<string>('')
  const [feeRefund, setFeeRefund] = useState<string>('')
  const [feeRefundUsd, setFeeRefundUsd] = useState<string>('')
  const [feeRefundTokenSymbol, setFeeRefundTokenSymbol] = useState<string>('')
  const [destinationChainPaused, setDestinationChainPaused] = useState<boolean>(false)
  const [feeRefundEnabled] = useState<boolean>(showRewards)
  const [slippageToleranceTooLowWarning, setSlippageToleranceTooLowWarning] = useState(false)

  // Reset error message when fromNetwork/toNetwork changes
  useEffect(() => {
    if (warning) {
      setWarning('')
    }
    if (error) {
      setError('')
    }
  }, [fromNetwork, toNetwork])

  // Set fromNetwork and toNetwork using query params
  useEffect(() => {
    const _fromNetwork = networks.find(network => network.slug === queryParams.sourceNetwork)
    _setFromNetwork(_fromNetwork)

    const _toNetwork = networks.find(network => network.slug === queryParams.destNetwork)

    if (_fromNetwork?.name === _toNetwork?.name) {
      // Leave destination network empty
      return
    }

    _setToNetwork(_toNetwork)
  }, [queryParams, networks])

  // use the values saved to localStorage for default network selection (if they exist)
  useEffect(() => {
    const fromNetworkString = localStorage.getItem('fromNetwork')
    const savedFromNetwork = fromNetworkString ? JSON.parse(fromNetworkString) : ''

    const toNetworkString = localStorage.getItem('toNetwork')
    const savedToNetwork = toNetworkString ? JSON.parse(toNetworkString) : ''

    if (savedFromNetwork) {
      setFromNetwork(savedFromNetwork)
    } else if (!queryParams.sourceNetwork) {
      setFromNetwork(networks.find(network => network.chainId === 1)) // use mainnet if no default origin exists
    }

    if (savedToNetwork) {
      setToNetwork(savedToNetwork)
    }
  }, [])

  // update localStorage on network change for persistent field values
  useEffect(() => {
    if (fromNetwork) {
      localStorage.setItem('fromNetwork', JSON.stringify(fromNetwork))
    }

    if (toNetwork) {
      localStorage.setItem('toNetwork', JSON.stringify(toNetwork))
    }
  }, [fromNetwork, toNetwork])

  // update fromNetwork to be the connectedNetwork on load and change
  useEffect(() => {
    if (connectedNetworkId) {
      setFromNetwork(networks.find(network => network.chainId === connectedNetworkId))
    }

    // ensure fromNetwork is not the same as toNetwork
    if (queryParams.sourceNetwork && queryParams.sourceNetwork === queryParams.destNetwork) {
      setToNetwork(undefined)
    }
  }, [connectedNetworkId])

  useEffect(() => {
    if (queryParams.amount && !Number.isNaN(Number(queryParams.amount))) {
      setFromTokenAmount(queryParams.amount as string)
      updateQueryParams({
        amount: undefined
      })
    }
  }, [queryParams])

  // Get assets
  const { unsupportedAsset, sourceToken, destToken, placeholderToken } = useAssets(
    selectedBridge,
    fromNetwork,
    toNetwork
  )

  // Get token balances for both networks
  const { balance: fromBalance, loading: loadingFromBalance } = useBalance(sourceToken, address)
  const { balance: toBalance, loading: loadingToBalance } = useBalance(destToken, address)

  // Set fromToken -> BN
  const fromTokenAmountBN = useMemo<BigNumber | undefined>(() => {
    if (fromTokenAmount && sourceToken) {
      return amountToBN(fromTokenAmount, sourceToken.decimals)
    }
  }, [sourceToken, fromTokenAmount])

  // Get available liquidity
  const { availableLiquidity } = useAvailableLiquidity(
    selectedBridge,
    fromNetwork?.slug,
    toNetwork?.slug
  )

  // Use send data for tx
  const {
    amountOut,
    rate,
    priceImpact,
    amountOutMin,
    intermediaryAmountOutMin,
    adjustedBonderFee,
    adjustedDestinationTxFee,
    totalFee,
    requiredLiquidity,
    relayFeeEth,
    loading: loadingSendData,
    estimatedReceived,
    error: sendDataError,
  } = useSendData(sourceToken, slippageTolerance, fromNetwork, toNetwork, fromTokenAmountBN)

  // Set toAmount
  useEffect(() => {
    if (!destToken) {
      setToTokenAmount('')
      return
    }

    let amount : any
    if (amountOut) {
      amount = toTokenDisplay(amountOut, destToken.decimals)
    }
    setToTokenAmount(amount)
  }, [destToken, amountOut])

  // Convert fees to displayed values
  const {
    destinationTxFeeDisplay,
    destinationTxFeeUsdDisplay,
    bonderFeeDisplay,
    bonderFeeUsdDisplay,
    totalBonderFee,
    totalBonderFeeDisplay,
    totalBonderFeeUsdDisplay,
    totalFeeDisplay, // bonderFee + messageRelayFee
    totalFeeUsdDisplay, // bonderFee + messageRelayFee
    estimatedReceivedDisplay,
    estimatedReceivedUsdDisplay,
    tokenUsdPrice,
    relayFeeEthDisplay,
    relayFeeUsdDisplay,
  } = useFeeConversions({
    destinationTxFee: adjustedDestinationTxFee,
    bonderFee: adjustedBonderFee,
    estimatedReceived,
    destToken,
    relayFee: relayFeeEth
  })

  const { estimateSend } = useEstimateTxCost(fromNetwork)

  const { data: estimatedGasCost } = useTxResult(
    sourceToken,
    fromNetwork,
    toNetwork,
    fromTokenAmountBN,
    estimateSend,
    { deadline }
  )

  const { sufficientBalance, warning: sufficientBalanceWarning } = useSufficientBalance(
    sourceToken,
    fromTokenAmountBN,
    estimatedGasCost,
    fromBalance
  )

  useEffect(() => {
    const update = async () => {
      if (fromNetwork?.isL1 && toNetwork && sourceToken) {
        const bridge = sdk.bridge(sourceToken.symbol)
        const isPaused = await bridge.isDestinationChainPaused(toNetwork?.slug)
        setDestinationChainPaused(isPaused)
      } else {
        setDestinationChainPaused(false)
      }
    }

    update().catch(console.error)
  }, [sdk, sourceToken, fromNetwork, toNetwork])

  // ==============================================================================================
  // Error and warning messages
  // ==============================================================================================
  useEffect(() => {
    setError(formatError(sendDataError))
  }, [sendDataError])

  // Set error message if asset is unsupported
  useEffect(() => {
    if (unsupportedAsset) {
      const { chain, tokenSymbol } = unsupportedAsset
      setError(`${tokenSymbol} is currently not supported on ${chain}`)
    } else if (error) {
      setError('')
    }
  }, [unsupportedAsset])

  // Check if there is sufficient available liquidity
  useEffect(() => {
    const checkAvailableLiquidity = async () => {
      if (!toNetwork || !availableLiquidity || !requiredLiquidity || !sourceToken) {
        setNoLiquidityWarning('')
        return
      }

      let isAvailable = BigNumber.from(availableLiquidity).gte(requiredLiquidity)
      if (fromNetwork?.isL1) {
        isAvailable = true
      }

      const formattedAmount = toTokenDisplay(availableLiquidity, sourceToken.decimals)

      const warningMessage = (
        <>
          Insufficient liquidity. There is {formattedAmount} {sourceToken.symbol} bonder liquidity
          available on {toNetwork.name}. Please try again in a few minutes when liquidity becomes
          available again.{' '}
          <InfoTooltip
            title={
              <>
                <div>
                  The Bonder does not have enough liquidity to bond the transfer at the destination.
                  Liquidity will become available again after the bonder has settled any bonded
                  transfers.
                </div>
                <div>Available liquidity: {formattedAmount}</div>
                <div>
                  Required liquidity: {toTokenDisplay(requiredLiquidity, sourceToken.decimals)}
                </div>
              </>
            }
          />
        </>
      )
      if (!isAvailable) {
        if (hopAppNetwork !== 'staging') {
          setIsLiquidityAvailable(false)
          return setNoLiquidityWarning(warningMessage)
        }
      } else {
        setIsLiquidityAvailable(true)
        setNoLiquidityWarning('')
      }
    }

    checkAvailableLiquidity()
  }, [fromNetwork, sourceToken, toNetwork, availableLiquidity, requiredLiquidity])

  const checkingLiquidity = useMemo(() => {
    return !fromNetwork?.isLayer1 && availableLiquidity === undefined
  }, [fromNetwork, availableLiquidity])

  const needsTokenForFee = useNeedsTokenForFee(fromNetwork)

  useEffect(() => {
    const warningMessage = `Send at least ${destinationTxFeeDisplay} to cover the transaction fee`
    if (estimatedReceived?.lte(0) && adjustedDestinationTxFee?.gt(0)) {
      setMinimumSendWarning(warningMessage)
    } else if (minimumSendWarning) {
      setMinimumSendWarning('')
    }
  }, [estimatedReceived, adjustedDestinationTxFee])

  useEffect(() => {
    const a = Number(fromTokenAmount) || 0
    const b = Number(toTokenAmount) || 0
    const threshold = 0.3
    let isLow = false
    if (a && b && isGoerli) {
      const diff =  (a - b) / ((a + b) / 2)
      if (diff > threshold) {
        isLow = diff > (Number(slippageTolerance) / 100)
      }
    }
    setSlippageToleranceTooLowWarning(isLow)
  }, [sdk, slippageTolerance, toTokenAmount, fromTokenAmount])

  useEffect(() => {
    try {
      let message = ''

      const isFavorableSlippage = Number(toTokenAmount) >= Number(fromTokenAmount)
      const isHighPriceImpact = priceImpact && priceImpact !== 100 && Math.abs(priceImpact) >= 1
      const showPriceImpactWarning = isHighPriceImpact && !isFavorableSlippage
      const bonderFeeMajority = sourceToken?.decimals && estimatedReceived && totalFee && ((Number(formatUnits(totalFee, sourceToken?.decimals)) / Number(fromTokenAmount)) > 0.5)
      const insufficientRelayFeeFunds = sourceToken?.symbol === 'ETH' && fromTokenAmountBN?.gt(0) && relayFeeEth?.gt(0) && fromBalance && fromTokenAmountBN.gt(fromBalance.sub(relayFeeEth))
      const notEnoughBonderFee = estimatedReceived && adjustedBonderFee?.gt(estimatedReceived)
      const estimatedReceivedLow = estimatedReceived?.lte(0)
      const lineaWarning = isGoerli && toNetwork?.slug === 'linea'

      if (noLiquidityWarning) {
        message = noLiquidityWarning
      } else if (minimumSendWarning) {
        message = minimumSendWarning
      } else if (notEnoughBonderFee) {
        message = 'Bonder fee greater than estimated received. A higher amount is needed to cover fees.'
      } else if (sufficientBalanceWarning) {
        message = sufficientBalanceWarning
      } else if (insufficientRelayFeeFunds) {
        message = `Insufficient balance to cover the cost of tx. Please add ${sourceToken.nativeTokenSymbol} to pay for tx fees.`
      } else if (estimatedReceivedLow) {
        message = 'Estimated received too low. Send a higher amount to cover the fees.'
      } else if (showPriceImpactWarning) {
        message = `Warning: Price impact is high. Slippage is ${commafy(priceImpact)}%`
      } else if (bonderFeeMajority) {
        message = 'Warning: More than 50% of amount will go towards bonder fee'
      } else if (slippageToleranceTooLowWarning) {
        message = `Warning: Swap at destination might fail due to slippage tolerance used (${slippageTolerance}%). Try increasing slippage if you don't want to receive h${sourceToken?.symbol}.`
      } else if (lineaWarning) {
        message = `Warning: Linea is experiencing RPC issues and deposits will be highly delayed.`
      }

      setWarning(message)
    } catch (err: any) {
      console.error(err)
      setWarning('')
    }
  }, [
    sourceToken,
    noLiquidityWarning,
    minimumSendWarning,
    sufficientBalanceWarning,
    estimatedReceived,
    priceImpact,
    fromTokenAmount,
    fromTokenAmountBN,
    toTokenAmount,
    totalFee,
    toNetwork,
    relayFeeEth,
    fromBalance,
    slippageToleranceTooLowWarning,
    slippageTolerance
  ])

  useEffect(() => {
    if (!amountOutMin || !destToken) {
      setAmountOutMinDisplay(undefined)
      setAmountOutMinUsdDisplay(undefined)
      return
    }
    let _amountOutMin = amountOutMin
    if (adjustedDestinationTxFee?.gt(0)) {
      _amountOutMin = _amountOutMin.sub(adjustedDestinationTxFee)
    }

    if (_amountOutMin.lt(0)) {
      _amountOutMin = BigNumber.from(0)
    }

    const amountOutMinDisplay = toTokenDisplay(_amountOutMin, destToken.decimals, destToken.symbol)
    const amountOutMinUsdDisplay = toUsdDisplay(_amountOutMin, destToken.decimals, tokenUsdPrice)
    setAmountOutMinDisplay(amountOutMinDisplay)
    setAmountOutMinUsdDisplay(amountOutMinUsdDisplay)
  }, [amountOutMin, tokenUsdPrice])

  // ==============================================================================================
  // Approve fromNetwork / fromToken
  // ==============================================================================================

  const { approve, checkApproval } = useApprove(sourceToken)

  const needsApproval = useAsyncMemo(async () => {
    try {
      if (!(fromNetwork && toNetwork && sourceToken && fromTokenAmount)) {
        return false
      }

      const parsedAmount = amountToBN(fromTokenAmount, sourceToken.decimals)
      const bridge = sdk.bridge(sourceToken.symbol)

      const isHTokenTransfer = false
      const spender: string = bridge.getSendApprovalAddress(fromNetwork.slug, isHTokenTransfer, toNetwork.slug)
      return checkApproval(parsedAmount, sourceToken, spender)
    } catch (err: any) {
      logger.error(err)
      return false
    }
  }, [sdk, fromNetwork, toNetwork, sourceToken, fromTokenAmount, checkApproval])

  const approveFromToken = async () => {
    if (!fromNetwork) {
      throw new Error('No fromNetwork selected')
    }

    if (!toNetwork) {
      throw new Error('No toNetwork selected')
    }

    if (!sourceToken) {
      throw new Error('No from token selected')
    }

    if (!fromTokenAmount) {
      throw new Error('No amount to approve')
    }

    const networkId = Number(fromNetwork.networkId)
    const isNetworkConnected = await checkConnectedNetworkId(networkId)
    if (!isNetworkConnected) {
      throw new Error(`wrong network connected on wallet. Expected chainId "${networkId}", got "${connectedNetworkId}"`)
    }

    const parsedAmount = amountToBN(fromTokenAmount, sourceToken.decimals)
    const bridge = sdk.bridge(sourceToken.symbol)

    const isHTokenTransfer = false
    const spender: string = bridge.getSendApprovalAddress(fromNetwork.slug, isHTokenTransfer, toNetwork.slug)
    const tx = await approve(parsedAmount, sourceToken, spender)

    await tx?.wait()
  }

  const handleApprove = async () => {
    try {
      setError(null)
      setApproving(true)
      await approveFromToken()
    } catch (err: any) {
      if (!/cancelled/gi.test(err.message)) {
        setError(formatError(err, fromNetwork))
      }
      logger.error(err)
    }
    setApproving(false)
  }

  // ==============================================================================================
  // Fee refund
  // ==============================================================================================

  useEffect(() => {
    async function update() {
      try {
        if (!feeRefundEnabled) {
          return
        }
        if (fromNetwork && toNetwork && sourceToken && fromTokenAmountBN && totalBonderFee && estimatedGasCost && toNetwork?.slug === ChainSlug.Optimism) {
          const payload :any = {
            gasCost: estimatedGasCost?.toString(),
            amount: fromTokenAmountBN?.toString(),
            token: sourceToken?.symbol,
            bonderFee: totalBonderFee.toString(),
            fromChain: fromNetwork?.slug
          }

          const query = new URLSearchParams(payload).toString()
          const apiBaseUrl = isGoerli ? 'https://hop-merkle-rewards-backend.hop.exchange' : 'https://optimism-fee-refund-api.hop.exchange'
          // const apiBaseUrl = 'http://localhost:8000'
          const url = `${apiBaseUrl}/v1/refund-amount?${query}`
          const res = await fetch(url)
          const json = await res.json()
          if (json.error) {
            throw new Error(json.error)
          }
          console.log(json.data.refund)
          const { refundAmountInRefundToken, refundAmountInUsd, refundTokenSymbol } = json.data.refund
          setFeeRefundTokenSymbol(refundTokenSymbol)
          if (refundAmountInUsd > 0) {
            setFeeRefund(refundAmountInRefundToken.toFixed(4))
            setFeeRefundUsd(refundAmountInUsd.toFixed(2))
          } else {
            setFeeRefund('')
            setFeeRefundUsd('')
          }
        } else {
          setFeeRefund('')
          setFeeRefundUsd('')
        }
      } catch (err) {
        console.error('fee refund fetch error:', err)
        setFeeRefund('')
        setFeeRefundUsd('')
      }
    }

    update().catch(console.error)
  }, [feeRefundEnabled, fromNetwork, toNetwork, sourceToken, fromTokenAmountBN, totalBonderFee, estimatedGasCost])

  // ==============================================================================================
  // Send tokens
  // ==============================================================================================

  const { tx, setTx, send, sending, setIsGnosisSafeWallet } = useSendTransaction({
    amountOutMin,
    customRecipient,
    deadline,
    totalFee,
    fromNetwork,
    fromTokenAmount,
    intermediaryAmountOutMin,
    sdk,
    setError,
    sourceToken,
    toNetwork,
    txConfirm,
    txHistory,
    estimatedReceived: estimatedReceivedDisplay
  })

  useEffect(() => {
    if (tx) {
      // clear from token input field
      setFromTokenAmount('')
    }
  }, [tx])

  const { gnosisEnabled, gnosisSafeWarning, isCorrectSignerNetwork } = useGnosisSafeTransaction(
    tx,
    customRecipient,
    fromNetwork,
    toNetwork,
  )

  useEffect(() => {
    setIsGnosisSafeWallet(gnosisEnabled)
  }, [gnosisEnabled])

  // ==============================================================================================
  // User actions
  // - Bridge / Network selection
  // - Custom recipient input
  // ==============================================================================================

  // Change the bridge if user selects different token to send
  const handleBridgeChange = (event: ChangeEvent<{ value: unknown }>) => {
    const tokenSymbol = event.target.value as string
    const bridge = findMatchingBridge(bridges, tokenSymbol)
    if (bridge) {
      setSelectedBridge(bridge)
    }
  }

  // Set fromNetwork
  const setFromNetwork = (network: Network | undefined) => {
    updateQueryParams({
      sourceNetwork: network?.slug ?? '',
    })
    _setFromNetwork(network)
  }

  // Set toNetwork
  const setToNetwork = (network: Network | undefined) => {
    updateQueryParams({
      destNetwork: network?.slug ?? '',
    })
    _setToNetwork(network)
  }

  // Switch the fromNetwork <--> toNetwork
  const handleSwitchDirection = () => {
    setToTokenAmount('')
    setFromNetwork(toNetwork)
    setToNetwork(fromNetwork)
  }

  // Change the fromNetwork
  const handleFromNetworkChange = (network: Network | undefined) => {
    if (network?.slug === toNetwork?.slug) {
      handleSwitchDirection()
    } else {
      setFromNetwork(network)
    }
  }

  // Change the toNetwork
  const handleToNetworkChange = (network: Network | undefined) => {
    if (network?.slug === fromNetwork?.slug) {
      handleSwitchDirection()
    } else {
      setToNetwork(network)
    }
  }

  // Specify custom recipient
  const handleCustomRecipientInput = (event: any) => {
    const value = event.target.value.trim()
    setCustomRecipient(value)
  }

  useEffect(() => {
    if (customRecipient) {
      if (gnosisEnabled && address?.eq(customRecipient)) {
        setManualWarning(
          'Warning: make sure Gnosis Safe exists at the destination chain otherwise it may result in lost funds.'
        )
      } else if (isSmartContractWallet && address?.eq(customRecipient)) {
        setManualWarning(
          'Warning: make sure smart contract wallet exists at the destination chain otherwise it may result in lost funds.'
        )
      } else {
        setManualWarning(
          'Warning: Transfers to exchanges that do not support internal transactions may result in lost funds. If the recipient is not an exchange address, then you can ignore this warning.'
        )
      }
    } else if (isSmartContractWallet && !customRecipient) {
        setManualWarning(
          'The connected wallet is a smart contract wallet. Please set the recipient address above. Make sure the recipient can receive funds at the destination chain.'
        )
    } else {
      setManualWarning('')
    }
  }, [gnosisEnabled, isSmartContractWallet, fromNetwork?.slug, toNetwork?.slug, customRecipient, address])

  useEffect(() => {
    // comment this out when warning not needed anymore
    if (isGoerli && fromNetwork?.slug === ChainSlug.Ethereum && toNetwork?.slug === ChainSlug.Linea) {
      return setManualError('Error: Transfers to Linea are currently disabled while Linea undergoes maintenance. Please check Linea discord for more updates.')
    }
    setManualError('')
  }, [fromNetwork?.slug, toNetwork?.slug])

  const transferTime = useMemo(() => {
    if (fromNetwork && toNetwork) {
      return getTransferTimeString(fromNetwork?.slug, toNetwork?.slug)
    }
  }, [fromNetwork, toNetwork])

  const { disabledTx } = useDisableTxs(fromNetwork, toNetwork, sourceToken?.symbol)

  const approveButtonActive = !needsTokenForFee && !unsupportedAsset && needsApproval

  const sendButtonActive = useMemo(() => {
    return !!(
      !needsApproval &&
      !approveButtonActive &&
      !checkingLiquidity &&
      !loadingToBalance &&
      !loadingSendData &&
      fromTokenAmount &&
      toTokenAmount &&
      rate &&
      sufficientBalance &&
      isLiquidityAvailable &&
      estimatedReceived?.gt(0) &&
      !manualError &&
      (!disabledTx || disabledTx?.warningOnly) &&
      (gnosisEnabled ? (isSmartContractWallet && isCorrectSignerNetwork && !!customRecipient) : (isSmartContractWallet ? !!customRecipient : true)) &&
      !destinationChainPaused
    )
  }, [
    needsApproval,
    approveButtonActive,
    checkingLiquidity,
    loadingToBalance,
    loadingSendData,
    fromTokenAmount,
    toTokenAmount,
    rate,
    sufficientBalance,
    isLiquidityAvailable,
    estimatedReceived,
    manualError,
    disabledTx,
    gnosisEnabled,
    isCorrectSignerNetwork,
    isSmartContractWallet,
  ])

  const showFeeRefund = feeRefundEnabled && toNetwork?.slug === ChainSlug.Optimism && !!feeRefund && !!feeRefundUsd && !!feeRefundTokenSymbol
  const feeRefundDisplay = feeRefund && feeRefundUsd && feeRefundTokenSymbol ? `${feeRefund} ($${feeRefundUsd})` : ''
  const showLineaFeeWarning = isGoerli && fromNetwork?.slug === ChainSlug.Ethereum && toNetwork?.slug === ChainSlug.Linea && relayFeeEth > 100

  return (
    <Flex column alignCenter>
      <SendHeader
        styles={styles}
        bridges={bridges}
        selectedBridge={selectedBridge}
        handleBridgeChange={handleBridgeChange}
      />

      <SendAmountSelectorCard
        value={fromTokenAmount}
        token={sourceToken ?? placeholderToken}
        label={'From'}
        onChange={value => {
          if (!value) {
            setFromTokenAmount('')
            setToTokenAmount('')
            return
          }

          const amountIn = sanitizeNumericalString(value)
          setFromTokenAmount(amountIn)
        }}
        selectedNetwork={fromNetwork}
        networkOptions={networks}
        onNetworkChange={handleFromNetworkChange}
        balance={fromBalance}
        loadingBalance={loadingFromBalance}
        deadline={deadline}
        toNetwork={toNetwork}
        fromNetwork={fromNetwork}
        setWarning={setWarning}
        maxButtonFixedAmountToSubtract={sourceToken?.symbol === 'ETH' ? relayFeeEth : 0}
      />

      <Box display="flex" justifyContent="center" alignItems="center">
        <IconButton onClick={handleSwitchDirection} title="Click to switch direction">
          <ArrowDownIcon color="primary" className={styles.downArrow} />
        </IconButton>
      </Box>

      <SendAmountSelectorCard
        value={toTokenAmount}
        token={destToken ?? placeholderToken}
        label={'To (estimated)'}
        selectedNetwork={toNetwork}
        networkOptions={networks}
        onNetworkChange={handleToNetworkChange}
        balance={toBalance}
        loadingBalance={loadingToBalance}
        loadingValue={loadingSendData}
        disableInput
      />

      <CustomRecipientDropdown
        styles={styles}
        customRecipient={customRecipient}
        handleCustomRecipientInput={handleCustomRecipientInput}
        isOpen={customRecipient || isSmartContractWallet}
      />

      <div className={styles.smartContractWalletWarning}>
        <Alert severity={gnosisSafeWarning.severity}>{gnosisSafeWarning.text}</Alert>
      </div>

      {destinationChainPaused && (
        <div className={styles.pausedWarning}>
          <Alert severity="warning">Deposits to destination chain {toNetwork?.name} are currently paused. Please check official announcement channels for status updates.</Alert>
        </div>
      )}

      {disabledTx && (
        <Alert severity={disabledTx?.message?.severity ||  'warning'}>
          <ExternalLink
            href={disabledTx.message?.href}
            text={disabledTx.message?.text}
            linkText={disabledTx.message?.linkText}
            postText={disabledTx.message?.postText}
          />
        </Alert>
      )}

      <div className={styles.details}>
        <div className={styles.destinationTxFeeAndAmount}>
          <DetailRow
            title={'Fees'}
            tooltip={
              <FeeDetails bonderFee={bonderFeeDisplay} bonderFeeUsd={bonderFeeUsdDisplay} destinationTxFee={destinationTxFeeDisplay} destinationTxFeeUsd={destinationTxFeeUsdDisplay} relayFee={relayFeeEthDisplay} relayFeeUsd={relayFeeUsdDisplay} />
            }
            value={<>
              <InfoTooltip title={totalFeeUsdDisplay}>
                <Box>{totalFeeDisplay}</Box>
              </InfoTooltip>
            </>}
            large
          />

          <DetailRow
            title="Estimated Received"
            tooltip={
              <AmmDetails
                rate={rate}
                slippageTolerance={slippageTolerance}
                priceImpact={priceImpact}
                amountOutMinDisplay={amountOutMinDisplay}
                amountOutMinUsdDisplay={amountOutMinUsdDisplay}
                transferTime={transferTime}
              />
            }
            value={<>
              <InfoTooltip title={estimatedReceivedUsdDisplay}>
                <Box>{estimatedReceivedDisplay}</Box>
              </InfoTooltip>
            </>}
            xlarge
            bold
          />

          {showFeeRefund && (
            <FeeRefund
              title={`OP Onboarding Reward`}
              tokenSymbol={feeRefundTokenSymbol}
              tooltip={`The estimated amount you'll be able to claim as a refund when bridging into Optimism. This refund includes a percentage of the source transaction cost + bonder fee + AMM LP fee. The refund is capped at 20 OP per transfer.`}
              value={feeRefundDisplay}
            />
          )}
        </div>
      </div>

      {showLineaFeeWarning && (
        <Box mb={4}>
          <Alert severity="warning" text="The Linea chain is undergoing maintenance and Linea has increased the message relay fee to a high value. Please see Linea Discord for updates." />
        </Box>
      )}

      <Alert severity="error" onClose={() => setError(null)} text={error} />
      {!error && <Alert severity="warning">{warning}</Alert>}
      <Alert severity="warning">{manualWarning}</Alert>
      {!!manualError && (
        <Box mt={2}>
          <Alert severity="error">{manualError}</Alert>
        </Box>
      )}

      <ButtonsWrapper>
        {!sendButtonActive && (
          <Div mb={[3]} fullWidth={approveButtonActive}>
            <Button
              className={styles.button}
              large
              highlighted={!!needsApproval}
              disabled={!approveButtonActive}
              onClick={handleApprove}
              loading={approving}
              fullWidth
            >
              Approve
            </Button>
          </Div>
        )}
        <Div mb={[3]} fullWidth={sendButtonActive}>
          <Button
            className={styles.button}
            startIcon={sendButtonActive && <SendIcon />}
            onClick={send}
            disabled={!sendButtonActive}
            loading={sending}
            large
            fullWidth
            highlighted
          >
            Send
          </Button>
        </Div>
      </ButtonsWrapper>

      <Flex mt={1}>
        <Alert severity="info" onClose={() => setInfo(null)} text={info} />
        {tx && <TxStatusModal onClose={() => setTx(undefined)} tx={tx} />}
      </Flex>
    </Flex>
  )
}

export default Send<|MERGE_RESOLUTION|>--- conflicted
+++ resolved
@@ -61,11 +61,7 @@
     settings,
   } = useApp()
   const { slippageTolerance, deadline } = settings
-<<<<<<< HEAD
-  const { connectedNetworkId, checkConnectedNetworkId, address } = useWeb3Context()
-=======
   const { checkConnectedNetworkId, address, connectedNetworkId } = useWeb3Context()
->>>>>>> 62c52b92
   const { queryParams, updateQueryParams } = useQueryParams()
   const [fromNetwork, _setFromNetwork] = useState<Network>()
   const [toNetwork, _setToNetwork] = useState<Network>()
