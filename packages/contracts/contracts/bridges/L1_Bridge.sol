pragma solidity 0.6.12;
pragma experimental ABIEncoderV2;

import "./Bridge.sol";

import "../libraries/MerkleUtils.sol";
import "../interfaces/ILayerWrapper.sol";

contract L1_Bridge is Bridge {

    struct TransferBond {
        uint256 createdAt;
        bytes32 amountHash;
        bool confirmed;
        uint256 challengeStartTime;
        address challenger;
    }

    /**
     * Constants
     */

    uint256 constant CHALLENGE_AMOUNT_MULTIPLIER = 1;
    uint256 constant CHALLENGE_AMOUNT_DIVISOR = 10;
    uint256 constant TIME_SLOT_SIZE = 1 hours;
    uint256 constant CHALLENGE_PERIOD = 4 hours;
    uint256 constant CHALLENGE_RESOLUTION_PERIOD = 8 days;
    string constant LAYER_NAME = "kovan";

    /**
     * State
     */

    IERC20 public token;
    mapping(bytes32 => ILayerWrapper) public l1Messenger;

    mapping(bytes32 => TransferBond) transferBonds;

    address public committee;
    uint256 public committeeBond;
    mapping(uint256 => uint256) public timeSlotToAmountBonded;
    uint256 public amountChallenged;

    event DepositsCommitted (
        bytes32 root,
        uint256 amount
    );

    event TransferRootBonded (
        bytes32 root,
        uint256 amount
    );

    constructor (IERC20 _token) public {
        token = _token;
    }

    /**
     * Public Management Functions
     */

    function setL1MessengerWrapper(bytes32 _messengerId, ILayerWrapper _l1Messenger) public {
        l1Messenger[_messengerId] = _l1Messenger;
    }

    /**
     * Public Transfers Functions
     */

    function sendToL2(
        bytes32 _messengerId,
        address _recipient,
        uint256 _amount
    )
        public
    {
        bytes memory mintCalldata = abi.encodeWithSignature("mint(address,uint256)", _recipient, _amount);

        token.safeTransferFrom(msg.sender, address(this), _amount);
        l1Messenger[_messengerId].sendMessageToL2(mintCalldata);
    }

    function sendToL2AndAttemptSwap(
        bytes32 _messengerId,
        address _recipient,
        uint256 _amount,
        uint256 _amountOutMin
    )
        public
    {
        bytes memory mintAndAttemptSwapCalldata = abi.encodeWithSignature(
            "mintAndAttemptSwap(address,uint256,uint256)",
            _recipient,
            _amount,
            _amountOutMin
        );

        l1Messenger[_messengerId].sendMessageToL2(mintAndAttemptSwapCalldata);
        token.safeTransferFrom(msg.sender, address(this), _amount);
    }

    /**
     * Public Committee Staking Functions
     */

    function committeeStake(uint256 _amount) public {
        token.transferFrom(msg.sender, address(this), _amount);
        committeeBond = committeeBond.add(_amount);
    }

    // onlyCommittee
    // ToDo: Add time delay to unstake
    function committeeUnstake(uint256 _amount) public {
        committeeBond = committeeBond.sub(_amount, "BDG: Amount exceeds total stake");
        token.transfer(committee, _amount);
    }

    /**
     * Public Transfer Root Functions
     */

    /**
     * Setting a TransferRoot is a two step process.
     *   1. The TransferRoot is bonded with `bondTransferRoot`. Withdrawals can now begin on L1
     *      and recipient L2's
     *   2. The TransferRoot is confirmed after `confirmTransferRoot` is called by the l2 bridge
     *      where the TransferRoot originated.
     */

    // onlyCommittee
    function bondTransferRoot(bytes32 _transferRootHash, bytes32[] memory _layerIds, uint256[] memory _layerAmounts) public {
        require(_layerIds.length == _layerAmounts.length, "BDG: layerIds and layerAmounts must be the same length");

        uint256 totalAmount = 0;
        for (uint256 i = 0; i < _layerAmounts.length; i++) {
            totalAmount = totalAmount.add(_layerAmounts[i]);
        }
        require(getTotalBondedWith(totalAmount) <= committeeBond, "BDG: Amount exceeds committee bond");

        uint256 currentTimeSlot = getTimeSlot(now);
        timeSlotToAmountBonded[currentTimeSlot] = timeSlotToAmountBonded[currentTimeSlot].add(totalAmount);

        bytes32 amountHash = getAmountHash(_layerIds, _layerAmounts);

        for (uint256 i = 0; i < _layerIds.length; i++) {
            if (_layerIds[i] == getMessengerId(LAYER_NAME)) {
                // Set L1 transfer root
                transferRoots[_transferRootHash] = TransferRoot(totalAmount, 0);
                transferBonds[_transferRootHash] = TransferBond(now, amountHash, false, 0, address(0));
            } else {
                // Set L2 transfer root
                bytes memory setTransferRootMessage = abi.encodeWithSignature(
                    "setTransferRoot(bytes32,uint256)",
                    _transferRootHash,
                    _layerAmounts[i]
                );

                l1Messenger[_layerIds[i]].sendMessageToL2(setTransferRootMessage);
            }
        }

        emit TransferRootBonded(_transferRootHash, totalAmount);
    }

    // onlyCrossDomainBridge
    function confirmTransferRoot(bytes32 _transferRootHash, bytes32 _amountHash) public {
        TransferBond storage transferBond = transferBonds[_transferRootHash];
        require(transferBond.amountHash == _amountHash, "BDG: Amount hash is invalid");
        transferBond.confirmed = true;
    }

    /**
     * Public TransferRoot Challenges
     */

    function challengeTransferBond(bytes32 _transferRootHash) public {
        TransferRoot storage transferRoot = transferRoots[_transferRootHash];
        TransferBond storage transferBond = transferBonds[_transferRootHash];
        // Require it's within 4 hour period 
        require(!transferBond.confirmed, "BDG: Transfer root has already been confirmed");

        // Get stake for challenge
        uint256 challengeStakeAmount = transferRoot.total
            .mul(CHALLENGE_AMOUNT_MULTIPLIER)
            .div(CHALLENGE_AMOUNT_DIVISOR);
        token.transferFrom(msg.sender, address(this), challengeStakeAmount);

        transferBond.challengeStartTime = now;
        transferBond.challenger = msg.sender;

        // Move amount from timeSlotToAmountBonded to amountChallenged
        uint256 timeSlot = getTimeSlot(transferBond.createdAt);
        timeSlotToAmountBonded[timeSlot] = timeSlotToAmountBonded[timeSlot].sub(transferRoot.total);
        amountChallenged = amountChallenged.add(transferRoot.total);
    }

    function resolveChallenge(bytes32 _transferRootHash) public {
        TransferRoot storage transferRoot = transferRoots[_transferRootHash];
        TransferBond storage transferBond = transferBonds[_transferRootHash];

        require(transferBond.challengeStartTime != 0, "BDG: Transfer root has not been challenged");
        require(now > transferBond.challengeStartTime.add(CHALLENGE_RESOLUTION_PERIOD), "BDG: Challenge period has not ended");

        uint256 challengeStakeAmount = transferRoot.total
            .mul(CHALLENGE_AMOUNT_MULTIPLIER)
            .div(CHALLENGE_AMOUNT_DIVISOR);

        if (transferBond.confirmed) {
            // Invalid challenge, send challengers stake to committee
            token.transfer(committee, challengeStakeAmount);
        } else {
            // Valid challenge, reward challenger with their stake times 2 and slash committee by the
            // transfer root amount plus the challenge stake
            token.transfer(transferBond.challenger, challengeStakeAmount.mul(2));
            committeeBond = committeeBond.sub(transferRoot.total).sub(challengeStakeAmount);
        }

        amountChallenged = amountChallenged.sub(transferRoot.total);
    }

<<<<<<< HEAD
=======
    function withdraw(
        address _recipient,
        uint256 _amount,
        uint256 _transferNonce,
        uint256 _relayerFee,
        bytes32 _transferRoot,
        bytes32[] memory _proof
    )
        public
    {
        bytes32 transferHash = getTransferHash(
            _recipient,
            _amount,
            _transferNonce,
            _relayerFee
        );
        TransferRoot storage rootBalance = transferRoots[_transferRoot];

        require(!spentTransferHashes[transferHash], "BDG: The transfer has already been withdrawn");
        require(_proof.verify(_transferRoot, transferHash), "BDG: Invalid transfer proof");
        require(transferRoots[_transferRoot].createdAt != 0, "BDG: Transfer root not bonded");
        require(rootBalance.amountWithdrawn.add(_amount) <= rootBalance.total, "BDG: Withdrawal exceeds TransferRoot total");

        spentTransferHashes[transferHash] = true;
        rootBalance.amountWithdrawn = rootBalance.amountWithdrawn.add(_amount);
        token.safeTransfer(_recipient, _amount.sub(_relayerFee));
        token.safeTransfer(msg.sender, _relayerFee);
    }

>>>>>>> 9664ccae
    /**
     * Public Getters
     */

    function getLayerId() public override returns (bytes32) {
        return getMessengerId(LAYER_NAME);
    }

    function getTotalBonded() public view returns (uint256) {
        uint256 currentTimeSlot = getTimeSlot(now);
        uint256 bonded = 0;

        for (uint256 i = 0; i < CHALLENGE_PERIOD/TIME_SLOT_SIZE; i++) {
            bonded = bonded.add(timeSlotToAmountBonded[currentTimeSlot - i]);
        }

        // Add any amount that's currently being challenged
        bonded = bonded.add(amountChallenged);

        // Add amount needed to pay any challengers
        bonded = bonded.add(bonded.mul(CHALLENGE_AMOUNT_MULTIPLIER).div(CHALLENGE_AMOUNT_DIVISOR));

        return bonded;
    }

    function getTotalBondedWith(uint256 _amount) public view returns (uint256) {
        // Bond covers _amount plus a bounty to pay a potential challenger
        uint256 bondForAmount = _amount.add(_amount.mul(CHALLENGE_AMOUNT_MULTIPLIER).div(CHALLENGE_AMOUNT_DIVISOR));
        return getTotalBonded().add(bondForAmount);
    }

    function getTimeSlot(uint256 _time) public pure returns (uint256) {
        return _time / TIME_SLOT_SIZE;
    }

    /**
     * Internal functions
     */

    function _transfer(address _recipient, uint256 _amount) internal override {
        token.safeTransfer(_recipient, _amount);
    }
}<|MERGE_RESOLUTION|>--- conflicted
+++ resolved
@@ -218,8 +218,6 @@
         amountChallenged = amountChallenged.sub(transferRoot.total);
     }
 
-<<<<<<< HEAD
-=======
     function withdraw(
         address _recipient,
         uint256 _amount,
@@ -249,7 +247,6 @@
         token.safeTransfer(msg.sender, _relayerFee);
     }
 
->>>>>>> 9664ccae
     /**
      * Public Getters
      */
