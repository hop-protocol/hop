{
  "name": "@hop-protocol/frontend",
  "version": "0.0.0",
  "private": true,
  "dependencies": {
    "@ethersproject/address": "5.0.8",
<<<<<<< HEAD
    "@hop-protocol/core": "0.0.1-beta.11",
    "@hop-protocol/sdk": "0.0.1-beta.105",
=======
    "@hop-protocol/core": "0.0.1-beta.12",
    "@hop-protocol/sdk": "0.0.1-beta.104",
>>>>>>> 471285f2
    "@material-ui/core": "4.11.0",
    "@material-ui/icons": "4.9.1",
    "@material-ui/lab": "4.0.0-alpha.56",
    "@testing-library/jest-dom": "5.11.4",
    "@testing-library/react": "11.1.0",
    "@testing-library/user-event": "12.1.10",
    "@types/classnames": "2.2.11",
    "@types/jest": "26.0.15",
    "@types/luxon": "1.25.0",
    "@types/node": "12.0.0",
    "@types/react": "17.0.0",
    "@types/react-dom": "16.9.8",
    "@types/react-router-dom": "5.1.6",
    "bnc-onboard": "1.14.0",
    "cache-promise-result": "0.0.1",
    "classnames": "2.2.6",
    "clsx": "1.1.1",
    "copy-to-clipboard": "^3.3.1",
    "deepmerge": "^4.2.2",
    "dotenv": "8.2.0",
    "fast-memoize": "^2.5.2",
    "gridplus-sdk": "0.6.1",
    "luxon": "1.25.0",
    "numbro": "^2.3.2",
    "qs": "^6.10.1",
    "react": "16.10.2",
    "react-dom": "16.8.0",
    "react-feather": "2.0.9",
    "react-router-dom": "5.2.0",
    "react-scripts": "^4.0.3",
    "to-hex": "0.0.15",
    "web-vitals": "0.2.4",
    "web3-utils": "1.3.4"
  },
  "scripts": {
    "start": "react-scripts start",
    "dev": "BROWSER=none npm start",
    "clean": "rimraf build",
    "lint": "npx eslint --fix \"**/*.{ts,tsx}\"",
    "build": "INLINE_RUNTIME_CHUNK=false react-scripts --max_old_space_size=4096 build",
    "test": "react-scripts test",
    "eject": "react-scripts eject",
    "deploy": "netlify deploy --prod",
    "deploy:ipfs": "ipd -p pinata build --no-open --no-clipboard",
    "dnslink": "IPFS_HASH=$(npm run deploy:ipfs 2>1 | tail -1) node ./scripts/update_dnslink.js"
  },
  "eslintConfig": {
    "extends": [
      "react-app",
      "react-app/jest"
    ]
  },
  "browserslist": {
    "production": [
      ">0.2%",
      "not dead",
      "not op_mini all"
    ],
    "development": [
      "last 1 chrome version",
      "last 1 firefox version",
      "last 1 safari version"
    ]
  },
  "devDependencies": {
    "@aws-sdk/client-route-53": "3.4.1",
    "@typescript-eslint/eslint-plugin": "^4.18.0",
    "@typescript-eslint/parser": "^4.18.0",
    "eslint": "^7.15.0",
    "eslint-config-standard": "^16.0.2",
    "eslint-plugin-import": "^2.22.1",
    "eslint-plugin-jsx-a11y": "^6.4.1",
    "eslint-plugin-node": "^11.1.0",
    "eslint-plugin-promise": "^5.1.0",
    "eslint-plugin-react": "^7.21.5",
    "eslint-plugin-react-hooks": "^4.2.0",
    "ethers": "=5.4.0",
    "ipfs-deploy": "8.0.1",
    "lerna-sync-version": "0.0.5",
    "prettier-standard": "^16.4.1",
    "rimraf": "^3.0.2",
    "typescript": "^4.3.4"
  }
}<|MERGE_RESOLUTION|>--- conflicted
+++ resolved
@@ -4,13 +4,8 @@
   "private": true,
   "dependencies": {
     "@ethersproject/address": "5.0.8",
-<<<<<<< HEAD
-    "@hop-protocol/core": "0.0.1-beta.11",
-    "@hop-protocol/sdk": "0.0.1-beta.105",
-=======
     "@hop-protocol/core": "0.0.1-beta.12",
-    "@hop-protocol/sdk": "0.0.1-beta.104",
->>>>>>> 471285f2
+    "@hop-protocol/sdk": "0.0.1-beta.106",
     "@material-ui/core": "4.11.0",
     "@material-ui/icons": "4.9.1",
     "@material-ui/lab": "4.0.0-alpha.56",
