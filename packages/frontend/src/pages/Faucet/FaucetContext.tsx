import React, {
  FC,
  createContext,
  useContext,
  useEffect,
  useState,
  useMemo,
  useCallback
} from 'react'
import { Contract } from 'ethers'
import { formatUnits, parseUnits } from 'ethers/lib/utils'
import { useApp } from 'src/contexts/AppContext'
import { useWeb3Context } from 'src/contexts/Web3Context'
import Transaction from 'src/models/Transaction'
import logger from 'src/logger'

type FaucetContextProps = {
  mintToken: () => void
  mintAmount: string
  isMinting: boolean
  error: string | null | undefined
  setError: (error: string | null | undefined) => void
}

const FaucetContext = createContext<FaucetContextProps>({
  mintToken: () => {},
  mintAmount: '',
  isMinting: false,
  error: null,
  setError: (error: string | null | undefined) => {}
})

const FaucetContextProvider: FC = ({ children }) => {
  const [mintAmount, setMintAmount] = useState<string>('10')
  const [isMinting, setMinting] = useState<boolean>(false)
  let { contracts, txHistory, networks } = useApp()
  const l1Dai = contracts?.l1Token
  const { address, getWriteContract } = useWeb3Context()
  const selectedNetwork = networks[0]
  const [error, setError] = useState<string | null | undefined>(null)

  const mintToken = async () => {
    try {
      let l1DaiWrite
      if (l1Dai) {
        l1DaiWrite = await getWriteContract(l1Dai)
      }
      if (!l1DaiWrite) {
        return
      }
      setMinting(true)
      const recipient = address?.toString()
      const parsedAmount = parseUnits(mintAmount, 18)
<<<<<<< HEAD
      const tx = await l1DaiWrite?.mint(recipient, parsedAmount)
      console.log(tx?.hash)
=======
      const tx = await l1Dai?.mint(recipient, parsedAmount)
      logger.debug('mint:', tx?.hash)
>>>>>>> cf9d388e
      txHistory?.addTransaction(
        new Transaction({
          hash: tx?.hash,
          networkName: 'kovan'
        })
      )
      await tx?.wait()
    } catch (err) {
      setError(err.message)
      logger.error(err)
    }
    setMinting(false)
  }

  return (
    <FaucetContext.Provider
      value={{
        mintToken,
        mintAmount,
        isMinting,
        error,
        setError
      }}
    >
      {children}
    </FaucetContext.Provider>
  )
}

export const useFaucet = () => useContext(FaucetContext)

export default FaucetContextProvider<|MERGE_RESOLUTION|>--- conflicted
+++ resolved
@@ -51,13 +51,10 @@
       setMinting(true)
       const recipient = address?.toString()
       const parsedAmount = parseUnits(mintAmount, 18)
-<<<<<<< HEAD
+
       const tx = await l1DaiWrite?.mint(recipient, parsedAmount)
-      console.log(tx?.hash)
-=======
-      const tx = await l1Dai?.mint(recipient, parsedAmount)
       logger.debug('mint:', tx?.hash)
->>>>>>> cf9d388e
+
       txHistory?.addTransaction(
         new Transaction({
           hash: tx?.hash,
