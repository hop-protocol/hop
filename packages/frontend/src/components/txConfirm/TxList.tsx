<<<<<<< HEAD
import React, { useState, useEffect } from 'react'
import { Button } from 'src/components/Button'
import Box from '@mui/material/Box'
import { makeStyles } from '@mui/styles'
import Typography from '@mui/material/Typography'
import { formatError } from 'src/utils'
import Stepper from '@mui/material/Stepper';
import Step from '@mui/material/Step';
import StepLabel from '@mui/material/StepLabel';
import { Alert } from 'src/components/Alert'
import StepIcon from '@mui/material/StepIcon';
import Check from '@mui/icons-material/Check'
import CircularProgress from '@mui/material/CircularProgress'
import CropSquare from '@mui/icons-material/CropSquare'
import CloseIcon from '@mui/icons-material/Close'
=======
import Box from '@material-ui/core/Box'
import Check from '@material-ui/icons/Check'
import CircularProgress from '@material-ui/core/CircularProgress'
import CloseIcon from '@material-ui/icons/Close'
import CropSquare from '@material-ui/icons/CropSquare'
import React, { useEffect, useState } from 'react'
import Step from '@material-ui/core/Step';
import StepIcon from '@material-ui/core/StepIcon';
import StepLabel from '@material-ui/core/StepLabel';
import Stepper from '@material-ui/core/Stepper';
import Typography from '@material-ui/core/Typography'
import { Alert } from 'src/components/Alert'
import { Button } from 'src/components/Button'
import { formatError } from 'src/utils'
import { makeStyles } from '@material-ui/core/styles'
>>>>>>> 4d8085bc

const useStyles = makeStyles(() => ({
  root: {
  },
  stepper: {
    '& .MuiStepConnector-root': {
      marginLeft: '7px'
    }
  }
}))

interface Props {
  title: string
  txList: any[]
  onConfirm: (confirmed: boolean) => void
}

export function TxList (props: Props) {
  const { onConfirm, txList: _txList, title } = props
  const styles = useStyles()
  const [running, setRunning] = useState(false)
  const [error, setError] = useState('')
  const [txList, setTxList] = useState([..._txList])
  const [statusText, setStatusText] = useState('')

  async function runTxList() {
    setRunning(true)
    setError('')
    for (const item of txList) {
      try {
        if (item.status === 'success') {
          continue
        }
        item.status = 'pending'
        setTxList([...txList])
        setStatusText('Confirm the transaction in your wallet to continue')
        const tx = await item.fn()
        if (tx?.wait) {
          setStatusText('Waiting for transaction confirmation')
        }
        await tx?.wait()
        item.status = 'success'
        setTxList([...txList])
      } catch (err) {
        item.status = 'error'
        setTxList([...txList])
        setError(formatError(err))
        break
      }
    }
  }

  useEffect(() => {
    if (running) {
      return
    }
    runTxList().catch(console.error)
  }, [])

  const complete = txList.every((item) => item.status === 'success')
  const showRetry = txList.some((item) => item.status === 'error')

  function handleClose() {
    if (onConfirm) {
      onConfirm(true)
    }
  }

  function handleRetry() {
    runTxList().catch(console.error)
  }

  const activeStep = txList.findIndex((item) => item.status !== 'success')

  let finalIcon = <CropSquare fontSize="inherit" style={{ color: '#D9D9D9' }} />
  if (complete) {
    finalIcon = <Check fontSize="inherit" style={{ color: '#04BB00' }} />
  }

  return (
    <Box className={styles.root}>
      <Box mb={4} display="flex" justifyContent="center" alignItems="center">
        <Typography variant="h4" color="textPrimary">
          {title}
        </Typography>
      </Box>
      <Box margin={'0 auto'} maxWidth="350px">
        <Stepper orientation="vertical" activeStep={activeStep} className={styles.stepper}>
          {txList.map((tx, index) => {
            const active = index <= activeStep
            let icon = <CropSquare fontSize="inherit" style={{ color: '#D9D9D9' }}/>
            if (tx.status === 'pending') {
              icon = <CircularProgress size={26} />
            } else if (tx.status === 'success') {
              icon = <Check fontSize="inherit" style={{ color: '#04BB00' }} />
            } else if (tx.status === 'error') {
              icon = <CloseIcon fontSize="inherit" style={{ color: '#cd5151' }} />
            }
            return (
              <Step key={tx.label}>
                <StepLabel icon={
                  <StepIcon icon="" active={active} />
                  }>
                  <Box display="flex" justifyContent="space-between" alignItems="center">
                    <Box display="flex" justifyContent="center" alignItems="center">
                      <Typography variant="h6">
                        {tx.label}
                      </Typography>
                    </Box>
                    <Box display="flex" justifyContent="center" alignItems="center" style={{ fontSize: '3rem' }}>
                      {icon}
                    </Box>
                  </Box>
                </StepLabel>
              </Step>
            )
          })}
          <Step>
            <StepLabel icon={
              <StepIcon icon="" active={complete} />
              }>
              <Box display="flex" justifyContent="space-between" alignItems="center">
                <Box display="flex" justifyContent="center" alignItems="center">
                  <Typography variant="h6">
                    Complete ✨
                  </Typography>
                </Box>
                <Box display="flex" justifyContent="center" alignItems="center" style={{ fontSize: '3rem' }}>
                  {finalIcon}
                </Box>
              </Box>
            </StepLabel>
          </Step>
        </Stepper>
      </Box>
      <Box display="flex" justifyContent="center" alignItems="center">
        <Typography variant="subtitle1" color="secondary">
          {complete ? 'All transactions are completed' : statusText}
        </Typography>
      </Box>
      <Box mt={2}>
        <Alert severity="error" onClose={() => setError('')} text={error} />
      </Box>
      {complete && (
        <Box mt={2}>
          <Button
            onClick={handleClose}
            large
            highlighted
          >
            Done
          </Button>
        </Box>
      )}
      {showRetry && (
        <Box mt={2}>
          <Button
            onClick={handleRetry}
            large
            highlighted
          >
            Retry
          </Button>
        </Box>
      )}
    </Box>
  )
}<|MERGE_RESOLUTION|>--- conflicted
+++ resolved
@@ -1,36 +1,18 @@
-<<<<<<< HEAD
-import React, { useState, useEffect } from 'react'
-import { Button } from 'src/components/Button'
 import Box from '@mui/material/Box'
-import { makeStyles } from '@mui/styles'
-import Typography from '@mui/material/Typography'
-import { formatError } from 'src/utils'
-import Stepper from '@mui/material/Stepper';
-import Step from '@mui/material/Step';
-import StepLabel from '@mui/material/StepLabel';
-import { Alert } from 'src/components/Alert'
-import StepIcon from '@mui/material/StepIcon';
 import Check from '@mui/icons-material/Check'
 import CircularProgress from '@mui/material/CircularProgress'
+import CloseIcon from '@mui/icons-material/Close'
 import CropSquare from '@mui/icons-material/CropSquare'
-import CloseIcon from '@mui/icons-material/Close'
-=======
-import Box from '@material-ui/core/Box'
-import Check from '@material-ui/icons/Check'
-import CircularProgress from '@material-ui/core/CircularProgress'
-import CloseIcon from '@material-ui/icons/Close'
-import CropSquare from '@material-ui/icons/CropSquare'
-import React, { useEffect, useState } from 'react'
-import Step from '@material-ui/core/Step';
-import StepIcon from '@material-ui/core/StepIcon';
-import StepLabel from '@material-ui/core/StepLabel';
-import Stepper from '@material-ui/core/Stepper';
-import Typography from '@material-ui/core/Typography'
+import React, { useState, useEffect } from 'react'
+import Step from '@mui/material/Step';
+import StepIcon from '@mui/material/StepIcon';
+import StepLabel from '@mui/material/StepLabel';
+import Stepper from '@mui/material/Stepper';
+import Typography from '@mui/material/Typography'
 import { Alert } from 'src/components/Alert'
 import { Button } from 'src/components/Button'
 import { formatError } from 'src/utils'
-import { makeStyles } from '@material-ui/core/styles'
->>>>>>> 4d8085bc
+import { makeStyles } from '@mui/styles'
 
 const useStyles = makeStyles(() => ({
   root: {
