--- conflicted
+++ resolved
@@ -340,25 +340,7 @@
     )
   }
 
-<<<<<<< HEAD
-  @rateLimitRetry
-  async getTransferIdsFromSettleEventTransaction (transactionHash: string):Promise<string[]> {
-    const tx = await this.getTransaction(transactionHash)
-    if (!tx) {
-      throw new Error(`getTransferIdsFromSettleEventTransaction: expected tx object. transactionHash: ${transactionHash} chain: ${this.chainSlug}`)
-    }
-    const { data } = tx
-    const decodedData = await this.decodeSettleBondedWithdrawalsData(
-      data
-    )
-    return decodedData.transferIds
-  }
-
-  @rateLimitRetry
-  async decodeSettleBondedWithdrawalsData (data: string): Promise<any> {
-=======
   decodeSettleBondedWithdrawalsData (data: string): any {
->>>>>>> 77acbd67
     if (!data) {
       throw new Error('data to decode is required')
     }
@@ -379,12 +361,7 @@
     }
   }
 
-<<<<<<< HEAD
-  @rateLimitRetry
-  async getOnChainTransferRootId (
-=======
   getTransferRootId = (
->>>>>>> 77acbd67
     transferRootHash: string,
     totalAmount: BigNumber
   ): string => {
@@ -394,19 +371,7 @@
     )
   }
 
-<<<<<<< HEAD
-  async getTransferRootId (
-    transferRootHash: string,
-    totalAmount: BigNumber
-  ): Promise<string> {
-    return getTransferRootId(transferRootHash, totalAmount)
-  }
-
-  @rateLimitRetry
-  async getTransferRoot (
-=======
   getTransferRoot = rateLimitRetry((
->>>>>>> 77acbd67
     transferRootHash: string,
     totalAmount: BigNumber
   ): Promise<any> => {
@@ -555,8 +520,7 @@
     let i = 0
     const promises: Promise<any>[] = []
     await this.eventsBatch(async (start: number, end: number) => {
-<<<<<<< HEAD
-      rateLimitRetryFn(getEventsMethod)(start, end, i)
+      rateLimitRetry(getEventsMethod)(start, end, i)
         .then((events: any[]) => {
           events = events.reverse()
           for (const event of events) {
@@ -564,13 +528,6 @@
           }
         })
       i++
-=======
-      let events = await rateLimitRetry(getEventsMethod)(start, end, i)
-      events = events.reverse()
-      for (const event of events) {
-        promises.push(cb(event, i++))
-      }
->>>>>>> 77acbd67
     }, options)
     return Promise.all(promises)
   }
