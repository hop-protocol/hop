--- conflicted
+++ resolved
@@ -205,7 +205,7 @@
       this.maxFeePerGas = tx.maxFeePerGas!
       this.maxPriorityFeePerGas = tx.maxPriorityFeePerGas!
       if (tx.type != null) {
-        this.type = tx.type
+        this.type = tx.type as TxType
       }
     }
   }
@@ -373,12 +373,6 @@
     const tx = await this._sendTransaction(gasFeeData)
 
     // store populated and normalized values
-<<<<<<< HEAD
-    if (tx.type != null) {
-      this.type = tx.type as TxType
-    }
-=======
->>>>>>> d14e0e7d
     this.from = tx.from
     this.to = tx.to!
     this.data = tx.data
@@ -462,15 +456,9 @@
     const use1559 = await this.shouldUse1559()
 
     if (use1559) {
-<<<<<<< HEAD
-      const gasFeeData = await this.getGasFeeData()
+      let maxFeePerGas = await this.getMarketMaxFeePerGas()
       const maxPriorityFeePerGas = await this.getBumpedMaxPriorityFeePerGas(multiplier, compareMarketGasPrice)
-      const maxFeePerGas = gasFeeData.maxFeePerGas!.add(maxPriorityFeePerGas) // eslint-disable-line
-=======
-      let maxFeePerGas = await this.getMarketMaxFeePerGas()
-      const maxPriorityFeePerGas = await this.getBumpedMaxPriorityFeePerGas(multiplier)
       maxFeePerGas = maxFeePerGas.add(maxPriorityFeePerGas)
->>>>>>> d14e0e7d
 
       return {
         gasPrice: undefined,
