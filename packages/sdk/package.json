{
  "name": "@hop-protocol/sdk",
  "version": "0.0.1-beta.32",
  "description": "The Hop Protocol JavaScript SDK",
  "main": "dist/index.js",
  "types": "dist/index.d.ts",
  "scripts": {
    "test": "jest test",
    "dev": "npm run version && tsc --watch",
    "build": "npm run version && npm run build:ts",
    "build:ts": "tsc",
    "build:browser": "browserify -t [ babelify --presets [ @babel/preset-env ] ] dist/index.js | uglifyjs > hop.js",
    "clean": "rimraf dist",
    "clean:docs": "rimraf docs",
    "version": "echo \"export default '$(cat package.json | jq -r '.version')'\" > src/version.ts",
    "lint": "prettier-standard --format",
    "version:bump": "npm version prerelease --preid=beta",
    "publish:latest": "npm publish --tag latest --access public",
    "publish:beta": "npm publish --tag beta --access public",
    "publish:next": "npm publish --tag next --access public",
    "dist-tag:latest": "npm dist-tag add \"@hop-protocol/sdk@$(jq -r .version <package.json)\" latest",
    "dist-tag:beta": "npm dist-tag add \"@hop-protocol/sdk@$(jq -r .version <package.json)\" beta",
    "dist-tag:next": "npm dist-tag add \"@hop-protocol/sdk@$(jq -r .version <package.json)\" next",
    "lerna:sync": "lerna-sync-version",
    "release": "npm run clean && npm test && npm run publish:latest",
    "bump-release": "npm run version:bump && npm run lerna:sync && npm run release",
    "prepare": "npm run lint && npm run build",
    "docs": "npm run clean:docs && typedoc --plugin typedoc-plugin-markdown --theme markdown --hideGenerator --excludeExternals --excludePrivate --disableSources --hideBreadcrumbs --namedAnchors --out docs src/index.ts && concat-md --toc --decrease-title-levels --dir-name-as-title docs > docs/README.md",
    "docs:update-gitbook": "./scripts/update_gitbook.sh"
  },
  "directories": {},
  "author": "",
  "license": "MIT",
  "dependencies": {
    "@hop-protocol/abi": "0.0.1-beta.6",
    "@hop-protocol/addresses": "0.0.1-beta.18",
<<<<<<< HEAD
=======
    "@hop-protocol/metadata": "0.0.1-beta.4",
>>>>>>> a570ea37
    "@hop-protocol/networks": "0.0.1-beta.3",
    "@maticnetwork/maticjs": "^2.0.38",
    "dotenv": "^8.2.0",
    "ethereum-checksum-address": "0.0.6",
    "ethers": "^5.1.0",
    "eventemitter3": "^4.0.7",
    "node-fetch": "2.6.1",
    "snake-case": "^3.0.4",
    "web3": "^1.3.5"
  },
  "devDependencies": {
    "@babel/cli": "^7.7.0",
    "@babel/core": "^7.7.2",
    "@babel/node": "^7.7.0",
    "@babel/plugin-transform-arrow-functions": "^7.2.0",
    "@babel/plugin-transform-runtime": "^7.6.2",
    "@babel/preset-env": "^7.5.2",
    "@babel/preset-es2015": "^7.0.0-beta.53",
    "@babel/runtime": "^7.7.2",
    "@types/jest": "^25.2.3",
    "@types/node": "^12.11.7",
    "@types/node-fetch": "2.5.10",
    "@typescript-eslint/eslint-plugin": "^1.9.0",
    "@typescript-eslint/parser": "^2.31.0",
    "aliasify": "^2.1.0",
    "babelify": "^10.0.0",
    "browserify": "^16.5.0",
    "concat-md": "^0.3.5",
    "jest": "^26.6.3",
    "lerna-sync-version": "0.0.6",
    "prettier-standard": "^16.4.1",
    "rimraf": "^3.0.2",
    "standard": "^12.0.1",
    "ts-jest": "^26.5.4",
    "tsify": "^4.0.1",
    "typedoc": "^0.20.35",
    "typedoc-plugin-markdown": "^3.6.1",
    "typescript": "^4.2.4",
    "uglify-es": "^3.3.9"
  },
  "standard": {
    "parser": "@typescript-eslint/parser",
    "plugins": [
      "@typescript-eslint/eslint-plugin"
    ]
  },
  "husky": {
    "hooks": {
      "pre-push": "npm run lint"
    }
  }
}<|MERGE_RESOLUTION|>--- conflicted
+++ resolved
@@ -34,10 +34,7 @@
   "dependencies": {
     "@hop-protocol/abi": "0.0.1-beta.6",
     "@hop-protocol/addresses": "0.0.1-beta.18",
-<<<<<<< HEAD
-=======
     "@hop-protocol/metadata": "0.0.1-beta.4",
->>>>>>> a570ea37
     "@hop-protocol/networks": "0.0.1-beta.3",
     "@maticnetwork/maticjs": "^2.0.38",
     "dotenv": "^8.2.0",
