--- conflicted
+++ resolved
@@ -1,10 +1,6 @@
 {
   "name": "@hop-protocol/sdk",
-<<<<<<< HEAD
-  "version": "0.0.1-beta.607",
-=======
-  "version": "0.0.1-beta.606",
->>>>>>> 7aaea58f
+  "version": "0.0.1-beta.608",
   "description": "The Hop Protocol JavaScript SDK",
   "author": "Authereum Labs, Inc.",
   "license": "MIT",
