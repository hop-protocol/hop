import Box from '@material-ui/core/Box'
import React, { useMemo } from 'react'
<<<<<<< HEAD
import RightArrow from '@mui/icons-material/ArrowRightAlt'
import Box from '@mui/material/Box'
=======
import RightArrow from '@material-ui/icons/ArrowRightAlt'
>>>>>>> 4d8085bc
import { TransactionStatus, useTxStatusStyles } from 'src/components/Transaction'
import { findNetworkBySlug } from 'src/utils/networks'

function TxStatusTracker({ tx, completed, destCompleted, confirmations, networkConfirmations }) {
  const styles = useTxStatusStyles()
  const network = useMemo(() => findNetworkBySlug(tx.networkName), [tx])

  return (
    <Box mb={4}>
      <Box display="flex" justifyContent="space-around" alignItems="center">
        {network && (
          <Box display="flex" flexDirection="column" alignItems="center" textAlign="center" width="5em">
            {/* <Icon src={network?.imageUrl} /> */}
            {/* <Box>{network.name}</Box> */}
            <Box mt={2}>Source</Box>
          </Box>
        )}
        {tx.destNetworkName !== tx.networkName && (
          <Box display="flex" flexDirection="column" alignItems="center" textAlign="center" width="5em">
            {/* <Icon src={destNetwork?.imageUrl} /> */}
            {/* <Box>{destNetwork?.name}</Box> */}
            <Box mt={2}>Destination</Box>
          </Box>
        )}
      </Box>

      <Box display="flex" justifyContent="space-evenly" alignItems="center" mt={3}>
        <TransactionStatus
          txConfirmed={completed}
          link={tx.explorerLink}
          networkName={tx.networkName}
          destNetworkName={tx.destNetworkName}
          styles={styles}
          confirmations={confirmations}
          networkWaitConfirmations={networkConfirmations}
        />

        {tx.destNetworkName !== tx.networkName && (
          <>
            <div>
              <RightArrow fontSize="large" color="primary" />
            </div>
            <TransactionStatus
              srcConfirmed={completed}
              txConfirmed={destCompleted}
              link={tx.destExplorerLink}
              destNetworkName={tx.destNetworkName}
              networkName={tx.networkName}
              destTx
              styles={styles}
            />
          </>
        )}
      </Box>
    </Box>
  )
}

export default TxStatusTracker<|MERGE_RESOLUTION|>--- conflicted
+++ resolved
@@ -1,11 +1,6 @@
-import Box from '@material-ui/core/Box'
+import Box from '@mui/material/Box'
 import React, { useMemo } from 'react'
-<<<<<<< HEAD
 import RightArrow from '@mui/icons-material/ArrowRightAlt'
-import Box from '@mui/material/Box'
-=======
-import RightArrow from '@material-ui/icons/ArrowRightAlt'
->>>>>>> 4d8085bc
 import { TransactionStatus, useTxStatusStyles } from 'src/components/Transaction'
 import { findNetworkBySlug } from 'src/utils/networks'
 
