--- conflicted
+++ resolved
@@ -94,19 +94,17 @@
       image: chains.consensyszk.image,
       nativeTokenSymbol: chains.consensyszk.nativeTokenSymbol,
     },
-<<<<<<< HEAD
     scrollzk: {
       name: chains.scrollzk.name,
       isLayer1: false,
       image: chains.scrollzk.image,
       nativeTokenSymbol: chains.scrollzk.nativeTokenSymbol,
-=======
+    },
     base: {
       name: chains.base.name,
       isLayer1: false,
       image: chains.base.image,
       nativeTokenSymbol: chains.base.nativeTokenSymbol,
->>>>>>> 9e2a1e37
     },
   },
 }