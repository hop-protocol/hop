--- conflicted
+++ resolved
@@ -12,13 +12,8 @@
   "author": "",
   "license": "MIT",
   "dependencies": {
-<<<<<<< HEAD
     "@hop-protocol/core": "0.0.1-beta.128",
-    "@hop-protocol/sdk": "0.0.1-beta.444",
-=======
-    "@hop-protocol/core": "0.0.1-beta.127",
-    "@hop-protocol/sdk": "0.0.1-beta.445",
->>>>>>> 9a3d575d
+    "@hop-protocol/sdk": "0.0.1-beta.446",
     "cors": "^2.8.5",
     "express": "^4.18.1",
     "express-rate-limit": "^6.7.0",
