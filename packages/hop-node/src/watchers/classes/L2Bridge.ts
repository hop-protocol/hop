import Bridge, { EventCb, EventsBatchOptions } from './Bridge'
import L1Bridge from './L1Bridge'
import L2Amm from './L2Amm'
import L2AmmWrapper from './L2AmmWrapper'
import Token from './Token'
import erc20Abi from '@hop-protocol/core/abi/generated/ERC20.json'
import l2AmmWrapperAbi from '@hop-protocol/core/abi/generated/L2_AmmWrapper.json'
import saddleSwapAbi from '@hop-protocol/core/abi/generated/Swap.json'
import { BigNumber, Contract, providers } from 'ethers'
import { Chain } from 'src/constants'
import { ERC20 } from '@hop-protocol/core/contracts/generated/ERC20'
import { Hop } from '@hop-protocol/sdk'
import { L2_Bridge as L2BridgeContract, TransferFromL1CompletedEvent, TransferSentEvent, TransfersCommittedEvent } from '@hop-protocol/core/contracts/generated/L2_Bridge'
import { config as globalConfig } from 'src/config'

export default class L2Bridge extends Bridge {
  ammWrapper: L2AmmWrapper
  amm: L2Amm
  TransfersCommitted: string = 'TransfersCommitted'
  TransferSent: string = 'TransferSent'
  TransferFromL1Completed: string = 'TransferFromL1Completed'

  constructor (private readonly l2BridgeContract: L2BridgeContract) {
    super(l2BridgeContract)

    const addresses = globalConfig.addresses[this.tokenSymbol]?.[this.chainSlug]
    if (addresses?.l2AmmWrapper) {
      const ammWrapperContract = new Contract(
        addresses.l2AmmWrapper,
        l2AmmWrapperAbi,
        this.bridgeContract.signer
      )
      this.ammWrapper = new L2AmmWrapper(ammWrapperContract)
    }

    if (addresses?.l2SaddleSwap) {
      const ammContract = new Contract(
        addresses.l2SaddleSwap,
        saddleSwapAbi,
        this.bridgeContract.signer
      )
      this.amm = new L2Amm(ammContract)
    }
  }

  getL1Bridge = async (): Promise<L1Bridge> => {
    const l1BridgeAddress = await this.l2BridgeContract.l1BridgeAddress()
    if (!l1BridgeAddress) {
      throw new Error('L1 bridge address not found')
    }
    return L1Bridge.fromAddress(l1BridgeAddress)
  }

  canonicalToken = async (): Promise<Token> => {
    const tokenAddress = await this.ammWrapper.contract.l2CanonicalToken()
    const tokenContract = new Contract(
      tokenAddress,
      erc20Abi,
      this.bridgeContract.signer
    ) as ERC20
    return new Token(tokenContract)
  }

  hToken = async (): Promise<Token> => {
    const tokenAddress = await this.l2BridgeContract.hToken()
    const tokenContract = new Contract(
      tokenAddress,
      erc20Abi,
      this.bridgeContract.signer
    ) as ERC20
    return new Token(tokenContract)
  }

  getTransferFromL1CompletedEvents = async (
    startBlockNumber: number,
    endBlockNumber: number
  ): Promise<TransferFromL1CompletedEvent[]> => {
    return this.bridgeContract.queryFilter(
      this.l2BridgeContract.filters.TransferFromL1Completed(),
      startBlockNumber,
      endBlockNumber
    )
  }

  getTransfersCommittedEvents = async (
    startBlockNumber: number,
    endBlockNumber: number
  ): Promise<TransfersCommittedEvent[]> => {
    return this.bridgeContract.queryFilter(
      this.l2BridgeContract.filters.TransfersCommitted(),
      startBlockNumber,
      endBlockNumber
    )
  }

  async mapTransfersCommittedEvents<R> (
    cb: EventCb<TransfersCommittedEvent, R>,
    options?: Partial<EventsBatchOptions>
  ) {
    return this.mapEventsBatch(this.getTransfersCommittedEvents, cb, options)
  }

  getTransferSentEvents = async (
    startBlockNumber: number,
    endBlockNumber: number
  ): Promise<TransferSentEvent[]> => {
    return this.l2BridgeContract.queryFilter(
      this.l2BridgeContract.filters.TransferSent(),
      startBlockNumber,
      endBlockNumber
    )
  }

  async mapTransferSentEvents<R> (
    cb: EventCb<TransferSentEvent, R>,
    options?: Partial<EventsBatchOptions>
  ) {
    return this.mapEventsBatch(this.getTransferSentEvents, cb, options)
  }

  async getTransferSentEvent (transferId: string): Promise<TransferSentEvent | null> {
    let match: TransferSentEvent | undefined
    await this.eventsBatch(async (start: number, end: number) => {
      const events: any[] = await this.l2BridgeContract.queryFilter(
        this.l2BridgeContract.filters.TransferSent(transferId),
        start,
        end
      )

      for (const event of events) {
        if (event.args.transferId === transferId) {
          match = event
          return false
        }
      }
    }, { startBlockNumber: this.bridgeDeployedBlockNumber })

    if (!match) {
      return null
    }

    return match
  }

  sendHTokens = async (
    destinationChainId: number,
    amount: BigNumber,
    recipient: string
  ): Promise<providers.TransactionResponse> => {
    const isSupportedChainId = await this.isSupportedChainId(destinationChainId)
    if (!isSupportedChainId) {
      throw new Error(`chain ID "${destinationChainId}" is not supported`)
    }

    const sdk = new Hop(globalConfig.network)
    const bridge = sdk.bridge(this.tokenSymbol)
    const deadline = '0' // must be 0
    const amountOutMin = '0' // must be 0
    const destinationChain = this.chainIdToSlug(destinationChainId)
    const isHTokenSend = true
    const { totalFee } = await bridge.getSendData(amount, this.chainSlug, destinationChain, isHTokenSend)

    if (totalFee.gt(amount)) {
      throw new Error(`amount must be greater than bonder fee. Estimated bonder fee is ${this.formatUnits(totalFee)}`)
    }

    return this.l2BridgeContract.send(
      destinationChainId,
      recipient,
      amount,
      totalFee,
      amountOutMin,
      deadline,
      await this.txOverrides()
    )
  }

  sendCanonicalTokens = async (
    destinationChainId: number,
    amount: BigNumber,
    recipient: string
  ): Promise<providers.TransactionResponse> => {
    return this.ammWrapper.swapAndSend(
      destinationChainId,
      amount,
      this.tokenSymbol,
      recipient
    )
  }

  override getChainId = async (): Promise<number> => {
    if (this.chainId) {
      return this.chainId
    }
    if (!this.bridgeContract) {
<<<<<<< HEAD
      // latest TypeScript version throws an if we call super, so we call a seperate function
      return this.getChainIdFn()
=======
      return this.getChainId()
>>>>>>> 3aabd426
    }
    const chainId = Number(
      (await this.bridgeContract.getChainId()).toString()
    )
    this.chainId = chainId
    return chainId
  }

  getPendingTransferByIndex = async (chainId: number, index: number) => {
    return this.l2BridgeContract.pendingTransferIdsForChainId(
      chainId,
      index
    )
  }

  pendingTransferExistsAtIndex = async (chainId: number, index: number) => {
    try {
      await this.getPendingTransferByIndex(chainId, index)
      return true
    } catch (err) {
      return false
    }
  }

  async doPendingTransfersExist (chainId: number): Promise<boolean> {
    try {
      await this.getPendingTransferByIndex(chainId, 0)
      return true
    } catch (err) {
      return false
    }
  }

  getPendingAmountForChainId = async (chainId: number): Promise<BigNumber> => {
    const pendingAmount = await this.l2BridgeContract.pendingAmountForChainId(
      chainId
    )
    return pendingAmount
  }

  getMaxPendingTransfers = async (): Promise<number> => {
    return Number(
      (await this.l2BridgeContract.maxPendingTransfers()).toString()
    )
  }

  async getPendingTransfers (chainId: number): Promise<string[]> {
    const pendingTransfers: string[] = []
    const max = await this.getMaxPendingTransfers()
    for (let i = 0; i < max; i++) {
      try {
        const pendingTransfer = await this.getPendingTransferByIndex(chainId, i)
        pendingTransfers.push(pendingTransfer)
      } catch (err) {
        break
      }
    }

    return pendingTransfers
  }

  async getTransfersCommittedEvent (transferRootHash: string): Promise<TransfersCommittedEvent | null> {
    let match: TransfersCommittedEvent | undefined
    await this.eventsBatch(async (start: number, end: number) => {
      const events: any[] = await this.l2BridgeContract.queryFilter(
        this.l2BridgeContract.filters.TransfersCommitted(null, transferRootHash),
        start,
        end
      )

      for (const event of events) {
        if (event.args.rootHash === transferRootHash) {
          match = event
          return false
        }
      }
    }, { startBlockNumber: this.bridgeDeployedBlockNumber })

    if (!match) {
      return null
    }

    return match
  }

  commitTransfers = async (
    destinationChainId: number,
    contractAddress?: string
  ): Promise<providers.TransactionResponse> => {
    let contract = this.l2BridgeContract
    if (contractAddress) {
      contract = contract.attach(contractAddress)
    }

    const txOverrides = await this.txOverrides()
    if (this.chainSlug === Chain.Polygon) {
      const gasLimit = 15_000_000
      txOverrides.gasLimit = gasLimit
    }

    const tx = await contract.commitTransfers(
      destinationChainId,
      txOverrides
    )

    return tx
  }

  bondWithdrawalAndAttemptSwap = async (
    recipient: string,
    amount: BigNumber,
    transferNonce: string,
    bonderFee: BigNumber,
    amountOutMin: BigNumber,
    deadline: BigNumber
  ): Promise<providers.TransactionResponse> => {
    const txOverrides = await this.txOverrides()

    // Define a max gasLimit in order to avoid gas siphoning
    let gasLimit = 500_000
    if (this.chainSlug === Chain.Arbitrum) {
      gasLimit = 10_000_000
    }
    if (this.chainSlug === Chain.Nova) {
      gasLimit = 5_000_000
    }
    txOverrides.gasLimit = gasLimit

    const payload = [
      recipient,
      amount,
      transferNonce,
      bonderFee,
      amountOutMin,
      deadline,
      txOverrides
    ] as const

    const tx = await this.l2BridgeContract.bondWithdrawalAndDistribute(...payload)
    return tx
  }

  isSupportedChainId = async (chainId: number): Promise<boolean> => {
    return this.l2BridgeContract.activeChainIds(
      chainId
    )
  }

  async getOnChainMinBonderFeeAbsolute (): Promise<BigNumber> {
    return this.l2BridgeContract.minBonderFeeAbsolute()
  }
}<|MERGE_RESOLUTION|>--- conflicted
+++ resolved
@@ -193,12 +193,8 @@
       return this.chainId
     }
     if (!this.bridgeContract) {
-<<<<<<< HEAD
       // latest TypeScript version throws an if we call super, so we call a seperate function
       return this.getChainIdFn()
-=======
-      return this.getChainId()
->>>>>>> 3aabd426
     }
     const chainId = Number(
       (await this.bridgeContract.getChainId()).toString()
