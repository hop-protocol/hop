--- conflicted
+++ resolved
@@ -1,16 +1,8 @@
-<<<<<<< HEAD
+import InputAdornment from '@mui/material/InputAdornment'
+import MuiTextField, { TextFieldProps } from '@mui/material/TextField'
 import React, { FC, ReactNode } from 'react'
+import Typography from '@mui/material/Typography'
 import { makeStyles } from '@mui/styles'
-import MuiTextField, { TextFieldProps } from '@mui/material/TextField'
-import InputAdornment from '@mui/material/InputAdornment'
-import Typography from '@mui/material/Typography'
-=======
-import InputAdornment from '@material-ui/core/InputAdornment'
-import MuiTextField, { TextFieldProps } from '@material-ui/core/TextField'
-import React, { FC, ReactNode } from 'react'
-import Typography from '@material-ui/core/Typography'
-import { makeStyles } from '@material-ui/core/styles'
->>>>>>> 4d8085bc
 
 type LargeTextFieldProps = {
   units?: string | ReactNode
