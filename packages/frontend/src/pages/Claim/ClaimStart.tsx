<<<<<<< HEAD
=======
import React from 'react'
import { Icon } from 'src/components/ui/Icon'
>>>>>>> 9b681498
import Box from '@material-ui/core/Box'
import React from 'react'
import Typography from '@material-ui/core/Typography'
import hopTokenLogo from 'src/assets/logos/hop-token-logo.svg'
import { BigNumber } from 'ethers'
import { Button } from 'src/components/Button/Button'
import { Icon } from 'src/components/ui/Icon'
import { TokenClaim } from 'src/pages/Claim/useClaim'
import { toTokenDisplay } from 'src/utils'

interface ClaimTokensProps {
  claim?: TokenClaim
  claimableTokens: BigNumber
  warning?: string
  nextStep?: () => void
  setStep?: (step: number) => void
  isDarkMode: boolean
}

export function ClaimStart(props: ClaimTokensProps) {
  const { claimableTokens, nextStep } = props

  return (
    <>
      <Box display="flex" flexDirection="column">
        <Box mt={3} display="flex" flexDirection="column" justifyContent="center" alignItems="center" textAlign="left" width="100%">
          <Typography variant="body1">
            You're eligible for the airdrop!
            You have received these tokens for being an active participant of the Hop protocol.
          </Typography>
        </Box>
        {!claimableTokens.eq(0) && (
          <Box
            my={4}
            p={3}
            px={24}
            width="100%"
            boxShadow="mutedDark"
            borderRadius="30px"
          >
            <Box mb={2} textAlign="left">
              <Typography variant="body1">
                You will receive
              </Typography>
            </Box>
            <Box display="flex" alignItems="center" width="100%">
              <Box mr={2}>
                <Typography variant="h4">
                  {toTokenDisplay(claimableTokens || '0', 18)}
                </Typography>
              </Box>

              <Icon src={hopTokenLogo} alt="HOP" width={32} />
            </Box>
          </Box>
        )}
      </Box>

      <Box display="flex" flexDirection="column" my={2}>
        {!claimableTokens.eq(0) && (
          <Box mb={3} textAlign="center" width="100%">
            <Typography variant="body1" color="secondary">
            Continue with delegation and claim process.
            </Typography>
          </Box>
        )}

        <Box mt={2} display="flex" justifyContent="center" width="100%">
          <Button large highlighted onClick={nextStep} disabled={claimableTokens.eq(0)}>
            Start Claim
          </Button>
        </Box>
      </Box>
    </>
  )
}<|MERGE_RESOLUTION|>--- conflicted
+++ resolved
@@ -1,15 +1,10 @@
-<<<<<<< HEAD
-=======
-import React from 'react'
 import { Icon } from 'src/components/ui/Icon'
->>>>>>> 9b681498
 import Box from '@material-ui/core/Box'
 import React from 'react'
 import Typography from '@material-ui/core/Typography'
 import hopTokenLogo from 'src/assets/logos/hop-token-logo.svg'
 import { BigNumber } from 'ethers'
 import { Button } from 'src/components/Button/Button'
-import { Icon } from 'src/components/ui/Icon'
 import { TokenClaim } from 'src/pages/Claim/useClaim'
 import { toTokenDisplay } from 'src/utils'
 
