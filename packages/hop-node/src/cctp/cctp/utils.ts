--- conflicted
+++ resolved
@@ -1,14 +1,7 @@
-<<<<<<< HEAD
-import chainIdToSlug from 'src/utils/chainIdToSlug'
-import { Chain, Network } from 'src/constants'
-import { Contract, utils } from 'ethers' 
-import { config as globalConfig } from 'src/config'
-=======
 import { Chain, Network } from '@hop-protocol/hop-node-core/constants'
-import { Contract } from 'ethers'
+import { Contract, utils } from 'ethers'
 import { chainIdToSlug } from '@hop-protocol/hop-node-core/utils'
 import { config as globalConfig } from '#config/index.js'
->>>>>>> a2593666
 
 export function getAttestationUrl (messageHash: string): string {
   const attestationUrlSubdomain = globalConfig.network === Network.Mainnet ? 'iris-api' : 'iris-api-sandbox'
@@ -94,13 +87,8 @@
   const iface = getCCTPMessageTransmitterContractInterface()
   const chainSlug = chainIdToSlug(chainId)
   return new Contract(
-<<<<<<< HEAD
     MessageTransmitterAddresses[globalConfig.network][chainSlug]!,
     iface
-=======
-    (MessageTransmitterAddresses as any)[globalConfig.network][chainSlug]!,
-    abi
->>>>>>> a2593666
   )
 }
 
@@ -109,13 +97,8 @@
   const iface = getHopCCTPInterface()
   const chainSlug = chainIdToSlug(chainId)
   return new Contract(
-<<<<<<< HEAD
     HopCCTPAddresses[globalConfig.network][chainSlug]!,
     iface
-=======
-    (HopCCTPAddresses as any)[globalConfig.network][chainSlug]!,
-    abi
->>>>>>> a2593666
   )
 }
 
