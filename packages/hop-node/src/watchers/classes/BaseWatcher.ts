--- conflicted
+++ resolved
@@ -5,11 +5,7 @@
 import Logger from 'src/logger'
 import Metrics from './Metrics'
 import SyncWatcher from 'src/watchers/SyncWatcher'
-<<<<<<< HEAD
 import bigNumberMin from 'src/utils/bigNumberMin'
-=======
-import bnMin from 'src/utils/bnMin'
->>>>>>> 3aabd426
 import getRpcProviderFromUrl from 'src/utils/getRpcProviderFromUrl'
 import wait from 'src/utils/wait'
 import wallets from 'src/wallets'
@@ -336,11 +332,7 @@
     }
 
     // this is needed because the amount withdrawn from vault may not be exact
-<<<<<<< HEAD
     amount = bigNumberMin(amount, balance)
-=======
-    amount = bnMin(amount, balance)
->>>>>>> 3aabd426
 
     this.logger.debug(`staking on bridge. amount: ${this.bridge.formatUnits(amount)}`)
     tx = await this.bridge.stake(amount)
@@ -385,13 +377,8 @@
     if (nearestItemToTransferSent && nearestItemToNow) {
       ({ gasCostInToken, minBonderFeeAbsolute } = nearestItemToTransferSent)
       const { gasCostInToken: currentGasCostInToken, minBonderFeeAbsolute: currentMinBonderFeeAbsolute } = nearestItemToNow
-<<<<<<< HEAD
       gasCostInToken = bigNumberMin(gasCostInToken, currentGasCostInToken)
       minBonderFeeAbsolute = bigNumberMin(minBonderFeeAbsolute, currentMinBonderFeeAbsolute)
-=======
-      gasCostInToken = bnMin(gasCostInToken, currentGasCostInToken)
-      minBonderFeeAbsolute = bnMin(minBonderFeeAbsolute, currentMinBonderFeeAbsolute)
->>>>>>> 3aabd426
       this.logger.debug('using nearestItemToTransferSent')
     } else if (nearestItemToNow) {
       ({ gasCostInToken, minBonderFeeAbsolute } = nearestItemToNow)
