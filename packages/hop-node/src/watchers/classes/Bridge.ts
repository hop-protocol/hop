--- conflicted
+++ resolved
@@ -7,15 +7,9 @@
 import rateLimitRetry from 'src/utils/rateLimitRetry'
 import shiftBNDecimals from 'src/utils/shiftBNDecimals'
 import { BigNumber, Contract, utils as ethersUtils, providers } from 'ethers'
-<<<<<<< HEAD
+import { Bridge as BridgeContract, MultipleWithdrawalsSettledEvent, TransferRootSetEvent, WithdrawalBondedEvent, WithdrewEvent } from '@hop-protocol/core/contracts/Bridge'
 import { BonderFeeBps, Chain, MaxGasPriceMultiplier, MinBonderFeeAbsolute } from 'src/constants'
-import { BonderFeeTooLowError } from 'src/types/error'
-import { Bridge as BridgeContract, MultipleWithdrawalsSettledEvent, TransferRootSetEvent, WithdrawalBondedEvent, WithdrewEvent } from '@hop-protocol/core/contracts/Bridge'
-import { Db, getDbSet } from 'src/db'
-=======
-import { BonderFeeBps, Chain, MinBonderFeeAbsolute } from 'src/constants'
 import { DbSet, getDbSet } from 'src/db'
->>>>>>> da8b1742
 import { Event } from 'src/types'
 import { PriceFeed } from 'src/priceFeed'
 import { State } from 'src/db/SyncStateDb'
@@ -323,9 +317,6 @@
     }
   }
 
-<<<<<<< HEAD
-  getMultipleWithdrawalsSettledEvents = rateLimitRetry(async (
-=======
   getTransferIdsFromSettleEventTransaction = async (multipleWithdrawalsSettledTxHash: string) => {
     const tx = await this.getTransaction(multipleWithdrawalsSettledTxHash)
     if (!tx) {
@@ -335,8 +326,7 @@
     return transferIds
   }
 
-  getMultipleWithdrawalsSettledEvents = rateLimitRetry((
->>>>>>> da8b1742
+  getMultipleWithdrawalsSettledEvents = rateLimitRetry(async (
     startBlockNumber: number,
     endBlockNumber: number
   ) => {
@@ -392,7 +382,7 @@
   getTransferRoot = rateLimitRetry(async (
     transferRootHash: string,
     totalAmount: BigNumber
-  ): Promise<any> => {
+  ) => {
     return await this.bridgeContract.getTransferRoot(
       transferRootHash,
       totalAmount
@@ -532,17 +522,10 @@
     let i = 0
     const results: R[] = []
     await this.eventsBatch(async (start: number, end: number) => {
-<<<<<<< HEAD
-      let events = await rateLimitRetry(getEventsMethod)(start, end /*, i */)
-      events = events.reverse()
-      for (const event of events) {
-        results.push(await cb(event, i++))
-=======
       let events = await rateLimitRetry(getEventsMethod)(start, end)
       events = events.reverse()
       for (const event of events) {
-        promises.push(cb(event, i))
->>>>>>> da8b1742
+        results.push(cb(event, i))
       }
       i++
     }, options)
@@ -711,86 +694,6 @@
     return minBonderFeeAbsolute
   }
 
-<<<<<<< HEAD
-export async function compareBonderDestinationFeeCost (
-  bonderFee: BigNumber,
-  gasLimit: BigNumber,
-  chain: string,
-  tokenSymbol: string,
-  gasPrice?: BigNumber,
-  tokenUsdPrice?: number,
-  chainNativeTokenUsdPrice?: number
-) {
-  const ethDecimals = 18
-  const provider = getRpcProvider(chain)
-  if (gasPrice == null) {
-    gasPrice = getBumpedGasPrice(await provider!.getGasPrice(), MaxGasPriceMultiplier) // eslint-disable-line
-  }
-  if (!tokenUsdPrice) {
-    tokenUsdPrice = (await priceFeed.getPriceByTokenSymbol(tokenSymbol))! // eslint-disable-line
-  }
-  const gasCost = gasLimit.mul(gasPrice)
-  const chainNativeTokenSymbol = getChainNativeTokenSymbol(chain)
-  if (!chainNativeTokenUsdPrice) {
-    chainNativeTokenUsdPrice = (await priceFeed.getPriceByTokenSymbol(chainNativeTokenSymbol))! // eslint-disable-line
-  }
-  const tokenUsdPriceBn = parseUnits(tokenUsdPrice!.toString(), ethDecimals) // eslint-disable-line
-  const chainNativeTokenUsdPriceBn = parseUnits(chainNativeTokenUsdPrice!.toString(), ethDecimals) // eslint-disable-line
-  const tokenDecimals = getTokenDecimals(tokenSymbol)
-  const bonderFee18d = shiftBNDecimals(bonderFee, ethDecimals - tokenDecimals)
-  const oneEth = parseUnits('1', ethDecimals)
-  const usdBonderFee = bonderFee18d.mul(tokenUsdPriceBn).div(oneEth)
-  const usdGasCost = gasCost.mul(chainNativeTokenUsdPriceBn).div(oneEth)
-  const usdBonderFeeFormatted = formatUnits(usdBonderFee, ethDecimals)
-  const usdGasCostFormatted = formatUnits(usdGasCost, ethDecimals)
-  const usdMinTxCost = usdGasCost.div(2)
-  const isTooLow = bonderFee.lte(0) || usdBonderFee.lt(usdMinTxCost)
-  if (isTooLow) {
-    throw new BonderFeeTooLowError(`bonder fee is too low. Cannot bond withdrawal. bonderFee: ${usdBonderFeeFormatted}, gasCost: ${usdGasCostFormatted}`)
-  }
-
-  return parseUnits(Number(formatUnits((usdMinTxCost).mul(tokenUsdPriceBn).div(oneEth), ethDecimals)).toFixed(tokenDecimals), tokenDecimals)
-}
-
-export async function compareMinBonderFeeBasisPoints (
-  amountIn: BigNumber,
-  bonderFee: BigNumber,
-  destinationChain: string,
-  tokenSymbol: string
-) {
-  if (amountIn.lte(0)) {
-    return BigNumber.from(0)
-  }
-  // There is no concept of a minBonderFeeAbsolute on the L1 bridge so we default to 0 since the
-  // relative fee will negate this value anyway
-  let bonderFeeBps = BonderFeeBps.L2ToL1
-  if (destinationChain !== Chain.Ethereum) {
-    bonderFeeBps = BonderFeeBps.L2ToL2
-  }
-
-  const tokenPrice = await priceFeed.getPriceByTokenSymbol(tokenSymbol)
-  const tokenDecimals = getTokenDecimals(tokenSymbol)
-  const minBonderFeeAbsolute = parseUnits(
-    (1 / tokenPrice!).toFixed(tokenDecimals), // eslint-disable-line
-    tokenDecimals
-  )
-  let minBonderFeeRelative = amountIn.mul(bonderFeeBps).div(10000)
-
-  // add 10% buffer for in the case amountIn is greater than originally
-  // estimated in frontend due to user receiving more hTokens during swap
-  const tolerance = 0.10
-  minBonderFeeRelative = minBonderFeeRelative.sub(minBonderFeeRelative.mul(tolerance * 100).div(100))
-  const minBonderFee = minBonderFeeRelative.gt(minBonderFeeAbsolute)
-    ? minBonderFeeRelative
-    : MinBonderFeeAbsolute
-  const isTooLow = bonderFee.lt(minBonderFee)
-  if (isTooLow) {
-    throw new BonderFeeTooLowError(`bonder fee is too low. Cannot bond withdrawal. bonderFee: ${bonderFee}, minBonderFee: ${minBonderFee}`)
-  }
-
-  return minBonderFee
-}
-=======
   async getBonderFeeBps (
     amountIn: BigNumber,
     minBonderFeeAbsolute: BigNumber
@@ -810,7 +713,6 @@
     let minBonderFee = minBonderFeeRelative.gt(minBonderFeeAbsolute)
       ? minBonderFeeRelative
       : MinBonderFeeAbsolute
->>>>>>> da8b1742
 
     // add 10% buffer for in the case amountIn is greater than originally
     // estimated in frontend due to user receiving more hTokens during swap
