--- conflicted
+++ resolved
@@ -303,50 +303,6 @@
     return ['sendToL2', 'swapAndSend'].includes(this.methodName)
   }
 
-  private _etherscanLink(networkName: string = this.networkName, txHash: string = this.hash) {
-    return `${getBaseExplorerUrl(networkName)}/tx/${txHash}`
-  }
-
-<<<<<<< HEAD
-  private _arbitrumLink(txHash: string = this.hash) {
-    return `${getBaseExplorerUrl('arbitrum')}/tx/${txHash}`
-  }
-
-  private _optimismLink(txHash: string = this.hash) {
-    try {
-      const url = new URL(getBaseExplorerUrl('optimism'))
-      return `${url.origin}${url.pathname}/tx/${txHash}${url.search}`
-    } catch (err) {
-      return ''
-    }
-  }
-
-  private _gnosisLink(txHash: string = this.hash) {
-    return `${getBaseExplorerUrl('gnosis')}/tx/${txHash}`
-  }
-
-  private _polygonLink(txHash: string = this.hash) {
-    return `${getBaseExplorerUrl('polygon')}/tx/${txHash}`
-  }
-
-  private _novaLink(txHash: string = this.hash) {
-    return `${getBaseExplorerUrl('nova')}/tx/${txHash}`
-  }
-
-  private _zksyncLink(txHash: string = this.hash) {
-    return `${getBaseExplorerUrl('zksync')}/tx/${txHash}`
-  }
-
-  private _consensysZkLink(txHash: string = this.hash) {
-    return `${getBaseExplorerUrl('consensyszk')}/tx/${txHash}`
-  }
-
-  private _scrollZkLink(txHash: string = this.hash) {
-    return `${getBaseExplorerUrl('scrollzk')}/tx/${txHash}`
-  }
-
-=======
->>>>>>> develop
   private setPendingDestinationConfirmed() {
     this.pendingDestinationConfirmation = false
     this.emit('pendingDestinationConfirmation', false, this)
