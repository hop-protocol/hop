import React, { FC, useState } from 'react'
import { makeStyles } from '@material-ui/core/styles'
import Typography from '@material-ui/core/Typography'
import Box from '@material-ui/core/Box'
import Button from 'src/components/buttons/Button'
import { IProposal } from 'src/config'

import ProposalPreviewCard from 'src/pages/Vote/ProposalPreviewCard'
import DelegateModal from 'src/pages/Vote/DelegateModal/DelegateModal'

const useStyles = makeStyles(() => ({
  headerWrapper: {
    display: 'flex',
    width: '51rem',
    flexDirection: 'row',
    justifyContent: 'space-between',
    marginBottom: '4.2rem'
  },
  buttonStyle: {
    margin: 'initial'
  },
  pricesBox: {
    width: '51.6rem',
    marginTop: '4.2rem',
    marginBottom: '4.2rem'
  },
  priceBox: {
    display: 'flex',
    flexDirection: 'column'
  },
  pricesCard: {
    display: 'flex',
    justifyContent: 'space-between'
  }
}))

type VoteProps = {
  proposals: IProposal[]
}

const Vote: FC<VoteProps> = props => {
  const { proposals } = props
  const styles = useStyles()
  const [modalIsOpen, setModalIsOpen] = useState(true) // TODO: Change this back

  // Mock data
  const isDelegated = false

  return (
    <Box display="flex" flexDirection="column" alignItems="center">
      <DelegateModal
        isOpen={modalIsOpen}
        onClose={() => setModalIsOpen(false)}
      />
      <Box display="flex" alignItems="center" className={styles.headerWrapper}>
        <Typography variant="h6">Participating Pools</Typography>
        {!isDelegated && (
          <Button
            className={styles.buttonStyle}
            onClick={() => setModalIsOpen(true)}
          >
            Unlock Voting
          </Button>
<<<<<<< HEAD
        )}
        {/* showModal && useDelegateModal() */}
=======
        }
>>>>>>> 1422240e
      </Box>
      {proposals.map((proposal: IProposal) => (
        <ProposalPreviewCard
          id={proposal.id}
          description={proposal.title}
          status={proposal.status}
        />
      ))}
    </Box>
  )
}

export default Vote<|MERGE_RESOLUTION|>--- conflicted
+++ resolved
@@ -61,15 +61,11 @@
           >
             Unlock Voting
           </Button>
-<<<<<<< HEAD
         )}
-        {/* showModal && useDelegateModal() */}
-=======
-        }
->>>>>>> 1422240e
       </Box>
       {proposals.map((proposal: IProposal) => (
         <ProposalPreviewCard
+          key={proposal.id}
           id={proposal.id}
           description={proposal.title}
           status={proposal.status}
