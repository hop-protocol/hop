--- conflicted
+++ resolved
@@ -1,18 +1,9 @@
-<<<<<<< HEAD
-import React, { ChangeEvent } from 'react'
 import Box from '@mui/material/Box'
 import IconButton from '@mui/material/IconButton'
-import { InfoTooltip } from 'src/components/InfoTooltip'
+import React, { ChangeEvent } from 'react'
 import Skeleton from '@mui/lab/Skeleton'
 import Typography from '@mui/material/Typography'
-=======
-import Box from '@material-ui/core/Box'
-import IconButton from '@material-ui/core/IconButton'
-import React, { ChangeEvent } from 'react'
-import Skeleton from '@material-ui/lab/Skeleton'
-import Typography from '@material-ui/core/Typography'
 import { InfoTooltip } from 'src/components/InfoTooltip'
->>>>>>> 4d8085bc
 import { PoolRow } from 'src/pages/Pools/PoolsOverview/PoolRow'
 import { StakingRewardsClaim } from 'src/pages/Pools/PoolDetails/StakingRewardsClaim'
 import { makeStyles } from '@mui/styles'
