--- conflicted
+++ resolved
@@ -1291,7 +1291,6 @@
   }, 60 * 1000)
 })
 
-<<<<<<< HEAD
 describe.skip('priceFeed', () => {
   it('should return USDC price', async () => {
     const hop = new Hop('mainnet')
@@ -1327,7 +1326,9 @@
     console.log(price)
     expect(price).toBeGreaterThan(0)
     expect(price).toBeLessThan(50)
-=======
+  })
+})
+
 describe.skip('cctp', () => {
   const hop = new Hop('mainnet')
   const signer = new Wallet(privateKey!)
@@ -1432,6 +1433,5 @@
     const bridge = hop.bridge('USDC')
     const isEnabled = await bridge.getIsCctpEnabled()
     expect(typeof isEnabled).toBe('boolean')
->>>>>>> 2a361405
   }, 60 * 1000)
 })