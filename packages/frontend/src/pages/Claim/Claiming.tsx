import Box from '@material-ui/core/Box'
import CircularProgress from '@material-ui/core/CircularProgress'
import React from 'react'
<<<<<<< HEAD
import Typography from '@material-ui/core/Typography'
=======
import { Icon } from 'src/components/ui/Icon'
import { StyledLink } from 'src/components/Link/StyledLink'
>>>>>>> 9b681498
import hopTokenLogo from 'src/assets/logos/hop-token-logo.svg'
import { Button } from 'src/components/Button'
import { DelegateIcon } from 'src/pages/Claim/DelegateIcon'
import { Icon } from 'src/components/ui/Icon'
import { StyledLink } from 'src/components/Link/StyledLink'
import { correctClaimChain } from './claims'
import { getEtherscanLink, getTruncatedHash, toTokenDisplay } from 'src/utils'

export function Claiming(props: any) {
  const { claiming, tx, delegate, handleClaimTokens, claimableTokens, showTryAgain } = props

  return (
    <Box display="flex" flexDirection="column">
      <Box my={3} textAlign="left">
        <Typography variant="body1">
          Please approve the transaction to delegate and claim tokens
        </Typography>
      </Box>

      <Box
        display="flex"
        p={3}
        px={4}
        alignItems="center"
        borderRadius={'25px'}
        boxShadow={'0px 4px 25px 10px rgba(255, 255, 255, 0.01)'}
      >
        <Box>
          <DelegateIcon delegate={delegate} />
        </Box>
        <Box p={2} textAlign="left">
          <Box mb={1}>
            <Typography variant="body1">
              Delegate and claim tokens
            </Typography>
          </Box>
          <Box mb={1} display="flex" alignItems="center">
            <Typography variant="body1">
              {toTokenDisplay(claimableTokens, 18)}
            </Typography>
            <Box ml={1} display="flex" alignItems="center">
              <Icon src={hopTokenLogo} alt="HOP" width={24} />
            </Box>
          </Box>
          <Box>
            <Typography variant="body1" color="secondary">
              This transaction happens on-chain and will require paying gas
            </Typography>
          </Box>
        </Box>
      </Box>

      {tx && (
        <Box display="flex" mt={3} justifyContent="center" color="secondary.main">
          Transaction:&nbsp;
          <StyledLink
            href={getEtherscanLink(
              correctClaimChain.id,
              tx.transactionHash || tx.hash,
              'transaction'
            )}
          >
            {getTruncatedHash(tx.transactionHash || tx.hash)} ↗
          </StyledLink>
        </Box>
      )}
      {(showTryAgain && !claiming) && (
        <Box mt={4}>
          <Button large highlighted onClick={handleClaimTokens} disabled={claimableTokens.eq(0)}>
            Try Again
          </Button>
        </Box>
      )}
      {claiming && (
        <Box mt={4}>
          <Button large highlighted disabled={claiming}>
            <Box display="flex" justifyContent="center" alignContent="center">
              <Box mr={1}>
                <CircularProgress size={24} />
              </Box>
              <Box>
                Claiming...
              </Box>
            </Box>
          </Button>
        </Box>
      )}
    </Box>
  )
}<|MERGE_RESOLUTION|>--- conflicted
+++ resolved
@@ -1,17 +1,12 @@
 import Box from '@material-ui/core/Box'
 import CircularProgress from '@material-ui/core/CircularProgress'
 import React from 'react'
-<<<<<<< HEAD
 import Typography from '@material-ui/core/Typography'
-=======
 import { Icon } from 'src/components/ui/Icon'
 import { StyledLink } from 'src/components/Link/StyledLink'
->>>>>>> 9b681498
 import hopTokenLogo from 'src/assets/logos/hop-token-logo.svg'
 import { Button } from 'src/components/Button'
 import { DelegateIcon } from 'src/pages/Claim/DelegateIcon'
-import { Icon } from 'src/components/ui/Icon'
-import { StyledLink } from 'src/components/Link/StyledLink'
 import { correctClaimChain } from './claims'
 import { getEtherscanLink, getTruncatedHash, toTokenDisplay } from 'src/utils'
 
