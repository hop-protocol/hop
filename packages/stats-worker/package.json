--- conflicted
+++ resolved
@@ -24,13 +24,8 @@
   "license": "MIT",
   "dependencies": {
     "@aws-sdk/client-s3": "3.29.0",
-<<<<<<< HEAD
     "@hop-protocol/core": "0.0.1-beta.134",
-    "@hop-protocol/sdk": "0.0.1-beta.458",
-=======
-    "@hop-protocol/core": "0.0.1-beta.133",
-    "@hop-protocol/sdk": "0.0.1-beta.459",
->>>>>>> f5c1342c
+    "@hop-protocol/sdk": "0.0.1-beta.460",
     "@pinata/sdk": "1.1.26",
     "@types/isomorphic-fetch": "^0.0.36",
     "comment-json": "4.2.2",
