<<<<<<< HEAD
import React, { FC, useState } from 'react'
import { Link } from 'react-router-dom'
import { makeStyles } from '@mui/styles'
import { Theme } from '@mui/material/styles'
import Box from '@mui/material/Box'
import { useApp } from 'src/contexts/AppContext'
import { useWeb3Context } from 'src/contexts/Web3Context'
import { HeaderRoutes } from 'src/components/Header/HeaderRoutes'
import { TxPill } from 'src/components/Header/TxPill'
=======
import Box from '@material-ui/core/Box'
>>>>>>> 4d8085bc
import HopLogoBlack from 'src/assets/logos/hop-logo-black.svg'
import HopLogoWhite from 'src/assets/logos/hop-logo-white.svg'
import IconButton from '@material-ui/core/IconButton'
import MoonIcon from 'src/assets/moon-icon.svg'
import Network from 'src/models/Network'
import React, { FC, useState } from 'react'
import SunIcon from 'src/assets/sun-icon.svg'
import logger from 'src/logger'
import { Banner } from 'src/components/Banner'
import { ConnectWalletButton } from 'src/components/Header/ConnectWalletButton'
import { HeaderRoutes } from 'src/components/Header/HeaderRoutes'
import { Icon } from 'src/components/ui/Icon'
import { Link } from 'react-router-dom'
import { Settings } from 'src/components/Header/Settings'
import { Theme, makeStyles } from '@material-ui/core/styles'
import { TxPill } from 'src/components/Header/TxPill'
import { WalletWarning } from 'src/components/Header/WalletWarning'
import {
  findNetworkBySlug,
  fixedDecimals,
  networkIdNativeTokenSymbol,
  networkIdToSlug,
  toTokenDisplay,
} from 'src/utils'
<<<<<<< HEAD
import Network from 'src/models/Network'
import logger from 'src/logger'
import { ConnectWalletButton } from 'src/components/Header/ConnectWalletButton'
import IconButton from '@mui/material/IconButton'
import SunIcon from 'src/assets/sun-icon.svg'
import MoonIcon from 'src/assets/moon-icon.svg'
import { Icon } from 'src/components/ui/Icon'
=======
import { isMainnet, reactAppNetwork, showBannerMessage } from 'src/config'
import { useApp } from 'src/contexts/AppContext'
import { useQuery } from 'react-query'
>>>>>>> 4d8085bc
import { useThemeMode } from 'src/theme/ThemeProvider'
import { useWeb3Context } from 'src/contexts/Web3Context'

const useStyles = makeStyles((theme: any) => ({
  root: {
    display: 'flex',
    flexWrap: 'wrap',
    minHeight: '8rem',
    padding: '0 4.2rem',
    [theme.breakpoints.down('sm')]: {
      minHeight: '7rem',
      padding: '0 2rem',
    },
    [theme.breakpoints.down('xs')]: {
      flexDirection: 'column',
      paddingTop: '2rem',
      marginBottom: '4rem',
    }
  },
  hopLogo: {
    display: 'flex',
    alignItems: 'center',
    width: '8.2rem',
    [theme.breakpoints.down('sm')]: {
      width: '7rem',
    },
  },
  label: {
    fontSize: '1rem',
    position: 'absolute',
    bottom: '-1rem',
    right: '0',
    opacity: '0.2',
  },
  walletPill: {
    margin: '0rem 1rem',
  },
  balancePill: {
    display: 'flex',
    justifyContent: 'center',
    alignItems: 'center',
    borderRadius: '3rem',
    marginLeft: '1rem',
    padding: '1.2rem 2rem',
    boxShadow: ({ isDarkMode }: any) =>
      isDarkMode
        ? theme.boxShadow.inner
        : `rgba(255, 255, 255, 0.5) -3px -3px 6px inset, rgba(174, 174, 192, 0.16) 3px 3px 6px inset`,
    color: theme.palette.text.secondary,
    [theme.breakpoints.down('sm')]: {
      fontSize: '.8rem',
    },
    [theme.breakpoints.down('xs')]: {
      display: 'none',
    },
  },
  balance: {
    display: 'flex',
    alignContent: 'center',
    justifyContent: 'center',
    fontWeight: 'bold',
    fontSize: '1.5rem',
    whiteSpace: 'nowrap',
    [theme.breakpoints.down('sm')]: {
      fontSize: '1.2rem',
    },
  },
  image: {
    marginRight: '0.5rem',
    width: '16px',
    [theme.breakpoints.down('sm')]: {
      width: '12px',
    },
  },
}))

export const Header: FC = () => {
  const { toggleMode, isDarkMode } = useThemeMode()
  const styles = useStyles({ isDarkMode })
  const { address, provider, connectedNetworkId } = useWeb3Context()
  const { theme } = useApp()
  const [displayBalance, setDisplayBalance] = useState<string>('')
  const [connectedNetwork, setConnectedNetwork] = useState<Network | undefined>()

  useQuery(
    [
      `header:displayBalance:${address}:${connectedNetworkId}`,
      address,
      connectedNetworkId
    ],
    async () => {
      try {
        if (!(address && provider && connectedNetworkId)) {
          setDisplayBalance('')
          return
        }
        const balance = await provider.getBalance(address.address)
        const formattedBalance = toTokenDisplay(balance, 18)
        const tokenSymbol = networkIdNativeTokenSymbol(connectedNetworkId)
        const _displayBalance = `${fixedDecimals(formattedBalance, 3)} ${tokenSymbol}`
        const network = findNetworkBySlug(networkIdToSlug(connectedNetworkId))
        setDisplayBalance(_displayBalance)
        setConnectedNetwork(network)
      } catch (err) {
        logger.error(err)
        setDisplayBalance('')
      }
    },
    {
      enabled: !!address && !!connectedNetworkId && !!provider,
      refetchInterval: 60 * 1000
    }
  )

  const showBalance = !!displayBalance && !!connectedNetwork
  const ThemeModeIcon: any = isDarkMode ? SunIcon : MoonIcon

  return (
    <>
      {showBannerMessage && (
        <Banner>{showBannerMessage}</Banner>
      )}
      <Box className={styles.root} display="flex" flexDirection="row" alignItems="center">
        <Box display="flex" flexDirection="row" justifyContent="flex-start" flex={1}>
          <Link to="/" style={{ position: 'relative' }}>
            <img
              className={styles.hopLogo}
              src={isDarkMode ? HopLogoWhite : HopLogoBlack}
              alt="Hop"
            />
            {!isMainnet && <span className={styles.label}>{reactAppNetwork}</span>}
          </Link>
        </Box>

        <Box display="flex" flexDirection="row" justifyContent="center" alignSelf="center" flex={1} width="100%" flexWrap="wrap">
          <HeaderRoutes />
        </Box>

        <Box
          display="flex"
          flex={1}
          flexDirection="row"
          justifyContent="flex-end"
          alignItems="center"
        >
          <Box display="flex" alignItems="center" p={[1, 1]} mx={[2, 0]}>
            <IconButton onClick={toggleMode}>
              <Icon src={ThemeModeIcon} width={20} alt="Change theme" />
            </IconButton>
          </Box>

          <Settings />

          {showBalance && (
            <Box
              display={['none', 'flex']}
              justifyContent="center"
              alignItems="center"
              borderRadius={'3rem'}
              mx={1}
              p={'1.2rem 2rem'}
              boxShadow={
                isDarkMode && theme
                  ? theme.boxShadow.inner
                  : `rgba(255, 255, 255, 0.5) -3px -3px 6px inset, rgba(174, 174, 192, 0.16) 3px 3px 6px inset`
              }
              color="text.secondary"
              fontSize={['.8rem', '1rem']}
            >
              <div className={styles.balance}>
                <img className={styles.image} alt="" src={connectedNetwork?.imageUrl} />
                {displayBalance}
              </div>
            </Box>
          )}

          <Box display="flex" alignItems="center" justifyContent="center" mx={1} fontSize={['.8rem', '1rem']}>
            {address ? <TxPill /> : <ConnectWalletButton mode={theme?.palette.type} />}
          </Box>
        </Box>
      </Box>
      <WalletWarning />
    </>
  )
}<|MERGE_RESOLUTION|>--- conflicted
+++ resolved
@@ -1,4 +1,3 @@
-<<<<<<< HEAD
 import React, { FC, useState } from 'react'
 import { Link } from 'react-router-dom'
 import { makeStyles } from '@mui/styles'
@@ -8,48 +7,28 @@
 import { useWeb3Context } from 'src/contexts/Web3Context'
 import { HeaderRoutes } from 'src/components/Header/HeaderRoutes'
 import { TxPill } from 'src/components/Header/TxPill'
-=======
-import Box from '@material-ui/core/Box'
->>>>>>> 4d8085bc
 import HopLogoBlack from 'src/assets/logos/hop-logo-black.svg'
 import HopLogoWhite from 'src/assets/logos/hop-logo-white.svg'
-import IconButton from '@material-ui/core/IconButton'
 import MoonIcon from 'src/assets/moon-icon.svg'
 import Network from 'src/models/Network'
-import React, { FC, useState } from 'react'
 import SunIcon from 'src/assets/sun-icon.svg'
 import logger from 'src/logger'
 import { Banner } from 'src/components/Banner'
 import { ConnectWalletButton } from 'src/components/Header/ConnectWalletButton'
-import { HeaderRoutes } from 'src/components/Header/HeaderRoutes'
 import { Icon } from 'src/components/ui/Icon'
-import { Link } from 'react-router-dom'
 import { Settings } from 'src/components/Header/Settings'
-import { Theme, makeStyles } from '@material-ui/core/styles'
-import { TxPill } from 'src/components/Header/TxPill'
 import { WalletWarning } from 'src/components/Header/WalletWarning'
 import {
-  findNetworkBySlug,
-  fixedDecimals,
-  networkIdNativeTokenSymbol,
-  networkIdToSlug,
-  toTokenDisplay,
+findNetworkBySlug,
+fixedDecimals,
+networkIdNativeTokenSymbol,
+networkIdToSlug,
+toTokenDisplay,
 } from 'src/utils'
-<<<<<<< HEAD
-import Network from 'src/models/Network'
-import logger from 'src/logger'
-import { ConnectWalletButton } from 'src/components/Header/ConnectWalletButton'
 import IconButton from '@mui/material/IconButton'
-import SunIcon from 'src/assets/sun-icon.svg'
-import MoonIcon from 'src/assets/moon-icon.svg'
-import { Icon } from 'src/components/ui/Icon'
-=======
 import { isMainnet, reactAppNetwork, showBannerMessage } from 'src/config'
-import { useApp } from 'src/contexts/AppContext'
 import { useQuery } from 'react-query'
->>>>>>> 4d8085bc
 import { useThemeMode } from 'src/theme/ThemeProvider'
-import { useWeb3Context } from 'src/contexts/Web3Context'
 
 const useStyles = makeStyles((theme: any) => ({
   root: {
