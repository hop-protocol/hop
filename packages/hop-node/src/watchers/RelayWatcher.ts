import '../moduleAlias'
import BaseWatcher from './classes/BaseWatcher'
import Logger from 'src/logger'
import chainIdToSlug from 'src/utils/chainIdToSlug'
import getChainBridge from 'src/chains/getChainBridge'
import isNativeToken from 'src/utils/isNativeToken'
import { GasCostTransactionType, TxError } from 'src/constants'
import { L1_Bridge as L1BridgeContract } from '@hop-protocol/core/contracts/generated/L1_Bridge'
import { L2_Bridge as L2BridgeContract } from '@hop-protocol/core/contracts/generated/L2_Bridge'
import { MessageAlreadyClaimedError, NonceTooLowError, RelayerFeeTooLowError } from 'src/types/error'
import { RelayL1ToL2MessageOpts } from 'src/chains/IChainBridge'
import { RelayableTransferRoot } from 'src/db/TransferRootsDb'
import { Transfer, UnrelayedSentTransfer } from 'src/db/TransfersDb'
import { config as globalConfig, relayTransactionBatchSize } from 'src/config'
import { isFetchExecutionError } from 'src/utils/isFetchExecutionError'
import { isFetchRpcServerError } from 'src/utils/isFetchRpcServerError'
import { promiseQueue } from 'src/utils/promiseQueue'
import { providers } from 'ethers'

type Config = {
  chainSlug: string
  tokenSymbol: string
  bridgeContract: L1BridgeContract | L2BridgeContract
  dryMode?: boolean
}

class RelayWatcher extends BaseWatcher {
  siblingWatchers: { [chainId: string]: RelayWatcher }

  constructor (config: Config) {
    super({
      chainSlug: config.chainSlug,
      tokenSymbol: config.tokenSymbol,
      logColor: 'redBright',
      bridgeContract: config.bridgeContract,
      dryMode: config.dryMode
    })
  }

  async pollHandler () {
    await Promise.all([
      this.checkTransferSentToL2FromDb(),
      this.checkRelayableTransferRootsFromDb()
    ])
    this.logger.debug('RelayWatcher pollHandler completed')
  }

  async checkTransferSentToL2FromDb () {
    const dbTransfers = await this.db.transfers.getUnrelayedSentTransfers(await this.getFilterRoute())
    if (!dbTransfers.length) {
      this.logger.debug('no unrelayed transfer db items to check')
      return
    }

    this.logger.info(
      `total unrelayed transfers db items: ${dbTransfers.length}`
    )

    const listSize = 100
    const batchedDbTransfers = dbTransfers.slice(0, listSize)

    this.logger.info(
      `checking unrelayed transfers db items ${batchedDbTransfers.length} (out of ${dbTransfers.length})`
    )

    await promiseQueue(batchedDbTransfers, async (dbTransfer: Transfer, i: number) => {
      const {
        transferId
      } = dbTransfer
      const logger = this.logger.create({ id: transferId })
      logger.debug(`processing item ${i + 1}/${batchedDbTransfers.length} start`)
      logger.debug('checking db poll')

      try {
        logger.debug('checkTransferSentToL2 start')
        await this.checkTransferSentToL2(transferId)
      } catch (err: any) {
        logger.error('checkTransferSentToL2 error:', err)
      }

      logger.debug(`processing item ${i + 1}/${batchedDbTransfers.length} complete`)
      logger.debug('db poll completed')
    }, { concurrency: relayTransactionBatchSize, timeoutMs: 10 * 60 * 1000 })

    this.logger.debug('checkTransferSentToL2FromDb completed')
  }

  async checkRelayableTransferRootsFromDb () {
    const dbTransferRoots = await this.db.transferRoots.getRelayableTransferRoots(await this.getFilterRoute())
    if (!dbTransferRoots.length) {
      this.logger.debug('no relayable transfer root db items to check')
      return
    }

    this.logger.info(
        `checking ${dbTransferRoots.length} unrelayed transfer roots db items`
    )

    const promises: Array<Promise<any>> = []
    for (const dbTransferRoot of dbTransferRoots) {
      const { transferRootId } = dbTransferRoot
      promises.push(this.checkRelayableTransferRoots(transferRootId))
    }

    await Promise.all(promises)
    this.logger.debug('checkRelayableTransferRootsFromDb completed')
  }

  async checkTransferSentToL2 (transferId: string) {
    const dbTransfer = await this.db.transfers.getByTransferId(transferId) as UnrelayedSentTransfer
    if (!dbTransfer) {
      this.logger.warn(`transfer id "${transferId}" not found in db`)
      return
    }
    const {
      sourceChainId,
      destinationChainId,
      recipient,
      amount,
      relayer,
      relayerFee,
      transferSentTimestamp,
      transferSentTxHash
    } = dbTransfer
    const logger: Logger = this.logger.create({ id: transferId })
    logger.debug('processing transfer relay')
    logger.debug('amount:', amount && this.bridge.formatUnits(amount))
    logger.debug('recipient:', recipient)
    logger.debug('relayer:', relayer)
    logger.debug('relayerFee:', relayerFee && this.bridge.formatUnits(relayerFee))

    const destBridge = this.getSiblingWatcherByChainId(destinationChainId)
      .bridge

    const bonderAddress = await destBridge.getBonderAddress()
    const isCorrectRelayer = bonderAddress.toLowerCase() === relayer.toLowerCase()
    if (!isCorrectRelayer) {
      // Re-introduce when enforcing
      logger.debug('relayer address is not correct')
      // logger.warn('relayer is not correct. marking item not relayable.')
      // await this.db.transfers.update(transferId, { isRelayable: false })
      // return
    }

    const isReceivingNativeToken = isNativeToken(destBridge.chainSlug, this.tokenSymbol)
    if (isReceivingNativeToken) {
      logger.debug('checkTransferSentToL2 getIsRecipientReceivable')
      const isRecipientReceivable = await this.getIsRecipientReceivable(recipient, destBridge, logger)
      logger.debug(`processing relay. isRecipientReceivable: ${isRecipientReceivable}`)
      if (!isRecipientReceivable) {
        logger.warn('recipient cannot receive transfer. marking item not relayable')
        await this.db.transfers.update(transferId, { isRelayable: false })
        return
      }
    }

    if (this.dryMode || globalConfig.emergencyDryMode) {
      logger.warn(`dry: ${this.dryMode}, emergencyDryMode: ${globalConfig.emergencyDryMode}, skipping relayWatcher`)
      return
    }

    logger.debug('attempting to send relay tx')

    await this.db.transfers.update(transferId, {
      relayAttemptedAt: Date.now()
    })

    try {
      logger.debug('checkTransferSentToL2 getIsRelayerFeeOk')
      const isRelayerFeeOk = await this.getIsFeeOk(transferId, GasCostTransactionType.Relay)
      if (!isRelayerFeeOk) {
        // Re-introduce when enforcing
        logger.debug('relayer fee is too low')
        // const msg = 'Relayer fee is too low. Cannot relay.'
        // logger.warn(msg)
        // this.notifier.warn(msg)
        // throw new RelayerFeeTooLowError(msg)
      }

      const relayL1ToL2MessageOpts: RelayL1ToL2MessageOpts = {}
      logger.debug('checkTransferSentToL2 sendRelayTx')
      const tx = await this.sendTransferRelayTx({
        transferId,
        destinationChainId,
        transferSentTxHash,
        relayL1ToL2MessageOpts
      })

      // This will not work as intended if the process restarts after the tx is sent but before this is executed.
      // This is expected because we cannot watch for the event because it does not emit enough info for a unique DB item
      // since the L1 to L2 transferId relies on the L1 transaction hash. If the server does restart, we will be alerted
      // that a tx has not been relayed and we can investigate the status.
      await this.db.transfers.update(transferId, {
        transferFromL1Complete: true,
        transferFromL1CompleteTxHash: tx.hash
      })

      const msg = `sent relay on ${destinationChainId} (source chain ${sourceChainId}) tx: ${tx.hash} transferId: ${transferId}`
      logger.info(msg)
      this.notifier.info(msg)
    } catch (err: any) {
<<<<<<< HEAD
      logger.debug('sendTransferRelayErr err:', err.message)
      const transfer = await this.db.transfers.getByTransferId(transferId)
      if (!transfer) {
        throw new Error('transfer not found in db')
      }

      let { relayBackoffIndex } = transfer
      if (!relayBackoffIndex) {
        relayBackoffIndex = 0
=======
      // TODO: TMP Linea rm with other branch
      if (err instanceof MessageAlreadyClaimedError) {
        await this.db.transfers.update(transferId, {
          transferFromL1Complete: true
        })
        return
>>>>>>> 7df20464
      }

      // For this watcher, we will always mark the transfer as incomplete if the process gets here
      await this.db.transfers.update(transferId, {
        transferFromL1Complete: false,
        transferFromL1CompleteTxHash: undefined
      })

      logger.error('relayTx error:', err.message)
      const isUnrelayableError = /Blacklistable: account is blacklisted/i.test(err.message)
      if (isUnrelayableError) {
        logger.debug(`marking as unrelayable due to error: ${err.message}`)
        await this.db.transfers.update(transferId, {
          isRelayable: false
        })
      }

      const isCallExceptionError = isFetchExecutionError(err.message)
      if (isCallExceptionError) {
        await this.db.transfers.update(transferId, {
          relayTxError: TxError.CallException
        })
      }
      if (err instanceof RelayerFeeTooLowError) {
        relayBackoffIndex++
        await this.db.transfers.update(transferId, {
          relayTxError: TxError.RelayerFeeTooLow,
          relayBackoffIndex
        })
        return
      }
      if (err instanceof NonceTooLowError) {
        logger.error('nonce too low. trying again.')
        await this.db.transfers.update(transferId, {
          relayAttemptedAt: 0
        })
      }
      const isRpcError = isFetchRpcServerError(err.message)
      if (isRpcError) {
        logger.error('rpc server error. trying again.')
        relayBackoffIndex++
        await this.db.transfers.update(transferId, {
          relayTxError: TxError.RpcServerError,
          relayBackoffIndex
        })
        return
      }
      throw err
    }
  }

  async checkRelayableTransferRoots (transferRootId: string) {
    const dbTransferRoot = await this.db.transferRoots.getByTransferRootId(transferRootId) as RelayableTransferRoot
    if (!dbTransferRoot) {
      this.logger.warn(`transferRoot id "${transferRootId}" not found in db`)
      return
    }
    const {
      transferRootHash,
      totalAmount,
      destinationChainId,
      bondTxHash,
      confirmTxHash
    } = dbTransferRoot

    const logger = this.logger.create({ root: transferRootId })

    // bondTxHash should be checked first because a root can have both but it should be bonded prior to being confirmed
    const l1TxHash = bondTxHash ?? confirmTxHash
    if (!l1TxHash) {
      logger.warn('No l1TxHash found.')
      await this.db.transferRoots.update(transferRootId, { isNotFound: true })
      return
    }

    logger.debug('processing transfer root relay')
    logger.debug('transferRootHash:', transferRootHash)
    logger.debug('totalAmount:', totalAmount.toString())
    logger.debug('destinationChainId:', destinationChainId)
    logger.debug('l1txHash:', l1TxHash)

    const isSet = await this.bridge.isTransferRootSet(transferRootHash, totalAmount)
    if (isSet) {
      logger.warn('checkRelayableTransferRoots already set. marking item not found.')
      await this.db.transferRoots.update(transferRootId, { isNotFound: true })
      return
    }

    if (this.dryMode || globalConfig.emergencyDryMode) {
      logger.warn(`dry: ${this.dryMode}, emergencyDryMode: ${globalConfig.emergencyDryMode}, skipping bondTransferRoot`)
      return
    }

    logger.debug(
      `attempting to relay root id ${transferRootId} with destination chain ${destinationChainId} and l1TxHash ${l1TxHash}`
    )

    await this.db.transferRoots.update(transferRootId, {
      sentRelayTxAt: Date.now()
    })

    try {
      const tx = await this.sendTransferRootRelayTx(
        destinationChainId,
        transferRootId,
        l1TxHash
      )
      const msg = `transferRootSet dest ${destinationChainId}, tx ${tx.hash} transferRootHash: ${transferRootHash}`
      logger.info(msg)
      this.notifier.info(msg)
    } catch (err) {
      logger.error('transferRootSet error:', err.message)
      throw err
    }
  }

  async sendTransferRelayTx (params: any): Promise<providers.TransactionResponse> {
    const {
      transferId,
      destinationChainId,
      transferSentTxHash,
      relayL1ToL2MessageOpts
    } = params
    const logger = this.logger.create({ id: transferId })

    logger.debug(
      `relay transfer destinationChainId: ${destinationChainId} with relayL1ToL2MessageOpts ${JSON.stringify(relayL1ToL2MessageOpts) ?? ''} l1TxHash: ${transferSentTxHash}`
    )
    logger.debug('checkTransferSentToL2 l2Bridge.distribute')
    return await this.sendRelayTx(destinationChainId, transferSentTxHash, relayL1ToL2MessageOpts)
  }

  async sendTransferRootRelayTx (destinationChainId: number, transferRootId: string, txHash: string): Promise<providers.TransactionResponse> {
    const logger = this.logger.create({ root: transferRootId })
    logger.debug(
      `relay root destinationChainId with txHash ${txHash}`
    )
    return await this.sendRelayTx(destinationChainId, txHash)
  }

  async sendRelayTx (destinationChainId: number, txHash: string, relayL1ToL2MessageOpts?: RelayL1ToL2MessageOpts): Promise<providers.TransactionResponse> {
    const destinationChainSlug = chainIdToSlug(destinationChainId)
    const chainWatcher = getChainBridge(destinationChainSlug)
    if (!chainWatcher) {
      throw new Error(`RelayWatcher: sendRelayTx: no relay watcher for destination chain id "${destinationChainId}", tx hash "${txHash}"`)
    }

    if (!chainWatcher?.relayL1ToL2Message) {
      throw new Error(`RelayWatcher: sendRelayTx: no relayL1ToL2Message function for destination chain id "${destinationChainId}", tx hash "${txHash}"`)
    }

    this.logger.debug(`attempting relayWatcher relayL1ToL2Message() l1TxHash: ${txHash} relayL1ToL2MessageOpts ${JSON.stringify(relayL1ToL2MessageOpts) ?? ''} destinationChainId: ${destinationChainId}`)
    return chainWatcher.relayL1ToL2Message(txHash, relayL1ToL2MessageOpts)
  }
}

export default RelayWatcher<|MERGE_RESOLUTION|>--- conflicted
+++ resolved
@@ -199,8 +199,16 @@
       logger.info(msg)
       this.notifier.info(msg)
     } catch (err: any) {
-<<<<<<< HEAD
       logger.debug('sendTransferRelayErr err:', err.message)
+
+      // TODO: TMP Linea rm with other branch
+      if (err instanceof MessageAlreadyClaimedError) {
+        await this.db.transfers.update(transferId, {
+          transferFromL1Complete: true
+        })
+        return
+      }
+
       const transfer = await this.db.transfers.getByTransferId(transferId)
       if (!transfer) {
         throw new Error('transfer not found in db')
@@ -209,14 +217,6 @@
       let { relayBackoffIndex } = transfer
       if (!relayBackoffIndex) {
         relayBackoffIndex = 0
-=======
-      // TODO: TMP Linea rm with other branch
-      if (err instanceof MessageAlreadyClaimedError) {
-        await this.db.transfers.update(transferId, {
-          transferFromL1Complete: true
-        })
-        return
->>>>>>> 7df20464
       }
 
       // For this watcher, we will always mark the transfer as incomplete if the process gets here
