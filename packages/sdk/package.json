--- conflicted
+++ resolved
@@ -33,13 +33,7 @@
   },
   "dependencies": {
     "@hop-protocol/core": "workspace:*",
-<<<<<<< HEAD
     "@hop-protocol/sdk-core": "workspace:*",
-=======
-    "@uniswap/sdk-core": "3.2.2",
-    "@uniswap/v3-core": "1.0.1",
-    "@uniswap/v3-sdk": "3.9.0",
->>>>>>> 2a361405
     "buffer": "6.0.3",
     "dotenv": "16.4.1",
     "esbuild": "0.20.0",
@@ -48,12 +42,7 @@
     "eventemitter3": "5.0.1",
     "fast-memoize": "2.5.2",
     "luxon": "3.4.4",
-<<<<<<< HEAD
     "merkletreejs": "0.3.11"
-=======
-    "merkletreejs": "0.3.11",
-    "p-queue": "6.6.2"
->>>>>>> 2a361405
   },
   "devDependencies": {
     "@types/luxon": "3.4.2",
