--- conflicted
+++ resolved
@@ -23,7 +23,7 @@
   parseEther,
   parseUnits,
   formatEther,
-  formatUnits,
+  formatUnits
 } from 'ethers/lib/utils'
 import Token from 'src/models/Token'
 import Network from 'src/models/Network'
@@ -112,14 +112,29 @@
     const decimals = 18
     // L1 -> L2 or L2 -> L1
     if (fromNetwork?.isLayer1 || toNetwork?.isLayer1) {
-       const _amount = await _calcAmount(amountBN, isAmountIn, fromNetwork, toNetwork)
-       return Number(formatUnits(_amount, decimals))
+      const _amount = await _calcAmount(
+        amountBN,
+        isAmountIn,
+        fromNetwork,
+        toNetwork
+      )
+      return Number(formatUnits(_amount, decimals))
     }
 
     // L2 -> L2
-    const layer1Network = networks.find( network => network.isLayer1 ) as Network
-    const amountOut1 = await _calcAmount(amountBN, true, fromNetwork, layer1Network)
-    const amountOut2 = await _calcAmount(amountOut1, true, layer1Network, toNetwork)
+    const layer1Network = networks.find(network => network.isLayer1) as Network
+    const amountOut1 = await _calcAmount(
+      amountBN,
+      true,
+      fromNetwork,
+      layer1Network
+    )
+    const amountOut2 = await _calcAmount(
+      amountOut1,
+      true,
+      layer1Network,
+      toNetwork
+    )
 
     return Number(formatUnits(amountOut2, decimals))
   }
@@ -132,29 +147,20 @@
   ): Promise<BigNumber> => {
     let path
     let uniswapRouter
-<<<<<<< HEAD
-    if (toNetwork?.name === 'Arbitrum') {
-      l2CanonicalTokenAddress =
-        contracts?.networks.arbitrum.l2CanonicalToken?.address
-      l2BridgeAddress = contracts?.networks.arbitrum.l2Bridge?.address
-      uniswapRouter = contracts?.networks.arbitrum.uniswapRouter
-    } else if (toNetwork?.name === 'Optimism') {
-      l2CanonicalTokenAddress =
-        contracts?.networks.optimism.l2CanonicalToken?.address
-      l2BridgeAddress = contracts?.networks.optimism.l2Bridge?.address
-      uniswapRouter = contracts?.networks.optimism.uniswapRouter
-=======
     if (_fromNetwork.isLayer1) {
-      let l2CanonicalTokenAddress = contracts?.networks[_toNetwork.slug].l2CanonicalToken?.address
-      let l2BridgeAddress = contracts?.networks[_toNetwork.slug].l2Bridge?.address
+      let l2CanonicalTokenAddress =
+        contracts?.networks[_toNetwork.slug].l2CanonicalToken?.address
+      let l2BridgeAddress =
+        contracts?.networks[_toNetwork.slug].l2Bridge?.address
       path = [l2BridgeAddress, l2CanonicalTokenAddress]
       uniswapRouter = contracts?.networks[_toNetwork.slug].uniswapRouter
     } else {
-      let l2CanonicalTokenAddress = contracts?.networks[_fromNetwork.slug].l2CanonicalToken?.address
-      let l2BridgeAddress = contracts?.networks[_fromNetwork.slug].l2Bridge?.address
+      let l2CanonicalTokenAddress =
+        contracts?.networks[_fromNetwork.slug].l2CanonicalToken?.address
+      let l2BridgeAddress =
+        contracts?.networks[_fromNetwork.slug].l2Bridge?.address
       path = [l2CanonicalTokenAddress, l2BridgeAddress]
       uniswapRouter = contracts?.networks[_fromNetwork.slug].uniswapRouter
->>>>>>> 49114d20
     }
 
     if (isAmountIn) {
@@ -396,7 +402,9 @@
     })
 
     if (toNetwork?.slug === 'optimism') {
-      setInfo('You must wait 10 blocks before your funds are available on Optimism.')
+      setInfo(
+        'You must wait 10 blocks before your funds are available on Optimism.'
+      )
     }
 
     if (tx?.hash && fromNetwork) {
