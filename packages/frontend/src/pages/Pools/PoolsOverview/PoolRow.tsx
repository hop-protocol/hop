--- conflicted
+++ resolved
@@ -1,26 +1,13 @@
-<<<<<<< HEAD
+import Box from '@mui/material/Box'
+import MuiButton from '@mui/material/Button'
 import React from 'react'
-import Box from '@mui/material/Box'
-import { Button } from 'src/components/Button'
-import MuiButton from '@mui/material/Button'
 import Skeleton from '@mui/lab/Skeleton'
 import Typography from '@mui/material/Typography'
-=======
-import Box from '@material-ui/core/Box'
-import MuiButton from '@material-ui/core/Button'
-import React from 'react'
-import Skeleton from '@material-ui/lab/Skeleton'
-import Typography from '@material-ui/core/Typography'
->>>>>>> 4d8085bc
 import { AprDetailsTooltip } from 'src/components/InfoTooltip/AprDetailsTooltip'
-import { ReactComponent as Bolt } from 'src/assets/bolt.svg'
-<<<<<<< HEAD
-import { makeStyles } from '@mui/styles'
-=======
 import { Button } from 'src/components/Button'
 import { Link, useNavigate } from 'react-router-dom'
-import { makeStyles } from '@material-ui/core/styles'
->>>>>>> 4d8085bc
+import { ReactComponent as Bolt } from 'src/assets/bolt.svg'
+import { makeStyles } from '@mui/styles'
 
 export const useStyles = makeStyles((theme: any) => ({
   box: {
