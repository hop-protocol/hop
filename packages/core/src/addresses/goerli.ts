import { Addresses } from './types'

export const addresses: Addresses = {
  canonicalAddresses: {
    optimism: {
      batcherAddress: '0x7431310e026B69BFC676C0013E12A1A11411EEc9',
      batchInboxAddress: '0xff00000000000000000000000000000000000420'
    },
    base: {
      batcherAddress: '0x73b4168Cc87F35Cc239200A20Eb841CdeD23493B',
      batchInboxAddress: '0x8453100000000000000000000000000000000000'
    },
    arbitrum: {
      sequencerInboxAddress: '0x0484A87B144745A2E5b7c359552119B6EA2917A9'
    }
  },
  bonders: {
    ETH: {
      ethereum: {
        optimism: '0x81682250D4566B2986A2B33e23e7c52D401B7aB7',
        arbitrum: '0x81682250D4566B2986A2B33e23e7c52D401B7aB7',
        base: '0x81682250D4566B2986A2B33e23e7c52D401B7aB7',
        polygonzk: '0x81682250D4566B2986A2B33e23e7c52D401B7aB7',
        linea: '0x81682250D4566B2986A2B33e23e7c52D401B7aB7'
      },
      optimism: {
        ethereum: '0x81682250D4566B2986A2B33e23e7c52D401B7aB7',
        arbitrum: '0x81682250D4566B2986A2B33e23e7c52D401B7aB7',
        base: '0x81682250D4566B2986A2B33e23e7c52D401B7aB7',
        polygonzk: '0x81682250D4566B2986A2B33e23e7c52D401B7aB7',
        linea: '0x81682250D4566B2986A2B33e23e7c52D401B7aB7'
      },
      arbitrum: {
        ethereum: '0x81682250D4566B2986A2B33e23e7c52D401B7aB7',
        optimism: '0x81682250D4566B2986A2B33e23e7c52D401B7aB7',
        base: '0x81682250D4566B2986A2B33e23e7c52D401B7aB7',
        polygonzk: '0x81682250D4566B2986A2B33e23e7c52D401B7aB7',
        linea: '0x81682250D4566B2986A2B33e23e7c52D401B7aB7'
      },
      base: {
        ethereum: '0x81682250D4566B2986A2B33e23e7c52D401B7aB7',
        optimism: '0x81682250D4566B2986A2B33e23e7c52D401B7aB7',
        arbitrum: '0x81682250D4566B2986A2B33e23e7c52D401B7aB7',
<<<<<<< HEAD
        polygonzk: '0x81682250D4566B2986A2B33e23e7c52D401B7aB7',
        linea: '0x81682250D4566B2986A2B33e23e7c52D401B7aB7'
      },
      polygonzk: {
        ethereum: '0x81682250D4566B2986A2B33e23e7c52D401B7aB7',
        optimism: '0x81682250D4566B2986A2B33e23e7c52D401B7aB7',
        arbitrum: '0x81682250D4566B2986A2B33e23e7c52D401B7aB7',
        base: '0x81682250D4566B2986A2B33e23e7c52D401B7aB7',
        linea: '0x81682250D4566B2986A2B33e23e7c52D401B7aB7'
      },
      linea: {
        ethereum: '0x81682250D4566B2986A2B33e23e7c52D401B7aB7',
        optimism: '0x81682250D4566B2986A2B33e23e7c52D401B7aB7',
        arbitrum: '0x81682250D4566B2986A2B33e23e7c52D401B7aB7',
        base: '0x81682250D4566B2986A2B33e23e7c52D401B7aB7',
        polygonzk: '0x81682250D4566B2986A2B33e23e7c52D401B7aB7'
      }
    },
    HOP: {
      ethereum: {
        optimism: '0xB47dE784aB8702eC35c5eAb225D6f6cE476DdD28'
      },
      optimism: {
        ethereum: '0xB47dE784aB8702eC35c5eAb225D6f6cE476DdD28'
=======
        polygonzk: '0x81682250D4566B2986A2B33e23e7c52D401B7aB7'
>>>>>>> 84b31c1d
      }
    }
  },
  bridges: {
    ETH: {
      ethereum: {
        l1CanonicalToken: '0x0000000000000000000000000000000000000000',
        l1Bridge: '0xC8A4FB931e8D77df8497790381CA7d228E68a41b',
        bridgeDeployedBlockNumber: 7393532
      },
      arbitrum: {
        l1CanonicalBridge: '0x0000000000000000000000000000000000000000',
        l1MessengerWrapper: '0x4a55e8e407609A3046804ca500BeF6F5ebaCb6F9',
        l2CanonicalBridge: '0x0000000000000000000000000000000000000000',
        l2CanonicalToken: '0xcb5ddfb8d0038247dc0beeecaa7f3457befcb77c',
        l2Bridge: '0xb276BC046DFf5024D20A3947475eA20C9F08eB1F',
        l2HopBridgeToken: '0x3F9880B2dF19aE17AdbdcD6a91a16fCd4a1A9D3D',
        l2AmmWrapper: '0xa832293f2DCe2f092182F17dd873ae06AD5fDbaF',
        l2SaddleSwap: '0x69a71b7F6Ff088a0310b4f911b4f9eA11e2E9740',
        l2SaddleLpToken: '0x8DC6D9fe4500D34A405414ed27e8Eb7Fd6889267',
        bridgeDeployedBlockNumber: 96936
      },
      optimism: {
        l1CanonicalBridge: '0x0000000000000000000000000000000000000000',
        l1MessengerWrapper: '0x561285168e77f703C9B897d097D1B66a70D45687',
        l2CanonicalBridge: '0x4200000000000000000000000000000000000010',
        l2CanonicalToken: '0xDc38c5aF436B9652225f92c370A011C673FA7Ba5',
        l2Bridge: '0x2708E5C7087d4C6D295c8B58b2D452c360D505C7',
        l2HopBridgeToken: '0xC8A4FB931e8D77df8497790381CA7d228E68a41b',
        l2AmmWrapper: '0xC1985d7a3429cDC85E59E2E4Fcc805b857e6Ee2E',
        l2SaddleSwap: '0xa50395bdEaca7062255109fedE012eFE63d6D402',
        l2SaddleLpToken: '0x2105a73D7739f1034Becc1bd87f4F7820d575644',
        bridgeDeployedBlockNumber: 407263
      },
      base: {
        l1CanonicalBridge: '0x0000000000000000000000000000000000000000',
        l1MessengerWrapper: '0xD8534e61A609B885B84eFBF607271c782c1D1660',
        l2CanonicalBridge: '0x4200000000000000000000000000000000000010',
        l2CanonicalToken: '0x4200000000000000000000000000000000000006',
        l2Bridge: '0xCB4cEeFce514B2d910d3ac529076D18e3aDD3775',
        l2HopBridgeToken: '0x774502B60385065E16ffe1342F8a699a751585e9',
        l2AmmWrapper: '0xCbb852A6274e03fA00fb4895dE0463f66dF27a11',
        l2SaddleSwap: '0xB87aC009F61Fa214f196e232fD14A6f8AE422FA1',
        l2SaddleLpToken: '0x6Ad03376a15819c80b267038E2E4c00D35Cf8f67',
        bridgeDeployedBlockNumber: 1551608
      },
      linea: {
        l1CanonicalBridge: '0x0000000000000000000000000000000000000000',
        l1MessengerWrapper: '0xa91405Ee423a27C305A6B5f4B54d5B8bB2E8728D',
        l2CanonicalBridge: '0x0000000000000000000000000000000000000000',
<<<<<<< HEAD
        l2CanonicalToken: '0x0EEFEe679a77dC411579e520ef7535d526cED1d6',
        l2Bridge: '0x3Aa637D6853f1d9A9354FE4301Ab852A88b237e7',
        l2HopBridgeToken: '0x3749C4f034022c39ecafFaBA182555d4508caCCC',
        l2AmmWrapper: '0x3bFd91538Abc560C0C6F42755FcE2C714d13fB1a',
        l2SaddleSwap: '0x4b95e110178D51ef406C225462748A3F739d99Da',
        l2SaddleLpToken: '0x9879ECbcda0b6856A1D8619B843dcC74C1844a30',
        bridgeDeployedBlockNumber: 1497593
      },
      linea: {
        l1CanonicalBridge: '0x0000000000000000000000000000000000000000',
        l1MessengerWrapper: '0x4928e03EA425919FCCb2774da5353D13D91bC15E',
        l2CanonicalBridge: '0x0000000000000000000000000000000000000000',
        l2CanonicalToken: '0x0EEFEe679a77dC411579e520ef7535d526cED1d6',
        l2Bridge: '0x3Aa637D6853f1d9A9354FE4301Ab852A88b237e7',
        l2HopBridgeToken: '0x3749C4f034022c39ecafFaBA182555d4508caCCC',
        l2AmmWrapper: '0x3bFd91538Abc560C0C6F42755FcE2C714d13fB1a',
        l2SaddleSwap: '0x4b95e110178D51ef406C225462748A3F739d99Da',
        l2SaddleLpToken: '0x9879ECbcda0b6856A1D8619B843dcC74C1844a30',
        bridgeDeployedBlockNumber: 1497593
      }
    },
    HOP: {
      ethereum: {
        l1CanonicalToken: '0x38aF6928BF1Fd6B3c768752e716C49eb8206e20c',
        l1Bridge: '0xC7C736deFBfF0aD1CB63dB82f55f053D331B4d7C',
        proxy: '0xcc706c73c16621fcE587970bA7995FBA4240E8EE',
        validator: '0x131F938FAAeAE5DD4497EEFF3D4FF3B0259A62a5',
        bridgeDeployedBlockNumber: 8901515
=======
        l2CanonicalToken: '0x2C1b868d6596a18e32E61B901E4060C872647b6C',
        l2Bridge: '0x893246FACF345c99e4235E5A7bbEE7404c988b96',
        l2HopBridgeToken: '0x8212Fb83CF51C5bd1333b5f063222E338C86F064',
        l2AmmWrapper: '0x30ca9afabA0DA59F507756cA43619f96f176d214',
        l2SaddleSwap: '0x1Be8d7851d64BC296e9E941F414f9a6635b5D830',
        l2SaddleLpToken: '0x5f6Eb0641D6Bcd7352cC628B42e72901d5336822',
        bridgeDeployedBlockNumber: 1904158
>>>>>>> 84b31c1d
      }
    }
  }
}<|MERGE_RESOLUTION|>--- conflicted
+++ resolved
@@ -20,55 +20,31 @@
         optimism: '0x81682250D4566B2986A2B33e23e7c52D401B7aB7',
         arbitrum: '0x81682250D4566B2986A2B33e23e7c52D401B7aB7',
         base: '0x81682250D4566B2986A2B33e23e7c52D401B7aB7',
-        polygonzk: '0x81682250D4566B2986A2B33e23e7c52D401B7aB7',
         linea: '0x81682250D4566B2986A2B33e23e7c52D401B7aB7'
       },
       optimism: {
         ethereum: '0x81682250D4566B2986A2B33e23e7c52D401B7aB7',
         arbitrum: '0x81682250D4566B2986A2B33e23e7c52D401B7aB7',
         base: '0x81682250D4566B2986A2B33e23e7c52D401B7aB7',
-        polygonzk: '0x81682250D4566B2986A2B33e23e7c52D401B7aB7',
         linea: '0x81682250D4566B2986A2B33e23e7c52D401B7aB7'
       },
       arbitrum: {
         ethereum: '0x81682250D4566B2986A2B33e23e7c52D401B7aB7',
         optimism: '0x81682250D4566B2986A2B33e23e7c52D401B7aB7',
         base: '0x81682250D4566B2986A2B33e23e7c52D401B7aB7',
-        polygonzk: '0x81682250D4566B2986A2B33e23e7c52D401B7aB7',
         linea: '0x81682250D4566B2986A2B33e23e7c52D401B7aB7'
       },
       base: {
         ethereum: '0x81682250D4566B2986A2B33e23e7c52D401B7aB7',
         optimism: '0x81682250D4566B2986A2B33e23e7c52D401B7aB7',
         arbitrum: '0x81682250D4566B2986A2B33e23e7c52D401B7aB7',
-<<<<<<< HEAD
-        polygonzk: '0x81682250D4566B2986A2B33e23e7c52D401B7aB7',
-        linea: '0x81682250D4566B2986A2B33e23e7c52D401B7aB7'
-      },
-      polygonzk: {
-        ethereum: '0x81682250D4566B2986A2B33e23e7c52D401B7aB7',
-        optimism: '0x81682250D4566B2986A2B33e23e7c52D401B7aB7',
-        arbitrum: '0x81682250D4566B2986A2B33e23e7c52D401B7aB7',
-        base: '0x81682250D4566B2986A2B33e23e7c52D401B7aB7',
         linea: '0x81682250D4566B2986A2B33e23e7c52D401B7aB7'
       },
       linea: {
         ethereum: '0x81682250D4566B2986A2B33e23e7c52D401B7aB7',
         optimism: '0x81682250D4566B2986A2B33e23e7c52D401B7aB7',
         arbitrum: '0x81682250D4566B2986A2B33e23e7c52D401B7aB7',
-        base: '0x81682250D4566B2986A2B33e23e7c52D401B7aB7',
-        polygonzk: '0x81682250D4566B2986A2B33e23e7c52D401B7aB7'
-      }
-    },
-    HOP: {
-      ethereum: {
-        optimism: '0xB47dE784aB8702eC35c5eAb225D6f6cE476DdD28'
-      },
-      optimism: {
-        ethereum: '0xB47dE784aB8702eC35c5eAb225D6f6cE476DdD28'
-=======
-        polygonzk: '0x81682250D4566B2986A2B33e23e7c52D401B7aB7'
->>>>>>> 84b31c1d
+        base: '0x81682250D4566B2986A2B33e23e7c52D401B7aB7'
       }
     }
   },
@@ -119,36 +95,6 @@
         l1CanonicalBridge: '0x0000000000000000000000000000000000000000',
         l1MessengerWrapper: '0xa91405Ee423a27C305A6B5f4B54d5B8bB2E8728D',
         l2CanonicalBridge: '0x0000000000000000000000000000000000000000',
-<<<<<<< HEAD
-        l2CanonicalToken: '0x0EEFEe679a77dC411579e520ef7535d526cED1d6',
-        l2Bridge: '0x3Aa637D6853f1d9A9354FE4301Ab852A88b237e7',
-        l2HopBridgeToken: '0x3749C4f034022c39ecafFaBA182555d4508caCCC',
-        l2AmmWrapper: '0x3bFd91538Abc560C0C6F42755FcE2C714d13fB1a',
-        l2SaddleSwap: '0x4b95e110178D51ef406C225462748A3F739d99Da',
-        l2SaddleLpToken: '0x9879ECbcda0b6856A1D8619B843dcC74C1844a30',
-        bridgeDeployedBlockNumber: 1497593
-      },
-      linea: {
-        l1CanonicalBridge: '0x0000000000000000000000000000000000000000',
-        l1MessengerWrapper: '0x4928e03EA425919FCCb2774da5353D13D91bC15E',
-        l2CanonicalBridge: '0x0000000000000000000000000000000000000000',
-        l2CanonicalToken: '0x0EEFEe679a77dC411579e520ef7535d526cED1d6',
-        l2Bridge: '0x3Aa637D6853f1d9A9354FE4301Ab852A88b237e7',
-        l2HopBridgeToken: '0x3749C4f034022c39ecafFaBA182555d4508caCCC',
-        l2AmmWrapper: '0x3bFd91538Abc560C0C6F42755FcE2C714d13fB1a',
-        l2SaddleSwap: '0x4b95e110178D51ef406C225462748A3F739d99Da',
-        l2SaddleLpToken: '0x9879ECbcda0b6856A1D8619B843dcC74C1844a30',
-        bridgeDeployedBlockNumber: 1497593
-      }
-    },
-    HOP: {
-      ethereum: {
-        l1CanonicalToken: '0x38aF6928BF1Fd6B3c768752e716C49eb8206e20c',
-        l1Bridge: '0xC7C736deFBfF0aD1CB63dB82f55f053D331B4d7C',
-        proxy: '0xcc706c73c16621fcE587970bA7995FBA4240E8EE',
-        validator: '0x131F938FAAeAE5DD4497EEFF3D4FF3B0259A62a5',
-        bridgeDeployedBlockNumber: 8901515
-=======
         l2CanonicalToken: '0x2C1b868d6596a18e32E61B901E4060C872647b6C',
         l2Bridge: '0x893246FACF345c99e4235E5A7bbEE7404c988b96',
         l2HopBridgeToken: '0x8212Fb83CF51C5bd1333b5f063222E338C86F064',
@@ -156,7 +102,6 @@
         l2SaddleSwap: '0x1Be8d7851d64BC296e9E941F414f9a6635b5D830',
         l2SaddleLpToken: '0x5f6Eb0641D6Bcd7352cC628B42e72901d5336822',
         bridgeDeployedBlockNumber: 1904158
->>>>>>> 84b31c1d
       }
     }
   }
