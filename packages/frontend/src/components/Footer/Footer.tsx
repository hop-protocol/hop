import Box from '@material-ui/core/Box'
import React from 'react'
<<<<<<< HEAD
import Typography from '@mui/material/Typography'
import Box from '@mui/material/Box'
import { gitRevision } from 'src/config/config'
import { ReactComponent as discord } from 'src/assets/logos/discord.svg'
import { ReactComponent as github } from 'src/assets/logos/github.svg'
import { ReactComponent as medium } from 'src/assets/logos/medium.svg'
import { ReactComponent as twitter } from 'src/assets/logos/twitter.svg'
=======
import Typography from '@material-ui/core/Typography'
import { StyledLink } from 'src/components/Link/StyledLink'
import { SvgImg } from 'src/components/ui/SvgImg'
>>>>>>> 4d8085bc
import {
  careersUrl,
  discordUrl,
  docsUrl,
  faqUrl,
  forumUrl,
  githubUrl,
  mediumUrl,
  twitterUrl,
} from 'src/utils/constants'
<<<<<<< HEAD
import { SvgImg } from 'src/components/ui/SvgImg'
import { StyledLink } from 'src/components/Link/StyledLink'
import { useThemeMode } from 'src/theme/ThemeProvider'
import { useBlockNumber } from 'src/components/Footer/useBlockNumber'
import { makeStyles } from '@mui/styles'
=======
import { ReactComponent as discord } from 'src/assets/logos/discord.svg'
import { gitRevision } from 'src/config/config'
import { ReactComponent as github } from 'src/assets/logos/github.svg'
import { makeStyles } from '@material-ui/core/styles'
import { ReactComponent as medium } from 'src/assets/logos/medium.svg'
import { ReactComponent as twitter } from 'src/assets/logos/twitter.svg'
import { useBlockNumber } from 'src/components/Footer/useBlockNumber'
import { useThemeMode } from 'src/theme/ThemeProvider'
>>>>>>> 4d8085bc

const useStyles = makeStyles((theme: any) => ({
  container: {
    '& > div': {
      '@media (max-width: 720px)': {
        marginBottom: '2rem'
      }
    },
    '& > div a': {
      '@media (max-width: 720px)': {
        marginLeft: '1rem'
      }
    },
    '& > div a:first-child': {
      '@media (max-width: 720px)': {
        marginLeft: '0'
      }
    },
    '@media (max-width: 720px)': {
      flexDirection: 'column',
    }
  }
}))

const iconLinks = [
  { url: discordUrl, image: discord },
  { url: twitterUrl, image: twitter },
  { url: githubUrl, image: github },
  { url: mediumUrl, image: medium },
]

export const Footer = () => {
  const styles = useStyles()
  const { isDarkMode } = useThemeMode()
  const { blockNumber } = useBlockNumber()
  return (
    <Box
      px={3}
      my={3}
      mt={5}
      mb={4}
      display="flex"
      textAlign="center"
      alignItems="center"
      justifyContent="space-between"
      className={styles.container}
    >
      <Box display="flex" alignItems="center" mx={[5]} justifyContent="space-around" width={['20%']}>
        {iconLinks.map((il, i) => (
          <Box mr={'1.6rem'} key={il.url}>
            <StyledLink
              key={il.url}
              href={il.url}
              opacity={0.4}
            >
              <SvgImg color={isDarkMode ? '#E3DDF1' : 'black'} component={il.image} />
            </StyledLink>
          </Box>
        ))}
      </Box>

      <Box display="flex" alignItems="center" style={{ opacity: 0.5 }}>
        {!!blockNumber && (
          <Box display="flex" alignItems="center" mr={2} title="Latest Ethereum block number">
            <Box mr={0.5} style={{
              display: 'inline-block',
              width: '8px',
              height: '8px',
              minHeight: '8px',
              minWidth: '8px',
              borderRadius: '50%',
              position: 'relative',
              backgroundColor: 'rgb(118, 209, 145)'
            }}></Box>
            <a href={`https://etherscan.io/block/${blockNumber}`} target="_blank" rel="noopener noreferrer" style={{ textDecoration: 'none', display: 'inline-flex' }}>
              <Typography variant="body2" color="secondary">
                {blockNumber}
              </Typography>
            </a>
          </Box>
        )}
        {!!gitRevision && (
          <Box title="Build git revision number" display="flex">
            <a href={`https://github.com/hop-protocol/hop/releases/tag/${gitRevision}`} target="_blank" rel="noopener noreferrer" style={{ textDecoration: 'none', display: 'inline-flex' }}>
              <Typography variant="body2" color="secondary" component="span">
              rev:{gitRevision}
              </Typography>
            </a>
          </Box>
        )}
      </Box>

      <Box display="flex" alignItems="center" mx={[5]} justifyContent="space-around" width={['20%']}>
        <Box ml={'1.6rem'}>
          <StyledLink href={faqUrl} opacity={0.6}>
            <Typography variant="subtitle2">FAQ</Typography>
          </StyledLink>
        </Box>
        <Box ml={'1.6rem'}>
          <StyledLink href={docsUrl} opacity={0.6}>
            <Typography variant="subtitle2">Docs</Typography>
          </StyledLink>
        </Box>
        <Box ml={'1.6rem'}>
          <StyledLink href={forumUrl} opacity={0.6}>
            <Typography variant="subtitle2">Forum</Typography>
          </StyledLink>
        </Box>
        <Box ml={'1.6rem'}>
          <StyledLink href={careersUrl} opacity={0.6}>
            <Typography variant="subtitle2">Careers</Typography>
          </StyledLink>
        </Box>
      </Box>
    </Box>
  )
}<|MERGE_RESOLUTION|>--- conflicted
+++ resolved
@@ -1,18 +1,3 @@
-import Box from '@material-ui/core/Box'
-import React from 'react'
-<<<<<<< HEAD
-import Typography from '@mui/material/Typography'
-import Box from '@mui/material/Box'
-import { gitRevision } from 'src/config/config'
-import { ReactComponent as discord } from 'src/assets/logos/discord.svg'
-import { ReactComponent as github } from 'src/assets/logos/github.svg'
-import { ReactComponent as medium } from 'src/assets/logos/medium.svg'
-import { ReactComponent as twitter } from 'src/assets/logos/twitter.svg'
-=======
-import Typography from '@material-ui/core/Typography'
-import { StyledLink } from 'src/components/Link/StyledLink'
-import { SvgImg } from 'src/components/ui/SvgImg'
->>>>>>> 4d8085bc
 import {
   careersUrl,
   discordUrl,
@@ -23,22 +8,19 @@
   mediumUrl,
   twitterUrl,
 } from 'src/utils/constants'
-<<<<<<< HEAD
-import { SvgImg } from 'src/components/ui/SvgImg'
-import { StyledLink } from 'src/components/Link/StyledLink'
-import { useThemeMode } from 'src/theme/ThemeProvider'
-import { useBlockNumber } from 'src/components/Footer/useBlockNumber'
-import { makeStyles } from '@mui/styles'
-=======
+import Box from '@mui/material/Box'
+import React from 'react'
+import Typography from '@mui/material/Typography'
 import { ReactComponent as discord } from 'src/assets/logos/discord.svg'
-import { gitRevision } from 'src/config/config'
 import { ReactComponent as github } from 'src/assets/logos/github.svg'
-import { makeStyles } from '@material-ui/core/styles'
 import { ReactComponent as medium } from 'src/assets/logos/medium.svg'
 import { ReactComponent as twitter } from 'src/assets/logos/twitter.svg'
+import { StyledLink } from 'src/components/Link/StyledLink'
+import { SvgImg } from 'src/components/ui/SvgImg'
+import { gitRevision } from 'src/config/config'
+import { makeStyles } from '@mui/styles'
 import { useBlockNumber } from 'src/components/Footer/useBlockNumber'
 import { useThemeMode } from 'src/theme/ThemeProvider'
->>>>>>> 4d8085bc
 
 const useStyles = makeStyles((theme: any) => ({
   container: {
