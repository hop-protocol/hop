import OsWatcher from 'src/watchers/OsWatcher'
<<<<<<< HEAD
=======
import { HealthCheckWatcher } from 'src/watchers/HealthCheckWatcher'
>>>>>>> 2655a18a
import {
  BondThreshold,
  ShouldIgnoreBlockHashValidation,
  ShouldIgnoreProxy,
  bondWithdrawalBatchSize,
  gitRev,
  config as globalConfig,
  slackAuthToken,
  slackChannel,
  slackUsername
} from 'src/config'
import { DoesSupportCustomFinality } from 'src/constants'
import { HealthCheckWatcher } from 'src/watchers/HealthCheckWatcher'

import { actionHandler, logger, parseBool, parseNumber, parseString, parseStringArray, root } from './shared'
import { computeAddress } from 'ethers/lib/utils'
import { printHopArt } from './shared/art'
import { startArbBots } from 'src/arbBot'
import {
  startWatchers
} from 'src/watchers/watchers'

root
  .description('Start Hop node')
  .option(
    '--dry [boolean]',
    'Start in dry mode. If enabled, no transactions will be sent.',
    parseBool
  )
  .option(
    '--password-file <path>',
    'File containing password to unlock keystore',
    parseString
  )
  .option('--clear-db [boolean]', 'Clear cache database on start', parseBool)
  .option('--log-db-state [boolean]', 'Log db state periodically', parseBool)
  .option('--sync-from-date <string>', 'Date to start syncing db from, in ISO format YYYY-MM-DD', parseString)
  .option('--s3-upload [boolean]', 'Upload available liquidity info as JSON to S3', parseBool)
  .option('--s3-namespace <name>', 'S3 bucket namespace', parseString)
  .option('--health-check-days <number>', 'Health checker number of days to check for', parseNumber)
  .option('--health-check-cache-file <filepath>', 'Health checker cache file', parseString)
  .option('--heapdump [boolean]', 'Write heapdump snapshot to a file every 5 minutes', parseBool)
  .option('--enabled-checks <enabledChecks>', 'Enabled checks. Options are: lowBonderBalances,unbondedTransfers,unbondedTransferRoots,incompleteSettlements,challengedTransferRoots,unsyncedSubgraphs,lowAvailableLiquidityBonders', parseStringArray)
  .option('--arb-bot [boolean]', 'Run the Goerli arb bot', parseBool)
  .option(
    '--arb-bot-config <path>',
    'Arb bot(s) config JSON file',
    parseString
  )
  .action(actionHandler(main))

async function main (source: any) {
  printHopArt()
  logger.debug('starting hop node')
  logger.debug(`git revision: ${gitRev}`)

  const { config, syncFromDate, s3Upload, s3Namespace, clearDb, heapdump, healthCheckDays, healthCheckCacheFile, enabledChecks, dry: dryMode, arbBot: runArbBot, arbBotConfig } = source
  if (!config) {
    throw new Error('config file is required')
  }

  logger.warn(`dry mode: ${!!dryMode}`)
  if (s3Upload) {
    logger.info('s3 upload enabled')
  }
  if (s3Namespace) {
    logger.info(`s3 namespace: ${s3Namespace}`)
  }

  if (clearDb) {
    await clearDb()
    logger.debug(`cleared db at: ${globalConfig.db.path}`)
  }

  const tokens = []
  if (config?.tokens) {
    for (const k in config.tokens) {
      const v = config.tokens[k]
      if (v) {
        tokens.push(k)
      }
    }
  }

  const enabledNetworks: any = {}
  if (config?.chains) {
    for (const k in config.chains) {
      enabledNetworks[k] = !!config.chains[k]
    }
  }

  let commitTransfersMinThresholdAmounts: any = {}
  if (config?.commitTransfers) {
    if (config.commitTransfers?.minThresholdAmount) {
      commitTransfersMinThresholdAmounts =
        config.commitTransfers?.minThresholdAmount
    }
  }
  let settleBondedWithdrawalsThresholdPercent: any = {}
  if (config?.settleBondedWithdrawals) {
    if (config.settleBondedWithdrawals?.thresholdPercent) {
      settleBondedWithdrawalsThresholdPercent =
        config.settleBondedWithdrawals?.thresholdPercent
    }
  }
  logger.debug(`bondWithdrawalBatchSize: ${bondWithdrawalBatchSize}`)
  const slackEnabled = slackAuthToken && slackChannel && slackUsername
  if (slackEnabled) {
    logger.debug(`slack notifications enabled. channel #${slackChannel}`)
  }
  for (const k in globalConfig.networks) {
    if (!Object.keys(enabledNetworks).includes(k)) continue
    const { rpcUrl, redundantRpcUrls, subgraphUrl, customSyncType } = globalConfig.networks[k]
    logger.info(`${k} rpc: ${rpcUrl}`)
    logger.info(`${k} redundantRpcUrls: ${JSON.stringify(redundantRpcUrls)}`)
    logger.info(`${k} subgraphUrl: ${subgraphUrl}`)
    if (customSyncType) {
      logger.info(`${k} customSyncType: ${customSyncType}`)
    }
  }
  if (globalConfig.bonders) {
    const bonders: any = globalConfig.bonders
    for (const token of tokens) {
      logger.info(`config bonders for ${token}: ${JSON.stringify(bonders?.[token])}`)
    }
  }

  if (globalConfig?.bonderConfig) {
    logger.info(`using bond threshold: ${BondThreshold}`)
    const totalStake = globalConfig.bonderConfig?.totalStake
    if (totalStake) {
      for (const token of tokens) {
        if (token in totalStake) {
          logger.info(`bonder total stake for ${token}: ${(totalStake as any)[token]}`)
        }
      }
    }
  }

  for (const token of tokens) {
    for (const k in globalConfig.networks) {
      if (!Object.keys(enabledNetworks).includes(k)) continue

      const chainAddresses = globalConfig.addresses[token][k]
      if (
        chainAddresses?.proxy &&
        !ShouldIgnoreProxy
      ) {
        logger.info(`using proxy for ${token} on ${k}: ${chainAddresses.proxy}`)
      }

      if (
        chainAddresses?.validator &&
        !ShouldIgnoreBlockHashValidation
      ) {
        logger.info(`using validator for ${token} on ${k}: ${chainAddresses.validator}`)
      }
    }
  }

  if (globalConfig.bonderPrivateKey) {
    let privateKey = globalConfig.bonderPrivateKey
    if (!globalConfig.bonderPrivateKey.startsWith('0x')) {
      privateKey = '0x' + privateKey
    }
    const bonderPublicAddress = computeAddress(privateKey)
    logger.info('Bonder public address:', bonderPublicAddress)
  }

  const { starts } = await startWatchers({
    enabledWatchers: Object.keys(config.watchers).filter(
      key => config.watchers[key]
    ),
    tokens,
    networks: Object.keys(enabledNetworks).filter(
      key => enabledNetworks[key]
    ),
    commitTransfersMinThresholdAmounts,
    settleBondedWithdrawalsThresholdPercent,
    dryMode,
    syncFromDate,
    s3Upload,
    s3Namespace
  })

  if (config?.routes) {
    for (const sourceChain in config?.routes) {
      for (const destinationChain in config.routes[sourceChain]) {
        logger.info(`route: ${sourceChain}→${destinationChain}`)
      }
    }
  }

  const promises: Array<Promise<void>> = []
  promises.push(new Promise((resolve) => {
    new OsWatcher({
      heapdump
    }).start()
    resolve()
  }))

  if (healthCheckDays) {
    let enabledChecksObj: any = null
    if (enabledChecks?.length) {
      enabledChecksObj = {
        lowBonderBalances: enabledChecks.includes('lowBonderBalances'),
        unbondedTransfers: enabledChecks.includes('unbondedTransfers'),
        unbondedTransferRoots: enabledChecks.includes('unbondedTransferRoots'),
        incompleteSettlements: enabledChecks.includes('incompleteSettlements'),
        challengedTransferRoots: enabledChecks.includes('challengedTransferRoots'),
        unsyncedSubgraphs: enabledChecks.includes('unsyncedSubgraphs'),
        lowAvailableLiquidityBonders: enabledChecks.includes('lowAvailableLiquidityBonders'),
        missedEvents: enabledChecks.includes('missedEvents'),
        invalidBondWithdrawals: enabledChecks.includes('invalidBondWithdrawals'),
        unrelayedTransfers: enabledChecks.includes('unrelayedTransfers'),
        unsetTransferRoots: enabledChecks.includes('unsetTransferRoots'),
        dnsNameserversChanged: enabledChecks.includes('dnsNameserversChanged'),
        lowOsResources: enabledChecks.includes('lowOsResources')
      }
    }

    promises.push(new Promise((resolve) => {
      new HealthCheckWatcher({
        days: healthCheckDays,
        s3Upload,
        s3Namespace,
        cacheFile: healthCheckCacheFile,
        enabledChecks: enabledChecksObj
      }).start()
      resolve()
    }))
  }

  if (runArbBot) {
    promises.push(new Promise((resolve) => {
      startArbBots({ dryMode, configFilePath: arbBotConfig })
      resolve()
    }))
  }

  await Promise.all([...starts, ...promises])
}<|MERGE_RESOLUTION|>--- conflicted
+++ resolved
@@ -1,8 +1,4 @@
 import OsWatcher from 'src/watchers/OsWatcher'
-<<<<<<< HEAD
-=======
-import { HealthCheckWatcher } from 'src/watchers/HealthCheckWatcher'
->>>>>>> 2655a18a
 import {
   BondThreshold,
   ShouldIgnoreBlockHashValidation,
