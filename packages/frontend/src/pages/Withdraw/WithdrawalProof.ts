--- conflicted
+++ resolved
@@ -213,22 +213,6 @@
     return jsonRes.data
   }
 
-<<<<<<< HEAD
-  private getUrl(chain: string) {
-    let url = 'https://api.thegraph.com/subgraphs/name/hop-protocol/hop'
-    if (chain === 'gnosis') {
-      chain = 'xdai'
-    }
-    if (chain === 'ethereum') {
-      url = 'https://gateway.thegraph.com/api/bd5bd4881b83e6c2c93d8dc80c9105ba/subgraphs/id/Cjv3tykF4wnd6m9TRmQV7weiLjizDnhyt6x2tTJB42Cy'
-    } else {
-      url = `${url}-${chain}`
-    }
-    return url
-  }
-
-=======
->>>>>>> 87589ecb
   private async findTransfer (transferId: string) {
     const chains = ['polygon', 'xdai', 'arbitrum', 'optimism']
     let transfer : Transfer
