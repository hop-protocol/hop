--- conflicted
+++ resolved
@@ -1,11 +1,6 @@
-import Box from '@material-ui/core/Box'
-import MuiLink, { LinkProps } from '@material-ui/core/Link'
 import React from 'react'
-<<<<<<< HEAD
-=======
 import MuiLink, { LinkProps } from '@material-ui/core/Link'
 import Box from '@material-ui/core/Box'
->>>>>>> 9b681498
 
 interface Props {
   style?: any
